--- conflicted
+++ resolved
@@ -1848,12 +1848,6 @@
   - objgraph ; extra == 'test'
   - psutil ; extra == 'test'
   requires_python: '>=3.7'
-<<<<<<< HEAD
-- pypi: .
-  name: holobench
-  version: 1.36.0
-  sha256: 145cb8cacb262559516911b6e6e8ad9c7a5085cd6308a80303b95ecd31666a42
-=======
 - conda: https://conda.anaconda.org/conda-forge/linux-64/gtk3-3.24.43-h021d004_3.conda
   sha256: c8f939497b43d90fa2ac9d99b44ed25759a798c305237300508e526de5e78de7
   md5: 56c679bcdb8c1d824e927088725862cb
@@ -1901,7 +1895,6 @@
   name: h11
   version: 0.14.0
   sha256: e3fe4ac4b851c468cc8363d500db52c2ead036020723024a109d37346efaa761
->>>>>>> b8f8922d
   requires_dist:
   - typing-extensions ; python_full_version < '3.8'
   requires_python: '>=3.7'
@@ -1951,8 +1944,8 @@
   timestamp: 1605162808667
 - pypi: .
   name: holobench
-  version: 1.36.2
-  sha256: 4bd6e6826f4cce6425955913132d8ec2777388ae9ef2ebb1d37883ea048f6bf2
+  version: 1.36.0
+  sha256: 145cb8cacb262559516911b6e6e8ad9c7a5085cd6308a80303b95ecd31666a42
   requires_dist:
   - holoviews>=1.15,<=1.20.0
   - numpy>=1.0,<=2.2.1
@@ -3122,13 +3115,6 @@
   depends:
   - __glibc >=2.17,<3.0.a0
   - libgcc >=13
-<<<<<<< HEAD
-=======
-  constrains:
-  - xz ==5.6.3=*_1
-  arch: x86_64
-  platform: linux
->>>>>>> b8f8922d
   license: 0BSD
   purls: []
   size: 111132
