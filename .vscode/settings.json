--- conflicted
+++ resolved
@@ -2,7 +2,6 @@
 	"python.testing.pytestArgs": [],
 	"python.testing.unittestEnabled": false,
 	"python.testing.pytestEnabled": true,
-<<<<<<< HEAD
 	"python.formatting.provider": "black",
 	"editor.formatOnSave": true,
 	"search.exclude": {
@@ -14,8 +13,6 @@
 	"files.watcherExclude": {
 		"**/cachedir/**": true,
 	},
-=======
->>>>>>> 9357316d
 	"[python]": {
 		"editor.defaultFormatter": "ms-python.black-formatter",
 	"editor.formatOnSave": true,
