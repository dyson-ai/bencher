from bencher.utils import params_to_str
from typing import Optional, List
import itertools
import panel as pn
import xarray as xr
from param import Parameter
from bencher.results.bench_result_base import BenchResultBase, ReduceType
from bencher.variables.results import ResultImage
from bencher.plotting.plot_filter import VarRange, PlotFilter
from bencher.utils import callable_name, listify
from bencher.video_writer import VideoWriter
from bencher.results.float_formatter import FormatFloat
from bencher.results.video_result import VideoControls
from bencher.utils import int_to_col
from bencher.results.composable_container.composable_container_video import (
    ComposableContainerVideo,
    ComposeType,
)
from copy import deepcopy


class VideoSummaryResult(BenchResultBase):
    def to_video_summary(
        self,
        result_var: Parameter = None,
        input_order: List[str] = None,
        reverse: bool = True,
        result_types=(ResultImage,),
        **kwargs,
    ) -> Optional[pn.panel]:
        plot_filter = PlotFilter(
            float_range=VarRange(0, None),
            cat_range=VarRange(0, None),
            panel_range=VarRange(1, None),
        )
        matches_res = plot_filter.matches_result(
            self.plt_cnt_cfg, callable_name(self.to_video_summary_ds)
        )

        # video_controls = VideoControls()
        if matches_res.overall:
            ds = self.to_dataset(ReduceType.SQUEEZE)
            row = pn.Row()
            for rv in self.get_results_var_list(result_var):
                if isinstance(rv, result_types):
                    row.append(self.to_video_summary_ds(ds, rv, input_order, reverse, **kwargs))
            return row
        return matches_res.to_panel()

    def to_video_summary_ds(
        self,
        dataset: xr.Dataset,
        result_var: Parameter,
        input_order: List[str] = None,
        reverse: bool = True,
        video_controls: VideoControls = None,
        **kwargs,
    ):
        vr = VideoWriter()
        da = dataset[result_var.name]

        if input_order is None:
            input_order = list(da.dims)
        else:
            input_order = params_to_str(input_order)
        if reverse:
            input_order = list(reversed(input_order))

        inputs_produc = [da.coords[i].values for i in input_order]

        for index in itertools.product(*inputs_produc):
            lookup = dict(zip(input_order, index))
            val = da.loc[lookup].item()
            index = listify(index)
            for i in range(len(index)):
                if isinstance(index[i], (int, float)):
                    index[i] = FormatFloat()(index[i])
            label = ", ".join(f"{a[0]}={a[1]}" for a in list(zip(input_order, index)))
            if val is not None:
                vr.append_file(val, label)
        fn = vr.write_png(**kwargs)
        kwargs.pop("target_duration", None)
        if fn is not None:
            if video_controls is None:
                video_controls = VideoControls()
            vid = video_controls.video_container(fn, **kwargs)
            return vid

        return None

    def to_video_grid(
        self,
        result_var: Parameter = None,
        result_types=(ResultImage,),
        pane_collection: pn.pane = None,
        **kwargs,
    ) -> Optional[pn.panel]:
        """Returns the results compiled into a video

        Args:
            result_var (Parameter, optional): The result var to plot. Defaults to None.
            result_types (tuple, optional): The types of result var to convert to video. Defaults to (ResultImage,).
            collection (pn.pane, optional): If there are multiple results, use this collection to stack them. Defaults to pn.Row().

        Returns:
            Optional[pn.panel]: a panel pane with a video of all results concatenated together
        """
        plot_filter = PlotFilter(
            float_range=VarRange(0, None),
            cat_range=VarRange(0, None),
            panel_range=VarRange(1, None),
            input_range=VarRange(1, None),
        )
        matches_res = plot_filter.matches_result(
            self.plt_cnt_cfg, callable_name(self.to_video_grid_ds)
        )

        if pane_collection is None:
            pane_collection = pn.Row()

        if matches_res.overall:
            ds = self.to_dataset(ReduceType.SQUEEZE)
            for rv in self.get_results_var_list(result_var):
                if isinstance(rv, result_types):
                    pane_collection.append(self.to_video_grid_ds(ds, rv, **kwargs))
            return pane_collection
        return matches_res.to_panel()

    def to_video_grid_ds(
        self,
        dataset: xr.Dataset,
        result_var: Parameter,
        reverse=True,
        time_sequence_dimension=0,
        video_controls: VideoControls = None,
        target_duration: float = None,
        **kwargs,
    ):
        vr = VideoWriter()

<<<<<<< HEAD
        if True:

            cvc = self._to_video_panes_ds(
                dataset,
                self.plot_cb,
                target_dimension=0,
                time_sequence_dimension=time_sequence_dimension,
                compose_method=ComposeType.right,
                result_var=result_var,
                reverse=reverse,
                **kwargs,
            )
        else:
            da = dataset[result_var.name]
            input_order = list(da.dims)
            if reverse:
                input_order = list(reversed(input_order))
            inputs_produc = [da.coords[i].values for i in input_order]

            ccv = ComposableContainerVideo(var_name="lol")

            for index in itertools.product(*inputs_produc):
                lookup = dict(zip(input_order, index))
                val = da.loc[lookup].item()
                if val is not None:
                    ccv.append(val)
            cvc = ccv.render(compose_method=ComposeType.right)
            cvcd = ccv.render(compose_method=ComposeType.down)

            ccv2 = ComposableContainerVideo(compose_method=ComposeType.sequence)
            ccv2.append(cvc)
            ccv2.append(cvcd)

            cvc = ccv2.render()
            print(cvc.duration)
=======
        cvc = self._to_video_panes_ds(
            dataset,
            self.plot_cb,
            target_dimension=0,
            horizontal=True,
            result_var=result_var,
            final=True,
            reverse=reverse,
            target_duration=target_duration,
            **kwargs,
        )
>>>>>>> edad4ade

        fn = vr.write_video_raw(cvc)

        if fn is not None:
            if video_controls is None:
                video_controls = VideoControls()
            vid = video_controls.video_container(fn, **kwargs)
            return vid
        return None

    def plot_cb(self, dataset, result_var, **kwargs):
        val = self.ds_to_container(dataset, result_var, container=None, **kwargs)
        return val

    def dataset_to_compose_list(
        self, dataset, first_compose_method=ComposeType.right, time_sequence_dimension=0
    ):
        num_dims = len(dataset.sizes)
        # print(dataset)
        # print(dataset.sizes)
        compose_method_list = [first_compose_method]
        for i in range(num_dims - 1):
            compose_method_list.append(ComposeType.flip(compose_method_list[-1]))

        # print(compose_method_list)
        # exit()
        # compose_method_list.insert(0,ComposeType.sequence)
        compose_method_list.append(ComposeType.sequence)

        for i in range(time_sequence_dimension + 1):
            compose_method_list[i] = ComposeType.sequence

        return compose_method_list

    def _to_video_panes_ds(
        self,
        dataset: xr.Dataset,
        plot_callback: callable = None,
        target_dimension=0,
        compose_method=ComposeType.right,
        compose_method_list=None,
        result_var=None,
        time_sequence_dimension=0,
        root_dimensions=None,
        reverse=False,
        target_duration: float = None,
        **kwargs,
    ) -> pn.panel:
        num_dims = len(dataset.sizes)
        dims = list(d for d in dataset.sizes)
        if reverse:
            dims = list(reversed(dims))

        if root_dimensions is None:
            root_dimensions = num_dims

        if compose_method_list is None:
            compose_method_list = self.dataset_to_compose_list(
                dataset, compose_method, time_sequence_dimension=time_sequence_dimension
            )
            print("first compose")
            print(compose_method_list)

        compose_method_list_pop = deepcopy(compose_method_list)
        compose_method = compose_method_list_pop.pop()

        if num_dims > (target_dimension) and num_dims != 0:
            selected_dim = dims[-1]
            # print(f"selected dim {selected_dim}")
            dim_color = int_to_col(num_dims - 2, 0.05, 1.0)
            # sliced = dataset.isel({selected_dim: i})
            # label_val = sliced.coords[selected_dim].values.item()

            outer_container = ComposableContainerVideo(
                name=" vs ".join(dims),
                background_col=dim_color,
<<<<<<< HEAD
                compose_method=compose_method,
=======
                horizontal=horizontal,
                target_duration=target_duration,
>>>>>>> edad4ade
                # var_name=selected_dim,
                # var_value=label_val,
            )
            max_len = 0
            for i in range(dataset.sizes[selected_dim]):
                sliced = dataset.isel({selected_dim: i})
                label_val = sliced.coords[selected_dim].values.item()
                inner_container = ComposableContainerVideo(
                    outer_container.name,
                    var_name=selected_dim,
                    var_value=label_val,
<<<<<<< HEAD
                    compose_method=compose_method,
=======
                    horizontal=horizontal,
                    target_duration=target_duration,
>>>>>>> edad4ade
                )

                panes = self._to_video_panes_ds(
                    sliced,
                    plot_callback=plot_callback,
                    target_dimension=target_dimension,
                    compose_method_list=compose_method_list_pop,
                    result_var=result_var,
                    root_dimensions=root_dimensions,
                    time_sequence_dimension=time_sequence_dimension,
                )
                inner_container.append(panes)

                if inner_container.label_len > max_len:
                    max_len = inner_container.label_len

                rendered = inner_container.render()
                outer_container.append(rendered)
            concat_with_time = (root_dimensions - num_dims) <= time_sequence_dimension
            print(f"Num DIMS: {num_dims}, {dims}")
            print(f"Distance from root: {root_dimensions - num_dims}")
            print(
                f"Distance from time_seq tim{root_dimensions - num_dims -time_sequence_dimension}"
            )
            print(f"Time seq: {time_sequence_dimension}")
            print(f"Concat_time: {concat_with_time}")
            concat_method = None
            if concat_with_time:
                concat_method = ComposeType.sequence
            print(compose_method_list_pop)
            print(f"rendering with {compose_method}")
            return outer_container.render(compose_method)
        return plot_callback(dataset=dataset, result_var=result_var, **kwargs)<|MERGE_RESOLUTION|>--- conflicted
+++ resolved
@@ -138,55 +138,18 @@
     ):
         vr = VideoWriter()
 
-<<<<<<< HEAD
-        if True:
-
-            cvc = self._to_video_panes_ds(
-                dataset,
-                self.plot_cb,
-                target_dimension=0,
-                time_sequence_dimension=time_sequence_dimension,
-                compose_method=ComposeType.right,
-                result_var=result_var,
-                reverse=reverse,
-                **kwargs,
-            )
-        else:
-            da = dataset[result_var.name]
-            input_order = list(da.dims)
-            if reverse:
-                input_order = list(reversed(input_order))
-            inputs_produc = [da.coords[i].values for i in input_order]
-
-            ccv = ComposableContainerVideo(var_name="lol")
-
-            for index in itertools.product(*inputs_produc):
-                lookup = dict(zip(input_order, index))
-                val = da.loc[lookup].item()
-                if val is not None:
-                    ccv.append(val)
-            cvc = ccv.render(compose_method=ComposeType.right)
-            cvcd = ccv.render(compose_method=ComposeType.down)
-
-            ccv2 = ComposableContainerVideo(compose_method=ComposeType.sequence)
-            ccv2.append(cvc)
-            ccv2.append(cvcd)
-
-            cvc = ccv2.render()
-            print(cvc.duration)
-=======
         cvc = self._to_video_panes_ds(
             dataset,
             self.plot_cb,
             target_dimension=0,
             horizontal=True,
+            compose_method=ComposeType.right,
             result_var=result_var,
             final=True,
             reverse=reverse,
             target_duration=target_duration,
             **kwargs,
         )
->>>>>>> edad4ade
 
         fn = vr.write_video_raw(cvc)
 
@@ -263,12 +226,8 @@
             outer_container = ComposableContainerVideo(
                 name=" vs ".join(dims),
                 background_col=dim_color,
-<<<<<<< HEAD
                 compose_method=compose_method,
-=======
-                horizontal=horizontal,
                 target_duration=target_duration,
->>>>>>> edad4ade
                 # var_name=selected_dim,
                 # var_value=label_val,
             )
@@ -280,12 +239,8 @@
                     outer_container.name,
                     var_name=selected_dim,
                     var_value=label_val,
-<<<<<<< HEAD
                     compose_method=compose_method,
-=======
-                    horizontal=horizontal,
                     target_duration=target_duration,
->>>>>>> edad4ade
                 )
 
                 panes = self._to_video_panes_ds(
