--- conflicted
+++ resolved
@@ -1106,11 +1106,7 @@
 - pypi: .
   name: holobench
   version: 1.40.1
-<<<<<<< HEAD
-  sha256: 43acd1f89bbed2eeb88245f5c2aed8e2d0b2827771315d655e6d9ea9c0d70db3
-=======
-  sha256: 17bd6081de85e750c5b69ef96270e1871dc2c88c38614281d5248ed35445d3fe
->>>>>>> 4ceb590b
+  sha256: 39c893812a508a0df7482e196ba2758ddf0e8c9916a9975dac0fd8b86c3d6322
   requires_dist:
   - holoviews>=1.15,<=1.20.0
   - numpy>=1.0,<=2.2.3
