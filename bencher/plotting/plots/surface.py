--- conflicted
+++ resolved
@@ -116,10 +116,7 @@
             vector_len=VarRange(1, 1),
             result_vars=VarRange(1, 1),
         ).matches(pl_in.plt_cnt_cfg):
-<<<<<<< HEAD
             hv.extension("plotly")
-=======
->>>>>>> b7d5b1cf
             xr_cfg = plot_float_cnt_2(pl_in.plt_cnt_cfg, pl_in.rv, pl_in.bench_cfg.debug)
             bench_cfg = pl_in.bench_cfg
             rv = pl_in.rv
@@ -155,39 +152,10 @@
             if bench_cfg.repeats > 1:
                 std_dev = da.std("repeat")
                 surface *= (
-<<<<<<< HEAD
                     hv.Dataset(mean + std_dev).to(hv.Surface).opts(alpha=alpha, colorbar=False)
                 )
                 surface *= (
                     hv.Dataset(mean - std_dev).to(hv.Surface).opts(alpha=alpha, colorbar=False)
                 )
             return pn.Column(surface, name=PlotTypes.surface_hv)
-=======
-                    hv.Dataset(mean + std_dev)
-                    .to(hv.Surface)
-                    .opts(alpha=alpha, colorbar=False, backend="plotly")
-                )
-                surface *= (
-                    hv.Dataset(mean - std_dev)
-                    .to(hv.Surface)
-                    .opts(alpha=alpha, colorbar=False, backend="plotly")
-                )
-
-            surface = surface.opts(
-                width=800,
-                height=800,
-                zlabel=xr_cfg.zlabel,
-                title=xr_cfg.title,
-                backend="plotly",
-            )
-
-            if bench_cfg.render_plotly:
-                hv.extension("plotly")
-                out = surface
-            else:
-                # using render disabled the holoviews sliders :(
-                out = hv.render(surface, backend="plotly")
-            return pn.Column(out, name=PlotTypes.surface_hv)
-
->>>>>>> b7d5b1cf
         return None