#data managment
pandas
xarray
numpy
strenum

#data storage
diskcache

#plotting
seaborn
matplotlib
hvplot==0.8.4
plotly
optuna
scikit-learn #needed by optuna 

#testing
pytest
pytest-cov  
hypothesis
str2bool
<<<<<<< HEAD
black==23.3.0
mypy
=======
black==23.7.0
ruff
>>>>>>> ce9ebe88
<|MERGE_RESOLUTION|>--- conflicted
+++ resolved
@@ -20,10 +20,6 @@
 pytest-cov  
 hypothesis
 str2bool
-<<<<<<< HEAD
-black==23.3.0
-mypy
-=======
 black==23.7.0
 ruff
->>>>>>> ce9ebe88
+mypy