from typing import Callable
from sortedcontainers import SortedDict
import logging
from diskcache import Cache
from concurrent.futures import Future, ProcessPoolExecutor
from .utils import hash_sha1

from dask.distributed import Client  # Start a Dask Client

# from scoop import futures


class Job:
    def __init__(
        self, job_id: str, function: Callable, job_args: dict, job_key=None, tag=""
    ) -> None:
        self.job_id = job_id
        self.function = function
        self.job_args = job_args
        if job_key is None:
            self.job_key = hash_sha1(tuple(SortedDict(self.job_args).items()))
        else:
            self.job_key = job_key
        self.tag = tag


# @dataclass
class JobFuture:
    def __init__(self, job: Job, res: dict = None, future: Future = None, cache=None) -> None:
        self.job = job
        self.res = res
        self.future = future
        # either a result or a future needs to be passed
        assert self.res is not None or self.future is not None
        self.cache = cache

    def result(self):
        if self.future is not None:
            self.res = self.future.result()
        if self.cache is not None:
            self.cache.set(self.job.job_key, self.res, tag=self.job.tag)
        return self.res


# @dataclass
# class CacheArgs:
#     name: str
#     tag_index: bool
#     size_limit: int

#     def to_cache(self) -> Cache:
#         return Cache(self.name, tag_index=self.tag_index, size_limit=self.size_limit)


# def run_job_future(job: Job, cache: CacheArgs) -> dict:
#     # logging.info(f"starting job:{job.job_id}")
#     result = job.function(**job.job_args)
#     # logging.info(f"finished job:{job.job_id}")
#     if cache is not None:
#         with cache.to_cache() as c:
#             c.set(job.job_key, result, tag=job.tag)
#     return result


# def run_job(job: Job, cache: Cache, close_cache: bool) -> dict:
#     # logging.info(f"starting job:{job.job_id}")
#     result = job.function(**job.job_args)
#     # logging.info(f"finished job:{job.job_id}")
#     if cache is not None:
#         cache.set(job.job_key, result, tag=job.tag)
#         if close_cache:
#             cache.close()
#     return result


def run_job(job: Job) -> dict:
    result = job.function(**job.job_args)
    return result


class JobCache:
    def __init__(
        self,
        parallel: bool = False,
        overwrite: bool = True,
        cache_name: str = "fcache",
        tag_index: bool = True,
        size_limit: int = int(100e8),
        use_cache=True,
    ):
        if use_cache:
            # self.cache_args = CacheArgs(
            # f"cachedir/{cache_name}", tag_index=tag_index, size_limit=size_limit
            # )
            # self.cache = self.cache_args.to_cache()
            self.cache = Cache(f"cachedir/{cache_name}", tag_index=tag_index, size_limit=size_limit)
            logging.info(f"cache dir: {self.cache.directory}")
        else:
            self.cache = None
            self.cache_args = None
<<<<<<< HEAD
        self.executor = Client() if parallel else None
        # self.executor = ProcessPoolExecutor() if parallel else None
=======
        # self.executor = Client() if parallel else None
        self.executor = ProcessPoolExecutor(10) if parallel else None
>>>>>>> 151c49e0
        # self.executor = futures

        self.overwrite = overwrite
        self.call_count = 0
        self.size_limit = size_limit

        self.worker_wrapper_call_count = 0
        self.worker_fn_call_count = 0
        self.worker_cache_call_count = 0

    def add_job(self, job: Job) -> JobFuture:
        self.worker_wrapper_call_count += 1

        if self.cache is not None:
            if not self.overwrite and job.job_key in self.cache:
                logging.info(f"Found job: {job.job_id} in cache, loading...")
                # logging.info(f"Found key: {job.job_key} in cache")
                self.worker_cache_call_count += 1
                return JobFuture(
                    job=job,
                    res=self.cache[job.job_key],
                )

        self.worker_fn_call_count += 1

        if self.executor is not None:
            self.overwrite_msg(job, " starting parallel job...")
            return JobFuture(
                job=job,
                future=self.executor.submit(run_job, job),
                cache=self.cache,
            )
        self.overwrite_msg(job, " starting serial job...")
        return JobFuture(
            job=job,
            res=run_job(job),
            cache=self.cache,
        )

    def overwrite_msg(self, job, suffix) -> None:
        if self.overwrite:
            logging.debug(f"Overwriting key: {job.job_key}{suffix}")
            logging.info(f"{job.job_id} OVERWRITING cache{suffix}")

        else:
            logging.debug(f"No key: {job.job_key} in cache{suffix}")
            logging.info(f"{job.job_id} NOT in cache{suffix}")

    def clear_call_counts(self) -> None:
        """Clear the worker and cache call counts, to help debug and assert caching is happening properly"""
        self.worker_wrapper_call_count = 0
        self.worker_fn_call_count = 0
        self.worker_cache_call_count = 0

    def clear(self) -> None:
        if self.cache:
            self.cache.clear()

    def clear_tag(self, tag: str) -> None:
        logging.info(f"clearing the sample cache for tag: {tag}")
        removed_vals = self.cache.evict(tag)
        logging.info(f"removed: {removed_vals} items from the cache")

    def close(self) -> None:
        if self.cache:
            self.cache.close()

    # def __del__(self):
    # self.close()

    def stats(self) -> str:
        logging.info(f"job calls: {self.worker_wrapper_call_count}")
        logging.info(f"cache calls: {self.worker_cache_call_count}")
        logging.info(f"worker calls: {self.worker_fn_call_count}")
        if self.cache:
            return f"cache size :{int(self.cache.volume() / 1000000)}MB / {int(self.size_limit/1000000)}MB"
        return ""


class JobFunctionCache(JobCache):
    def __init__(
        self,
        function: Callable,
        overwrite=False,
        parallel: bool = False,
        cache_name: str = "fcache",
        tag_index: bool = True,
        size_limit: int = int(100e8),
    ):
        super().__init__(
            parallel=parallel,
            cache_name=cache_name,
            tag_index=tag_index,
            size_limit=size_limit,
            overwrite=overwrite,
        )
        self.function = function

    def call(self, **kwargs) -> JobFuture | Future:
        return self.add_job(Job(self.call_count, self.function, kwargs))<|MERGE_RESOLUTION|>--- conflicted
+++ resolved
@@ -98,13 +98,8 @@
         else:
             self.cache = None
             self.cache_args = None
-<<<<<<< HEAD
-        self.executor = Client() if parallel else None
-        # self.executor = ProcessPoolExecutor() if parallel else None
-=======
         # self.executor = Client() if parallel else None
         self.executor = ProcessPoolExecutor(10) if parallel else None
->>>>>>> 151c49e0
         # self.executor = futures
 
         self.overwrite = overwrite
