--- conflicted
+++ resolved
@@ -7,15 +7,10 @@
 from bencher.plotting.plots.lineplot import Lineplot
 from bencher.plotting.plots.scatterplot import Scatter
 from bencher.plotting.plots.tables import Tables
-<<<<<<< HEAD
-
-# from bencher.plotting.plots.hv_interactive import HvInteractive
-=======
 from bencher.plotting.plots.volume import VolumePlot
 from bencher.plotting.plots.surface import SurfacePlot
 
 from bencher.plotting.plots.hv_interactive import HvInteractive
->>>>>>> b7d5b1cf
 
 
 class PlotLibrary:
@@ -34,14 +29,10 @@
         plt_col.add_plotter_source(Heatmap())
         plt_col.add_plotter_source(Lineplot())
         plt_col.add_plotter_source(Scatter())
-<<<<<<< HEAD
-        # plt_col.add_plotter_source(HvInteractive())
-=======
         plt_col.add_plotter_source(HvInteractive())
         plt_col.add_plotter_source(VolumePlot())
         plt_col.add_plotter_source(SurfacePlot())
 
->>>>>>> b7d5b1cf
         return plt_col
 
     @staticmethod
@@ -57,9 +48,6 @@
         plt_col.add(PlotTypes.swarmplot)
         plt_col.add(PlotTypes.heatmap_2D)  # 2d image of a surface
         plt_col.add(PlotTypes.lineplot)
-<<<<<<< HEAD
-        # plt_col.add(PlotTypes.lineplot_hv)
-=======
         plt_col.add(PlotTypes.lineplot_hv)
         plt_col.add(PlotTypes.lineplot_hv_overlay)
         plt_col.add(PlotTypes.lineplot_hv_layout)
@@ -67,7 +55,6 @@
         plt_col.add(PlotTypes.bar_hv)
         plt_col.add(PlotTypes.volume_plotly)
         plt_col.add(PlotTypes.cone_plotly)
->>>>>>> b7d5b1cf
         # plt_col.add(PlotTypes.lineplot_hv_subplot)
         plt_col.add(PlotTypes.scatter2D_sns)
         plt_col.add(PlotTypes.surface_hv)
