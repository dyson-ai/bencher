{
	"version": "2.0.0",
	"tasks": [
		{
			"label": "set <cfg> from active file; sa",
			"type": "shell",
			"command": "echo ${file} > ${workspaceFolder}/.vscode/active_file.cfg; echo Setting the current file: ${file} as the active file.",
			"problemMatcher": [],
			"group": {
				"kind": "test",
				"isDefault": "True"
			}
		},
		{
			"label": "run <cfg>",
			"type": "shell",
			"command": "RUNFILE=$(cat ${workspaceFolder}/.vscode/active_file.cfg); echo Running file: $RUNFILE; pixi run python3 $RUNFILE",
			"problemMatcher": [],
			"group": {
				"kind": "build",
				"isDefault": "True"
			}
		},
		{
			"label": "autoformat",
			"detail": "Use ruff and black to automatically fix and format the code",
			"type": "shell",
			"command": "pixi run fmt"
		},
		{
			"label": "lint",
			"detail": "Run pylint on files tracked by git",
			"type": "shell",
			"command": "pixi run lint"
		},
		{
			"label": "code coverage",
			"detail": "Run code coverage and print a coverage report, also update coverage.xml for in the in-editor coverage gutter",
			"type": "shell",
			"command": "pixi run coverage"
		},
		{
			"label": "code coverage report",
			"detail": "Display the code coverage report. This assumes you have already have a coverage report generated. If not run the code ocverage task",
			"type": "shell",
			"dependsOn": [
				"code coverage"
			],
			"command": "pixi run coverage-report"
		},
		{
			"label": "pytest duration",
			"detail": "Run pytest and track the duration of each test",
			"type": "shell",
			"command": "pytest --durations=0"
		},
		{
			"label": "check CI",
			"detail": "Runs the basic formatting and linting and tests performed by CI",
			"type": "shell",
			"command": "pixi run ci-no-cover"
		},
		{
			"label": "check CI, commit and push",
			"detail": "Pull,s from main, runs the basic formatting and linting checks performed by CI and pushes changes",
			"type": "shell",
			"dependsOn": [
				"git pull origin main",
				"check CI",
			],
			"dependsOrder": "sequence",
		},
		{
			"label": "git pull origin main",
			"detail": "merge changes from master into the current branch and push",
			"type": "shell",
			"command": "git pull --commit --no-edit ; git pull origin main --commit --no-edit && git push"
		},
		{
			"label": "git push",
			"detail": "merge changes from master into the current branch and push",
			"type": "shell",
			"command": "git push"
		},
		{
			"label": "git pull origin main and push",
			"detail": "merge changes from master into the current branch and push",
			"type": "shell",
			"dependsOn": [
				"git pull origin main",
				"git push"
			],
			"dependsOrder": "sequence",
		},
		{
			"label": "update from template repo",
			"detail": "Pull any changes from the template repo into this repo by adding it as a remote. The remote is removed at the end of the command.  You may need to resolve merge conflicts",
			"type": "shell",
			"command": "scripts/update_from_template.sh"
		},		
		{
			"label": "rename template project",
			"detail": "Replaces all instances of the template project name with a new name. ",
			"type": "shell",
			"command": "scripts/rename_project.sh ${input:new_project_name}"
		},		
		{
			"label": "flit install",
			"type": "shell",
			"command": "flit install --symlink"
		},
		{
			"label": "flit publish",
			"type": "shell",
			"command": "flit publish"
		},
		{
			"label": "setup: host",
			"detail": "Sets up docker, nvidia docker git-lfs and rocker which are used to clone and setup docker containers",
			"type": "shell",
			"command": "./scripts/setup_host.sh",
			"presentation": {
				"reveal": "always",
				"panel": "new"
			}
		},
		{
			"label": "launch container",
			"detail": "Uses rocker to launch a container and spawns a new vscode window attached to the container",
			"type": "shell",
			"command": "scripts/launch_vscode.sh"
		},
		{
<<<<<<< HEAD
			"label": "Install All Recommended Extensions",
			"type": "shell",
			"linux": {
				"command": "cat .vscode/extensions.json | jq .recommendations[] | xargs -n 1 code . --install-extension"
			},
			"runOptions": {
				"runOn": "folderOpen"
			},
			"presentation": {
				"reveal": "always"
			},
		},
		{
			"label": "set git config recurse submodules",
			"type": "shell",
			"linux": {
				"command": [
					" git config submodule.recurse true"
				],
			},
			"runOptions": {
				"runOn": "folderOpen"
			},
			"presentation": {
				"reveal": "silent"
			},
		},
=======
			"label": "launch container no cache",
			"detail": "Uses rocker to launch a container and spawns a new vscode window attached to the container",
			"type": "shell",
			"command": "scripts/launch_vscode.sh --nocache"
		},
		{
            "label": "Install All Recommended Extensions",
            "type": "shell",           
            "linux": {
                "command": "cat .vscode/extensions.json | jq .recommendations[] | xargs -n 1 code . --install-extension"
            },
            "runOptions": {
                "runOn": "folderOpen"
            },
            "presentation": {
                "reveal": "always"
            },
        },	
		{
            "label": "set git config recurse submodules",
            "type": "shell",           
            "linux": {
                "command": [" git config submodule.recurse true"],
            },
            "runOptions": {
                "runOn": "folderOpen"
            },
            "presentation": {
                "reveal": "silent"
            },
        },	
>>>>>>> 9ddc06dc
	],
	"inputs": [
		{
			"type": "promptString",
			"id": "new_project_name",
			"description": "The new name of the project",
			"default": "python_template"
		}
	]
}<|MERGE_RESOLUTION|>--- conflicted
+++ resolved
@@ -131,35 +131,6 @@
 			"command": "scripts/launch_vscode.sh"
 		},
 		{
-<<<<<<< HEAD
-			"label": "Install All Recommended Extensions",
-			"type": "shell",
-			"linux": {
-				"command": "cat .vscode/extensions.json | jq .recommendations[] | xargs -n 1 code . --install-extension"
-			},
-			"runOptions": {
-				"runOn": "folderOpen"
-			},
-			"presentation": {
-				"reveal": "always"
-			},
-		},
-		{
-			"label": "set git config recurse submodules",
-			"type": "shell",
-			"linux": {
-				"command": [
-					" git config submodule.recurse true"
-				],
-			},
-			"runOptions": {
-				"runOn": "folderOpen"
-			},
-			"presentation": {
-				"reveal": "silent"
-			},
-		},
-=======
 			"label": "launch container no cache",
 			"detail": "Uses rocker to launch a container and spawns a new vscode window attached to the container",
 			"type": "shell",
@@ -179,19 +150,20 @@
             },
         },	
 		{
-            "label": "set git config recurse submodules",
-            "type": "shell",           
-            "linux": {
-                "command": [" git config submodule.recurse true"],
-            },
-            "runOptions": {
-                "runOn": "folderOpen"
-            },
-            "presentation": {
-                "reveal": "silent"
-            },
-        },	
->>>>>>> 9ddc06dc
+			"label": "set git config recurse submodules",
+			"type": "shell",
+			"linux": {
+				"command": [
+					" git config submodule.recurse true"
+				],
+			},
+			"runOptions": {
+				"runOn": "folderOpen"
+			},
+			"presentation": {
+				"reveal": "silent"
+			},
+		},
 	],
 	"inputs": [
 		{
