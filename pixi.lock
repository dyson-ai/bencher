version: 6
environments:
  default:
    channels:
    - url: https://conda.anaconda.org/conda-forge/
    indexes:
    - https://pypi.org/simple
    packages:
      linux-64:
      - conda: https://conda.anaconda.org/conda-forge/linux-64/_libgcc_mutex-0.1-conda_forge.tar.bz2
      - conda: https://conda.anaconda.org/conda-forge/linux-64/_openmp_mutex-4.5-2_gnu.tar.bz2
      - conda: https://conda.anaconda.org/conda-forge/linux-64/bzip2-1.0.8-h4bc722e_7.conda
      - conda: https://conda.anaconda.org/conda-forge/linux-64/ca-certificates-2024.12.14-hbcca054_0.conda
      - conda: https://conda.anaconda.org/conda-forge/linux-64/ld_impl_linux-64-2.43-h712a8e2_2.conda
      - conda: https://conda.anaconda.org/conda-forge/linux-64/libexpat-2.6.4-h5888daf_0.conda
      - conda: https://conda.anaconda.org/conda-forge/linux-64/libffi-3.4.2-h7f98852_5.tar.bz2
      - conda: https://conda.anaconda.org/conda-forge/linux-64/libgcc-14.2.0-h77fa898_1.conda
      - conda: https://conda.anaconda.org/conda-forge/linux-64/libgcc-ng-14.2.0-h69a702a_1.conda
      - conda: https://conda.anaconda.org/conda-forge/linux-64/libgomp-14.2.0-h77fa898_1.conda
      - conda: https://conda.anaconda.org/conda-forge/linux-64/liblzma-5.6.3-hb9d3cd8_1.conda
      - conda: https://conda.anaconda.org/conda-forge/linux-64/libnsl-2.0.1-hd590300_0.conda
      - conda: https://conda.anaconda.org/conda-forge/linux-64/libsqlite-3.48.0-hee588c1_0.conda
      - conda: https://conda.anaconda.org/conda-forge/linux-64/libuuid-2.38.1-h0b41bf4_0.conda
      - conda: https://conda.anaconda.org/conda-forge/linux-64/libxcrypt-4.4.36-hd590300_1.conda
      - conda: https://conda.anaconda.org/conda-forge/linux-64/libzlib-1.3.1-hb9d3cd8_2.conda
      - conda: https://conda.anaconda.org/conda-forge/linux-64/ncurses-6.5-h2d0b736_2.conda
      - conda: https://conda.anaconda.org/conda-forge/linux-64/openssl-3.4.0-h7b32b05_1.conda
      - conda: https://conda.anaconda.org/conda-forge/linux-64/python-3.12.8-h9e4cc4f_1_cpython.conda
      - conda: https://conda.anaconda.org/conda-forge/linux-64/readline-8.2-h8228510_1.conda
      - conda: https://conda.anaconda.org/conda-forge/linux-64/tk-8.6.13-noxft_h4845f30_101.conda
      - conda: https://conda.anaconda.org/conda-forge/noarch/tzdata-2025a-h78e105d_0.conda
      - pypi: https://files.pythonhosted.org/packages/54/7e/ac0991d1745f7d755fc1cd381b3990a45b404b4d008fc75e2a983516fbfe/alembic-1.14.1-py3-none-any.whl
      - pypi: https://files.pythonhosted.org/packages/1a/5a/7b024920cca385eb9b56bc63edf0a647de208346bfac5b339b544733d53a/anywidget-0.9.13-py3-none-any.whl
      - pypi: https://files.pythonhosted.org/packages/07/28/0bc8a17d6cd4cc3c79ae41b7105a2b9a327c110e5ddd37a8a27b29a5c8a2/astroid-3.3.8-py3-none-any.whl
      - pypi: https://files.pythonhosted.org/packages/25/8a/c46dcc25341b5bce5472c718902eb3d38600a903b14fa6aeecef3f21a46f/asttokens-3.0.0-py3-none-any.whl
      - pypi: https://files.pythonhosted.org/packages/89/aa/ab0f7891a01eeb2d2e338ae8fecbe57fcebea1a24dbb64d45801bfab481d/attrs-24.3.0-py3-none-any.whl
      - pypi: https://files.pythonhosted.org/packages/fc/55/96142937f66150805c25c4d0f31ee4132fd33497753400734f9dfdcbdc66/bleach-6.2.0-py3-none-any.whl
      - pypi: https://files.pythonhosted.org/packages/10/cb/f2ad4230dc2eb1a74edf38f1a38b9b52277f75bef262d8908e60d957e13c/blinker-1.9.0-py3-none-any.whl
      - pypi: https://files.pythonhosted.org/packages/56/12/2c266a0dc57379c60b4e73a2f93e71343db4170bf26c5a76a74e7d8bce2a/bokeh-3.6.2-py3-none-any.whl
      - pypi: https://files.pythonhosted.org/packages/a5/32/8f6669fc4798494966bf446c8c4a162e0b5d893dff088afddf76414f70e1/certifi-2024.12.14-py3-none-any.whl
      - pypi: https://files.pythonhosted.org/packages/c5/55/51844dd50c4fc7a33b653bfaba4c2456f06955289ca770a5dbd5fd267374/cfgv-3.4.0-py2.py3-none-any.whl
      - pypi: https://files.pythonhosted.org/packages/3e/a2/513f6cbe752421f16d969e32f3583762bfd583848b763913ddab8d9bfd4f/charset_normalizer-3.4.1-cp312-cp312-manylinux_2_17_x86_64.manylinux2014_x86_64.whl
      - pypi: https://files.pythonhosted.org/packages/7e/d4/7ebdbd03970677812aac39c869717059dbb71a4cfc033ca6e5221787892c/click-8.1.8-py3-none-any.whl
      - pypi: https://files.pythonhosted.org/packages/c6/c6/9963d588cc3d75d766c819e0377a168ef83cf3316a92769971527a1ad1de/colorcet-3.1.0-py3-none-any.whl
      - pypi: https://files.pythonhosted.org/packages/e3/51/9b208e85196941db2f0654ad0357ca6388ab3ed67efdbfc799f35d1f83aa/colorlog-6.9.0-py3-none-any.whl
      - pypi: https://files.pythonhosted.org/packages/e6/75/49e5bfe642f71f272236b5b2d2691cf915a7283cc0ceda56357b61daa538/comm-0.2.2-py3-none-any.whl
      - pypi: https://files.pythonhosted.org/packages/ba/99/6794142b90b853a9155316c8f470d2e4821fe6f086b03e372aca848227dd/contourpy-1.3.1-cp312-cp312-manylinux_2_17_x86_64.manylinux2014_x86_64.whl
      - pypi: https://files.pythonhosted.org/packages/dc/03/0334a79b26ecf59958f2fe9dd1f5ab3e2f88db876f5071933de39af09647/coverage-7.6.10-cp312-cp312-manylinux_2_5_x86_64.manylinux1_x86_64.manylinux_2_17_x86_64.manylinux2014_x86_64.whl
      - pypi: https://files.pythonhosted.org/packages/e7/05/c19819d5e3d95294a6f5947fb9b9629efb316b96de511b418c53d245aae6/cycler-0.12.1-py3-none-any.whl
      - pypi: https://files.pythonhosted.org/packages/d5/50/83c593b07763e1161326b3b8c6686f0f4b0f24d5526546bee538c89837d6/decorator-5.1.1-py3-none-any.whl
      - pypi: https://files.pythonhosted.org/packages/46/d1/e73b6ad76f0b1fb7f23c35c6d95dbc506a9c8804f43dda8cb5b0fa6331fd/dill-0.3.9-py3-none-any.whl
      - pypi: https://files.pythonhosted.org/packages/3f/27/4570e78fc0bf5ea0ca45eb1de3818a23787af9b390c0b0a0033a1b8236f9/diskcache-5.6.3-py3-none-any.whl
      - pypi: https://files.pythonhosted.org/packages/91/a1/cf2472db20f7ce4a6be1253a81cfdf85ad9c7885ffbed7047fb72c24cf87/distlib-0.3.9-py2.py3-none-any.whl
      - pypi: https://files.pythonhosted.org/packages/b5/fd/afcd0496feca3276f509df3dbd5dae726fcc756f1a08d9e25abe1733f962/executing-2.1.0-py2.py3-none-any.whl
      - pypi: https://files.pythonhosted.org/packages/b9/f8/feced7779d755758a52d1f6635d990b8d98dc0a29fa568bbe0625f18fdf3/filelock-3.16.1-py3-none-any.whl
      - pypi: https://files.pythonhosted.org/packages/af/47/93213ee66ef8fae3b93b3e29206f6b251e65c97bd91d8e1c5596ef15af0a/flask-3.1.0-py3-none-any.whl
      - pypi: https://files.pythonhosted.org/packages/56/07/1afa0514c876282bebc1c9aee83c6bb98fe6415cf57b88d9b06e7e29bf9c/Flask_Cors-5.0.0-py2.py3-none-any.whl
      - pypi: https://files.pythonhosted.org/packages/7b/fa/1d103fe6e9bf174afd1c04772ca4f88e8f577f44d37b7cc8644fe5ff2620/fonttools-4.55.4-cp312-cp312-manylinux_2_5_x86_64.manylinux1_x86_64.manylinux_2_17_x86_64.manylinux2014_x86_64.whl
      - pypi: https://files.pythonhosted.org/packages/f1/66/033e58a50fd9ec9df00a8671c74f1f3a320564c6415a4ed82a1c651654ba/greenlet-3.1.1-cp312-cp312-manylinux_2_24_x86_64.manylinux_2_28_x86_64.whl
      - pypi: https://files.pythonhosted.org/packages/56/89/8df4efa78df8b129847c8a7c0e492376cca62ab68453e5a20375a1c6291b/holoviews-1.20.0-py3-none-any.whl
      - pypi: https://files.pythonhosted.org/packages/f7/3e/d5b3a524ef2eb68cf89dcae620b1a2d205cceaaeac74dda7d7445578c0d1/hvplot-0.10.0-py3-none-any.whl
      - pypi: https://files.pythonhosted.org/packages/61/0b/7f61da4015f561b288c3b91e745c8ba81b98a2d02f414e9e1c9388050aee/hypothesis-6.123.2-py3-none-any.whl
      - pypi: https://files.pythonhosted.org/packages/74/a1/68a395c17eeefb04917034bd0a1bfa765e7654fa150cca473d669aa3afb5/identify-2.6.6-py2.py3-none-any.whl
      - pypi: https://files.pythonhosted.org/packages/76/c6/c88e154df9c4e1a2a66ccf0005a88dfb2650c1dffb6f5ce603dfbd452ce3/idna-3.10-py3-none-any.whl
      - pypi: https://files.pythonhosted.org/packages/cb/bd/b394387b598ed84d8d0fa90611a90bee0adc2021820ad5729f7ced74a8e2/imageio-2.37.0-py3-none-any.whl
      - pypi: https://files.pythonhosted.org/packages/a0/2d/43c8522a2038e9d0e7dbdf3a61195ecc31ca576fb1527a528c877e87d973/imageio_ffmpeg-0.6.0-py3-none-manylinux2014_x86_64.whl
      - pypi: https://files.pythonhosted.org/packages/ef/a6/62565a6e1cf69e10f5727360368e451d4b7f58beeac6173dc9db836a5b46/iniconfig-2.0.0-py3-none-any.whl
      - pypi: https://files.pythonhosted.org/packages/04/60/d0feb6b6d9fe4ab89fe8fe5b47cbf6cd936bfd9f1e7ffa9d0015425aeed6/ipython-8.31.0-py3-none-any.whl
      - pypi: https://files.pythonhosted.org/packages/22/2d/9c0b76f2f9cc0ebede1b9371b6f317243028ed60b90705863d493bae622e/ipywidgets-8.1.5-py3-none-any.whl
      - pypi: https://files.pythonhosted.org/packages/d1/b3/8def84f539e7d2289a02f0524b944b15d7c75dab7628bedf1c4f0992029c/isort-5.13.2-py3-none-any.whl
      - pypi: https://files.pythonhosted.org/packages/04/96/92447566d16df59b2a776c0fb82dbc4d9e07cd95062562af01e408583fc4/itsdangerous-2.2.0-py3-none-any.whl
      - pypi: https://files.pythonhosted.org/packages/c0/5a/9cac0c82afec3d09ccd97c8b6502d48f165f9124db81b4bcb90b4af974ee/jedi-0.19.2-py2.py3-none-any.whl
      - pypi: https://files.pythonhosted.org/packages/bd/0f/2ba5fbcd631e3e88689309dbe978c5769e883e4b84ebfe7da30b43275c5a/jinja2-3.1.5-py3-none-any.whl
      - pypi: https://files.pythonhosted.org/packages/91/29/df4b9b42f2be0b623cbd5e2140cafcaa2bef0759a00b7b70104dcfe2fb51/joblib-1.4.2-py3-none-any.whl
      - pypi: https://files.pythonhosted.org/packages/7a/9b/cbf48a399c78e749c23aa33d51ac97c8f35154846b470907db8d2a40e437/jupyter_ui_poll-1.0.0-py2.py3-none-any.whl
      - pypi: https://files.pythonhosted.org/packages/a9/93/858e87edc634d628e5d752ba944c2833133a28fa87bb093e6832ced36a3e/jupyterlab_widgets-3.0.13-py3-none-any.whl
      - pypi: https://files.pythonhosted.org/packages/bc/b3/9458adb9472e61a998c8c4d95cfdfec91c73c53a375b30b1428310f923e4/kiwisolver-1.4.8-cp312-cp312-manylinux_2_17_x86_64.manylinux2014_x86_64.whl
      - pypi: https://files.pythonhosted.org/packages/04/1e/b832de447dee8b582cac175871d2f6c3d5077cc56d5575cadba1fd1cccfa/linkify_it_py-2.0.3-py3-none-any.whl
      - pypi: https://files.pythonhosted.org/packages/1e/bf/7a6a36ce2e4cafdfb202752be68850e22607fccd692847c45c1ae3c17ba6/Mako-1.3.8-py3-none-any.whl
      - pypi: https://files.pythonhosted.org/packages/3f/08/83871f3c50fc983b88547c196d11cf8c3340e37c32d2e9d6152abe2c61f7/Markdown-3.7-py3-none-any.whl
      - pypi: https://files.pythonhosted.org/packages/42/d7/1ec15b46af6af88f19b8e5ffea08fa375d433c998b8a7639e76935c14f1f/markdown_it_py-3.0.0-py3-none-any.whl
      - pypi: https://files.pythonhosted.org/packages/f3/f0/89e7aadfb3749d0f52234a0c8c7867877876e0a20b60e2188e9850794c17/MarkupSafe-3.0.2-cp312-cp312-manylinux_2_17_x86_64.manylinux2014_x86_64.whl
      - pypi: https://files.pythonhosted.org/packages/a7/b2/d872fc3d753516870d520595ddd8ce4dd44fa797a240999f125f58521ad7/matplotlib-3.10.0-cp312-cp312-manylinux_2_17_x86_64.manylinux2014_x86_64.whl
      - pypi: https://files.pythonhosted.org/packages/8f/8e/9ad090d3553c280a8060fbf6e24dc1c0c29704ee7d1c372f0c174aa59285/matplotlib_inline-0.1.7-py3-none-any.whl
      - pypi: https://files.pythonhosted.org/packages/27/1a/1f68f9ba0c207934b35b86a8ca3aad8395a3d6dd7921c0686e23853ff5a9/mccabe-0.7.0-py2.py3-none-any.whl
      - pypi: https://files.pythonhosted.org/packages/a7/f7/7782a043553ee469c1ff49cfa1cdace2d6bf99a1f333cf38676b3ddf30da/mdit_py_plugins-0.4.2-py3-none-any.whl
      - pypi: https://files.pythonhosted.org/packages/b3/38/89ba8ad64ae25be8de66a6d463314cf1eb366222074cfda9ee839c56a4b4/mdurl-0.1.2-py3-none-any.whl
      - pypi: https://files.pythonhosted.org/packages/3c/ca/0178b65760d5a40373c662fd354de2a1a9f59c02eec527cfc777840a9a00/moviepy_fix_codec-2.0.0-py3-none-any.whl
      - pypi: https://files.pythonhosted.org/packages/d2/1d/1b658dbd2b9fa9c4c9f32accbfc0205d532c8c6194dc0f2a4c0428e7128a/nodeenv-1.9.1-py2.py3-none-any.whl
      - pypi: https://files.pythonhosted.org/packages/5b/73/65d2f0b698df1731e851e3295eb29a5ab8aa06f763f7e4188647a809578d/numpy-2.2.2-cp312-cp312-manylinux_2_17_x86_64.manylinux2014_x86_64.whl
      - pypi: https://files.pythonhosted.org/packages/e8/30/35111dae435c640694d616a611b7ff6b2482cfd977f8f572ff960a321d66/optuna-4.1.0-py3-none-any.whl
      - pypi: https://files.pythonhosted.org/packages/88/ef/eb23f262cca3c0c4eb7ab1933c3b1f03d021f2c48f54763065b6f0e321be/packaging-24.2-py3-none-any.whl
      - pypi: https://files.pythonhosted.org/packages/38/f8/d8fddee9ed0d0c0f4a2132c1dfcf0e3e53265055da8df952a53e7eaf178c/pandas-2.2.3-cp312-cp312-manylinux_2_17_x86_64.manylinux2014_x86_64.whl
      - pypi: https://files.pythonhosted.org/packages/2e/0a/2020cf87f142348c317e310d9a861c5535b4b19f63c03704e86f1050dda8/panel-1.5.5-py3-none-any.whl
      - pypi: https://files.pythonhosted.org/packages/99/56/370a6636e072a037b52499edd8928942df7f887974fc54444ece5152d26a/param-2.2.0-py3-none-any.whl
      - pypi: https://files.pythonhosted.org/packages/c6/ac/dac4a63f978e4dcb3c6d3a78c4d8e0192a113d288502a1216950c41b1027/parso-0.8.4-py2.py3-none-any.whl
      - pypi: https://files.pythonhosted.org/packages/9e/c3/059298687310d527a58bb01f3b1965787ee3b40dce76752eda8b44e9a2c5/pexpect-4.9.0-py2.py3-none-any.whl
      - pypi: https://files.pythonhosted.org/packages/38/0d/84200ed6a871ce386ddc82904bfadc0c6b28b0c0ec78176871a4679e40b3/pillow-11.1.0-cp312-cp312-manylinux_2_28_x86_64.whl
      - pypi: https://files.pythonhosted.org/packages/3c/a6/bc1012356d8ece4d66dd75c4b9fc6c1f6650ddd5991e421177d9f8f671be/platformdirs-4.3.6-py3-none-any.whl
      - pypi: https://files.pythonhosted.org/packages/e5/ae/580600f441f6fc05218bd6c9d5794f4aef072a7d9093b291f1c50a9db8bc/plotly-5.24.1-py3-none-any.whl
      - pypi: https://files.pythonhosted.org/packages/88/5f/e351af9a41f866ac3f1fac4ca0613908d9a41741cfcf2228f4ad853b697d/pluggy-1.5.0-py3-none-any.whl
      - pypi: https://files.pythonhosted.org/packages/16/8f/496e10d51edd6671ebe0432e33ff800aa86775d2d147ce7d43389324a525/pre_commit-4.0.1-py2.py3-none-any.whl
      - pypi: https://files.pythonhosted.org/packages/8b/f5/cab5cf6a540c31f5099043de0ae43990fd9cf66f75ecb5e9f254a4e4d4ee/proglog-0.1.10-py3-none-any.whl
      - pypi: https://files.pythonhosted.org/packages/e4/ea/d836f008d33151c7a1f62caf3d8dd782e4d15f6a43897f64480c2b8de2ad/prompt_toolkit-3.0.50-py3-none-any.whl
      - pypi: https://files.pythonhosted.org/packages/49/ad/8ee3f8ac1d59cf269ae2d55f7cac7c65fe3b3f41cada5d6a17bc2f4c5d6d/psygnal-0.11.1-cp312-cp312-manylinux_2_17_x86_64.manylinux2014_x86_64.whl
      - pypi: https://files.pythonhosted.org/packages/22/a6/858897256d0deac81a172289110f31629fc4cee19b6f01283303e18c8db3/ptyprocess-0.7.0-py2.py3-none-any.whl
      - pypi: https://files.pythonhosted.org/packages/8e/37/efad0257dc6e593a18957422533ff0f87ede7c9c6ea010a2177d738fb82f/pure_eval-0.2.3-py3-none-any.whl
      - pypi: https://files.pythonhosted.org/packages/3b/5e/6bc81aa7fc9affc7d1c03b912fbcc984ca56c2a18513684da267715dab7b/pyarrow-19.0.0-cp312-cp312-manylinux_2_28_x86_64.whl
      - pypi: https://files.pythonhosted.org/packages/8a/0b/9fcc47d19c48b59121088dd6da2488a49d5f72dacf8262e2790a1d2c7d15/pygments-2.19.1-py3-none-any.whl
      - pypi: https://files.pythonhosted.org/packages/91/e1/26d55acea92b1ea4d33672e48f09ceeb274e84d7d542a4fb9a32a556db46/pylint-3.3.3-py3-none-any.whl
      - pypi: https://files.pythonhosted.org/packages/1c/a7/c8a2d361bf89c0d9577c934ebb7421b25dc84bf3a8e3ac0a40aed9acc547/pyparsing-3.2.1-py3-none-any.whl
      - pypi: https://files.pythonhosted.org/packages/11/92/76a1c94d3afee238333bc0a42b82935dd8f9cf8ce9e336ff87ee14d9e1cf/pytest-8.3.4-py3-none-any.whl
      - pypi: https://files.pythonhosted.org/packages/36/3b/48e79f2cd6a61dbbd4807b4ed46cb564b4fd50a76166b1c4ea5c1d9e2371/pytest_cov-6.0.0-py3-none-any.whl
      - pypi: https://files.pythonhosted.org/packages/ec/57/56b9bcc3c9c6a792fcbaf139543cee77261f3651ca9da0c93f5c1221264b/python_dateutil-2.9.0.post0-py2.py3-none-any.whl
      - pypi: https://files.pythonhosted.org/packages/11/c3/005fcca25ce078d2cc29fd559379817424e94885510568bc1bc53d7d5846/pytz-2024.2-py2.py3-none-any.whl
      - pypi: https://files.pythonhosted.org/packages/98/cc/ba051cfaef2525054e3367f2d5ff4df38f8f775125b3eebb82af4060026b/pyviz_comms-3.0.4-py3-none-any.whl
      - pypi: https://files.pythonhosted.org/packages/b9/2b/614b4752f2e127db5cc206abc23a8c19678e92b23c3db30fc86ab731d3bd/PyYAML-6.0.2-cp312-cp312-manylinux_2_17_x86_64.manylinux2014_x86_64.whl
      - pypi: https://files.pythonhosted.org/packages/07/3b/44ea6266a6761e9eefaa37d98fabefa112328808ac41aa87b4bbb668af30/pyzmq-26.2.0-cp312-cp312-manylinux_2_28_x86_64.whl
      - pypi: https://files.pythonhosted.org/packages/f9/9b/335f9764261e915ed497fcdeb11df5dfd6f7bf257d4a6a2a686d80da4d54/requests-2.32.3-py3-none-any.whl
      - pypi: https://files.pythonhosted.org/packages/4f/78/90af559403afb6f254c77f5c2b1547e24af208215d4602bb368b36ef4eac/rerun_notebook-0.21.0-py2.py3-none-any.whl
      - pypi: https://files.pythonhosted.org/packages/10/63/405a1b601cf1253878b1aebef6764095b2e8139cf233a908c2ccc4ad4ffd/rerun_sdk-0.21.0-cp38-abi3-manylinux_2_31_x86_64.whl
      - pypi: https://files.pythonhosted.org/packages/1a/f6/52a2973ff108d74b5da706a573379eea160bece098f7cfa3f35dc4622710/ruff-0.8.5-py3-none-manylinux_2_17_x86_64.manylinux2014_x86_64.whl
      - pypi: https://files.pythonhosted.org/packages/17/0e/e6bb84074f1081245a165c0ee775ecef24beae9d2f2e24bcac0c9f155f13/scikit_learn-1.6.0-cp312-cp312-manylinux_2_17_x86_64.manylinux2014_x86_64.whl
      - pypi: https://files.pythonhosted.org/packages/b0/3c/0de11ca154e24a57b579fb648151d901326d3102115bc4f9a7a86526ce54/scipy-1.15.1-cp312-cp312-manylinux_2_17_x86_64.manylinux2014_x86_64.whl
      - pypi: https://files.pythonhosted.org/packages/cb/76/55d6cb5b4a4e221d0f4054420258045dea917f20f051d469a5b344535970/scoop-0.7.2.0.tar.gz
      - pypi: https://files.pythonhosted.org/packages/b7/ce/149a00dd41f10bc29e5921b496af8b574d8413afcd5e30dfa0ed46c2cc5e/six-1.17.0-py2.py3-none-any.whl
      - pypi: https://files.pythonhosted.org/packages/32/46/9cb0e58b2deb7f82b84065f37f3bffeb12413f947f9388e4cac22c4621ce/sortedcontainers-2.4.0-py2.py3-none-any.whl
      - pypi: https://files.pythonhosted.org/packages/3a/ef/5a53a6a60ac5a5d4ed28959317dac1ff72bc16773ccd9b3fe79713fe27f3/SQLAlchemy-2.0.37-cp312-cp312-manylinux_2_17_x86_64.manylinux2014_x86_64.whl
      - pypi: https://files.pythonhosted.org/packages/f1/7b/ce1eafaf1a76852e2ec9b22edecf1daa58175c090266e9f6c64afcd81d91/stack_data-0.6.3-py3-none-any.whl
      - pypi: https://files.pythonhosted.org/packages/fc/8c/42e61df3b86bb675b719877283da915d3db93fb0d1820fc7bf2a9153f739/str2bool-1.1.zip
      - pypi: https://files.pythonhosted.org/packages/81/69/297302c5f5f59c862faa31e6cb9a4cd74721cd1e052b38e464c5b402df8b/StrEnum-0.4.15-py3-none-any.whl
      - pypi: https://files.pythonhosted.org/packages/b6/cb/b86984bed139586d01532a587464b5805f12e397594f19f931c4c2fbfa61/tenacity-9.0.0-py3-none-any.whl
      - pypi: https://files.pythonhosted.org/packages/4b/2c/ffbf7a134b9ab11a67b0cf0726453cedd9c5043a4fe7a35d1cefa9a1bcfb/threadpoolctl-3.5.0-py3-none-any.whl
      - pypi: https://files.pythonhosted.org/packages/f9/b6/a447b5e4ec71e13871be01ba81f5dfc9d0af7e473da256ff46bc0e24026f/tomlkit-0.13.2-py3-none-any.whl
      - pypi: https://files.pythonhosted.org/packages/22/55/b78a464de78051a30599ceb6983b01d8f732e6f69bf37b4ed07f642ac0fc/tornado-6.4.2-cp38-abi3-manylinux_2_5_x86_64.manylinux1_x86_64.manylinux_2_17_x86_64.manylinux2014_x86_64.whl
      - pypi: https://files.pythonhosted.org/packages/d0/30/dc54f88dd4a2b5dc8a0279bdd7270e735851848b762aeb1c1184ed1f6b14/tqdm-4.67.1-py3-none-any.whl
      - pypi: https://files.pythonhosted.org/packages/00/c0/8f5d070730d7836adc9c9b6408dec68c6ced86b304a9b26a14df072a6e8c/traitlets-5.14.3-py3-none-any.whl
      - pypi: https://files.pythonhosted.org/packages/26/9f/ad63fc0248c5379346306f8668cda6e2e2e9c95e01216d2b8ffd9ff037d0/typing_extensions-4.12.2-py3-none-any.whl
      - pypi: https://files.pythonhosted.org/packages/a6/ab/7e5f53c3b9d14972843a647d8d7a853969a58aecc7559cb3267302c94774/tzdata-2024.2-py2.py3-none-any.whl
      - pypi: https://files.pythonhosted.org/packages/37/87/1f677586e8ac487e29672e4b17455758fce261de06a0d086167bb760361a/uc_micro_py-1.0.3-py3-none-any.whl
      - pypi: https://files.pythonhosted.org/packages/c8/19/4ec628951a74043532ca2cf5d97b7b14863931476d117c471e8e2b1eb39f/urllib3-2.3.0-py3-none-any.whl
      - pypi: https://files.pythonhosted.org/packages/89/9b/599bcfc7064fbe5740919e78c5df18e5dceb0887e676256a1061bb5ae232/virtualenv-20.29.1-py3-none-any.whl
      - pypi: https://files.pythonhosted.org/packages/fd/84/fd2ba7aafacbad3c4201d395674fc6348826569da3c0937e75505ead3528/wcwidth-0.2.13-py2.py3-none-any.whl
      - pypi: https://files.pythonhosted.org/packages/f4/24/2a3e3df732393fed8b3ebf2ec078f05546de641fe1b667ee316ec1dcf3b7/webencodings-0.5.1-py2.py3-none-any.whl
      - pypi: https://files.pythonhosted.org/packages/52/24/ab44c871b0f07f491e5d2ad12c9bd7358e527510618cb1b803a88e986db1/werkzeug-3.1.3-py3-none-any.whl
      - pypi: https://files.pythonhosted.org/packages/21/02/88b65cc394961a60c43c70517066b6b679738caf78506a5da7b88ffcb643/widgetsnbextension-4.0.13-py3-none-any.whl
      - pypi: https://files.pythonhosted.org/packages/40/ed/1c4631ad5909487ea8907cd326d9855c2207d790e3936e77bda48173b8be/xarray-2024.11.0-py3-none-any.whl
      - pypi: https://files.pythonhosted.org/packages/9a/6e/49408735dae940a0c1c225c6b908fd83bd6e3f5fae120f865754e72f78cb/xyzservices-2025.1.0-py3-none-any.whl
      - pypi: .
  py310:
    channels:
    - url: https://conda.anaconda.org/conda-forge/
    indexes:
    - https://pypi.org/simple
    packages:
      linux-64:
      - conda: https://conda.anaconda.org/conda-forge/linux-64/_libgcc_mutex-0.1-conda_forge.tar.bz2
      - conda: https://conda.anaconda.org/conda-forge/linux-64/_openmp_mutex-4.5-2_gnu.tar.bz2
      - conda: https://conda.anaconda.org/conda-forge/linux-64/bzip2-1.0.8-h4bc722e_7.conda
      - conda: https://conda.anaconda.org/conda-forge/linux-64/ca-certificates-2024.12.14-hbcca054_0.conda
      - conda: https://conda.anaconda.org/conda-forge/linux-64/ld_impl_linux-64-2.43-h712a8e2_2.conda
      - conda: https://conda.anaconda.org/conda-forge/linux-64/libffi-3.4.2-h7f98852_5.tar.bz2
      - conda: https://conda.anaconda.org/conda-forge/linux-64/libgcc-14.2.0-h77fa898_1.conda
      - conda: https://conda.anaconda.org/conda-forge/linux-64/libgcc-ng-14.2.0-h69a702a_1.conda
      - conda: https://conda.anaconda.org/conda-forge/linux-64/libgomp-14.2.0-h77fa898_1.conda
      - conda: https://conda.anaconda.org/conda-forge/linux-64/liblzma-5.6.3-hb9d3cd8_1.conda
      - conda: https://conda.anaconda.org/conda-forge/linux-64/libnsl-2.0.1-hd590300_0.conda
      - conda: https://conda.anaconda.org/conda-forge/linux-64/libsqlite-3.48.0-hee588c1_0.conda
      - conda: https://conda.anaconda.org/conda-forge/linux-64/libuuid-2.38.1-h0b41bf4_0.conda
      - conda: https://conda.anaconda.org/conda-forge/linux-64/libxcrypt-4.4.36-hd590300_1.conda
      - conda: https://conda.anaconda.org/conda-forge/linux-64/libzlib-1.3.1-hb9d3cd8_2.conda
      - conda: https://conda.anaconda.org/conda-forge/linux-64/ncurses-6.5-h2d0b736_2.conda
      - conda: https://conda.anaconda.org/conda-forge/linux-64/openssl-3.4.0-h7b32b05_1.conda
      - conda: https://conda.anaconda.org/conda-forge/linux-64/python-3.10.16-he725a3c_1_cpython.conda
      - conda: https://conda.anaconda.org/conda-forge/linux-64/readline-8.2-h8228510_1.conda
      - conda: https://conda.anaconda.org/conda-forge/linux-64/tk-8.6.13-noxft_h4845f30_101.conda
      - conda: https://conda.anaconda.org/conda-forge/noarch/tzdata-2025a-h78e105d_0.conda
      - pypi: https://files.pythonhosted.org/packages/54/7e/ac0991d1745f7d755fc1cd381b3990a45b404b4d008fc75e2a983516fbfe/alembic-1.14.1-py3-none-any.whl
      - pypi: https://files.pythonhosted.org/packages/1a/5a/7b024920cca385eb9b56bc63edf0a647de208346bfac5b339b544733d53a/anywidget-0.9.13-py3-none-any.whl
      - pypi: https://files.pythonhosted.org/packages/07/28/0bc8a17d6cd4cc3c79ae41b7105a2b9a327c110e5ddd37a8a27b29a5c8a2/astroid-3.3.8-py3-none-any.whl
      - pypi: https://files.pythonhosted.org/packages/25/8a/c46dcc25341b5bce5472c718902eb3d38600a903b14fa6aeecef3f21a46f/asttokens-3.0.0-py3-none-any.whl
      - pypi: https://files.pythonhosted.org/packages/89/aa/ab0f7891a01eeb2d2e338ae8fecbe57fcebea1a24dbb64d45801bfab481d/attrs-24.3.0-py3-none-any.whl
      - pypi: https://files.pythonhosted.org/packages/fc/55/96142937f66150805c25c4d0f31ee4132fd33497753400734f9dfdcbdc66/bleach-6.2.0-py3-none-any.whl
      - pypi: https://files.pythonhosted.org/packages/10/cb/f2ad4230dc2eb1a74edf38f1a38b9b52277f75bef262d8908e60d957e13c/blinker-1.9.0-py3-none-any.whl
      - pypi: https://files.pythonhosted.org/packages/56/12/2c266a0dc57379c60b4e73a2f93e71343db4170bf26c5a76a74e7d8bce2a/bokeh-3.6.2-py3-none-any.whl
      - pypi: https://files.pythonhosted.org/packages/a5/32/8f6669fc4798494966bf446c8c4a162e0b5d893dff088afddf76414f70e1/certifi-2024.12.14-py3-none-any.whl
      - pypi: https://files.pythonhosted.org/packages/c5/55/51844dd50c4fc7a33b653bfaba4c2456f06955289ca770a5dbd5fd267374/cfgv-3.4.0-py2.py3-none-any.whl
      - pypi: https://files.pythonhosted.org/packages/93/62/5e89cdfe04584cb7f4d36003ffa2936681b03ecc0754f8e969c2becb7e24/charset_normalizer-3.4.1-cp310-cp310-manylinux_2_17_x86_64.manylinux2014_x86_64.whl
      - pypi: https://files.pythonhosted.org/packages/7e/d4/7ebdbd03970677812aac39c869717059dbb71a4cfc033ca6e5221787892c/click-8.1.8-py3-none-any.whl
      - pypi: https://files.pythonhosted.org/packages/c6/c6/9963d588cc3d75d766c819e0377a168ef83cf3316a92769971527a1ad1de/colorcet-3.1.0-py3-none-any.whl
      - pypi: https://files.pythonhosted.org/packages/e3/51/9b208e85196941db2f0654ad0357ca6388ab3ed67efdbfc799f35d1f83aa/colorlog-6.9.0-py3-none-any.whl
      - pypi: https://files.pythonhosted.org/packages/e6/75/49e5bfe642f71f272236b5b2d2691cf915a7283cc0ceda56357b61daa538/comm-0.2.2-py3-none-any.whl
      - pypi: https://files.pythonhosted.org/packages/a9/57/86c500d63b3e26e5b73a28b8291a67c5608d4aa87ebd17bd15bb33c178bc/contourpy-1.3.1-cp310-cp310-manylinux_2_17_x86_64.manylinux2014_x86_64.whl
      - pypi: https://files.pythonhosted.org/packages/6d/85/fc0de2bcda3f97c2ee9fe8568f7d48f7279e91068958e5b2cc19e0e5f600/coverage-7.6.10-cp310-cp310-manylinux_2_5_x86_64.manylinux1_x86_64.manylinux_2_17_x86_64.manylinux2014_x86_64.whl
      - pypi: https://files.pythonhosted.org/packages/e7/05/c19819d5e3d95294a6f5947fb9b9629efb316b96de511b418c53d245aae6/cycler-0.12.1-py3-none-any.whl
      - pypi: https://files.pythonhosted.org/packages/d5/50/83c593b07763e1161326b3b8c6686f0f4b0f24d5526546bee538c89837d6/decorator-5.1.1-py3-none-any.whl
      - pypi: https://files.pythonhosted.org/packages/46/d1/e73b6ad76f0b1fb7f23c35c6d95dbc506a9c8804f43dda8cb5b0fa6331fd/dill-0.3.9-py3-none-any.whl
      - pypi: https://files.pythonhosted.org/packages/3f/27/4570e78fc0bf5ea0ca45eb1de3818a23787af9b390c0b0a0033a1b8236f9/diskcache-5.6.3-py3-none-any.whl
      - pypi: https://files.pythonhosted.org/packages/91/a1/cf2472db20f7ce4a6be1253a81cfdf85ad9c7885ffbed7047fb72c24cf87/distlib-0.3.9-py2.py3-none-any.whl
      - pypi: https://files.pythonhosted.org/packages/02/cc/b7e31358aac6ed1ef2bb790a9746ac2c69bcb3c8588b41616914eb106eaf/exceptiongroup-1.2.2-py3-none-any.whl
      - pypi: https://files.pythonhosted.org/packages/b5/fd/afcd0496feca3276f509df3dbd5dae726fcc756f1a08d9e25abe1733f962/executing-2.1.0-py2.py3-none-any.whl
      - pypi: https://files.pythonhosted.org/packages/b9/f8/feced7779d755758a52d1f6635d990b8d98dc0a29fa568bbe0625f18fdf3/filelock-3.16.1-py3-none-any.whl
      - pypi: https://files.pythonhosted.org/packages/af/47/93213ee66ef8fae3b93b3e29206f6b251e65c97bd91d8e1c5596ef15af0a/flask-3.1.0-py3-none-any.whl
      - pypi: https://files.pythonhosted.org/packages/56/07/1afa0514c876282bebc1c9aee83c6bb98fe6415cf57b88d9b06e7e29bf9c/Flask_Cors-5.0.0-py2.py3-none-any.whl
      - pypi: https://files.pythonhosted.org/packages/53/6f/c5ccd4c8f90fd7f6964a1b8981e58f5cc6361acedb0a473a8dae4e1ac3c6/fonttools-4.55.4-cp310-cp310-manylinux_2_17_x86_64.manylinux2014_x86_64.whl
      - pypi: https://files.pythonhosted.org/packages/cf/69/79e4d63b9387b48939096e25115b8af7cd8a90397a304f92436bcb21f5b2/greenlet-3.1.1-cp310-cp310-manylinux_2_24_x86_64.manylinux_2_28_x86_64.whl
      - pypi: https://files.pythonhosted.org/packages/56/89/8df4efa78df8b129847c8a7c0e492376cca62ab68453e5a20375a1c6291b/holoviews-1.20.0-py3-none-any.whl
      - pypi: https://files.pythonhosted.org/packages/f7/3e/d5b3a524ef2eb68cf89dcae620b1a2d205cceaaeac74dda7d7445578c0d1/hvplot-0.10.0-py3-none-any.whl
      - pypi: https://files.pythonhosted.org/packages/61/0b/7f61da4015f561b288c3b91e745c8ba81b98a2d02f414e9e1c9388050aee/hypothesis-6.123.2-py3-none-any.whl
      - pypi: https://files.pythonhosted.org/packages/74/a1/68a395c17eeefb04917034bd0a1bfa765e7654fa150cca473d669aa3afb5/identify-2.6.6-py2.py3-none-any.whl
      - pypi: https://files.pythonhosted.org/packages/76/c6/c88e154df9c4e1a2a66ccf0005a88dfb2650c1dffb6f5ce603dfbd452ce3/idna-3.10-py3-none-any.whl
      - pypi: https://files.pythonhosted.org/packages/cb/bd/b394387b598ed84d8d0fa90611a90bee0adc2021820ad5729f7ced74a8e2/imageio-2.37.0-py3-none-any.whl
      - pypi: https://files.pythonhosted.org/packages/a0/2d/43c8522a2038e9d0e7dbdf3a61195ecc31ca576fb1527a528c877e87d973/imageio_ffmpeg-0.6.0-py3-none-manylinux2014_x86_64.whl
      - pypi: https://files.pythonhosted.org/packages/ef/a6/62565a6e1cf69e10f5727360368e451d4b7f58beeac6173dc9db836a5b46/iniconfig-2.0.0-py3-none-any.whl
      - pypi: https://files.pythonhosted.org/packages/04/60/d0feb6b6d9fe4ab89fe8fe5b47cbf6cd936bfd9f1e7ffa9d0015425aeed6/ipython-8.31.0-py3-none-any.whl
      - pypi: https://files.pythonhosted.org/packages/22/2d/9c0b76f2f9cc0ebede1b9371b6f317243028ed60b90705863d493bae622e/ipywidgets-8.1.5-py3-none-any.whl
      - pypi: https://files.pythonhosted.org/packages/d1/b3/8def84f539e7d2289a02f0524b944b15d7c75dab7628bedf1c4f0992029c/isort-5.13.2-py3-none-any.whl
      - pypi: https://files.pythonhosted.org/packages/04/96/92447566d16df59b2a776c0fb82dbc4d9e07cd95062562af01e408583fc4/itsdangerous-2.2.0-py3-none-any.whl
      - pypi: https://files.pythonhosted.org/packages/c0/5a/9cac0c82afec3d09ccd97c8b6502d48f165f9124db81b4bcb90b4af974ee/jedi-0.19.2-py2.py3-none-any.whl
      - pypi: https://files.pythonhosted.org/packages/bd/0f/2ba5fbcd631e3e88689309dbe978c5769e883e4b84ebfe7da30b43275c5a/jinja2-3.1.5-py3-none-any.whl
      - pypi: https://files.pythonhosted.org/packages/91/29/df4b9b42f2be0b623cbd5e2140cafcaa2bef0759a00b7b70104dcfe2fb51/joblib-1.4.2-py3-none-any.whl
      - pypi: https://files.pythonhosted.org/packages/7a/9b/cbf48a399c78e749c23aa33d51ac97c8f35154846b470907db8d2a40e437/jupyter_ui_poll-1.0.0-py2.py3-none-any.whl
      - pypi: https://files.pythonhosted.org/packages/a9/93/858e87edc634d628e5d752ba944c2833133a28fa87bb093e6832ced36a3e/jupyterlab_widgets-3.0.13-py3-none-any.whl
      - pypi: https://files.pythonhosted.org/packages/de/c6/7b9bb8044e150d4d1558423a1568e4f227193662a02231064e3824f37e0a/kiwisolver-1.4.8-cp310-cp310-manylinux_2_12_x86_64.manylinux2010_x86_64.whl
      - pypi: https://files.pythonhosted.org/packages/04/1e/b832de447dee8b582cac175871d2f6c3d5077cc56d5575cadba1fd1cccfa/linkify_it_py-2.0.3-py3-none-any.whl
      - pypi: https://files.pythonhosted.org/packages/1e/bf/7a6a36ce2e4cafdfb202752be68850e22607fccd692847c45c1ae3c17ba6/Mako-1.3.8-py3-none-any.whl
      - pypi: https://files.pythonhosted.org/packages/3f/08/83871f3c50fc983b88547c196d11cf8c3340e37c32d2e9d6152abe2c61f7/Markdown-3.7-py3-none-any.whl
      - pypi: https://files.pythonhosted.org/packages/42/d7/1ec15b46af6af88f19b8e5ffea08fa375d433c998b8a7639e76935c14f1f/markdown_it_py-3.0.0-py3-none-any.whl
      - pypi: https://files.pythonhosted.org/packages/22/35/137da042dfb4720b638d2937c38a9c2df83fe32d20e8c8f3185dbfef05f7/MarkupSafe-3.0.2-cp310-cp310-manylinux_2_17_x86_64.manylinux2014_x86_64.whl
      - pypi: https://files.pythonhosted.org/packages/09/5a/a113495110ae3e3395c72d82d7bc4802902e46dc797f6b041e572f195c56/matplotlib-3.10.0-cp310-cp310-manylinux_2_17_x86_64.manylinux2014_x86_64.whl
      - pypi: https://files.pythonhosted.org/packages/8f/8e/9ad090d3553c280a8060fbf6e24dc1c0c29704ee7d1c372f0c174aa59285/matplotlib_inline-0.1.7-py3-none-any.whl
      - pypi: https://files.pythonhosted.org/packages/27/1a/1f68f9ba0c207934b35b86a8ca3aad8395a3d6dd7921c0686e23853ff5a9/mccabe-0.7.0-py2.py3-none-any.whl
      - pypi: https://files.pythonhosted.org/packages/a7/f7/7782a043553ee469c1ff49cfa1cdace2d6bf99a1f333cf38676b3ddf30da/mdit_py_plugins-0.4.2-py3-none-any.whl
      - pypi: https://files.pythonhosted.org/packages/b3/38/89ba8ad64ae25be8de66a6d463314cf1eb366222074cfda9ee839c56a4b4/mdurl-0.1.2-py3-none-any.whl
      - pypi: https://files.pythonhosted.org/packages/3c/ca/0178b65760d5a40373c662fd354de2a1a9f59c02eec527cfc777840a9a00/moviepy_fix_codec-2.0.0-py3-none-any.whl
      - pypi: https://files.pythonhosted.org/packages/d2/1d/1b658dbd2b9fa9c4c9f32accbfc0205d532c8c6194dc0f2a4c0428e7128a/nodeenv-1.9.1-py2.py3-none-any.whl
      - pypi: https://files.pythonhosted.org/packages/e3/d7/11fc594838d35c43519763310c316d4fd56f8600d3fc80a8e13e325b5c5c/numpy-2.2.2-cp310-cp310-manylinux_2_17_x86_64.manylinux2014_x86_64.whl
      - pypi: https://files.pythonhosted.org/packages/e8/30/35111dae435c640694d616a611b7ff6b2482cfd977f8f572ff960a321d66/optuna-4.1.0-py3-none-any.whl
      - pypi: https://files.pythonhosted.org/packages/88/ef/eb23f262cca3c0c4eb7ab1933c3b1f03d021f2c48f54763065b6f0e321be/packaging-24.2-py3-none-any.whl
      - pypi: https://files.pythonhosted.org/packages/44/50/7db2cd5e6373ae796f0ddad3675268c8d59fb6076e66f0c339d61cea886b/pandas-2.2.3-cp310-cp310-manylinux_2_17_x86_64.manylinux2014_x86_64.whl
      - pypi: https://files.pythonhosted.org/packages/2e/0a/2020cf87f142348c317e310d9a861c5535b4b19f63c03704e86f1050dda8/panel-1.5.5-py3-none-any.whl
      - pypi: https://files.pythonhosted.org/packages/99/56/370a6636e072a037b52499edd8928942df7f887974fc54444ece5152d26a/param-2.2.0-py3-none-any.whl
      - pypi: https://files.pythonhosted.org/packages/c6/ac/dac4a63f978e4dcb3c6d3a78c4d8e0192a113d288502a1216950c41b1027/parso-0.8.4-py2.py3-none-any.whl
      - pypi: https://files.pythonhosted.org/packages/9e/c3/059298687310d527a58bb01f3b1965787ee3b40dce76752eda8b44e9a2c5/pexpect-4.9.0-py2.py3-none-any.whl
      - pypi: https://files.pythonhosted.org/packages/84/7a/cd0c3eaf4a28cb2a74bdd19129f7726277a7f30c4f8424cd27a62987d864/pillow-11.1.0-cp310-cp310-manylinux_2_28_x86_64.whl
      - pypi: https://files.pythonhosted.org/packages/3c/a6/bc1012356d8ece4d66dd75c4b9fc6c1f6650ddd5991e421177d9f8f671be/platformdirs-4.3.6-py3-none-any.whl
      - pypi: https://files.pythonhosted.org/packages/e5/ae/580600f441f6fc05218bd6c9d5794f4aef072a7d9093b291f1c50a9db8bc/plotly-5.24.1-py3-none-any.whl
      - pypi: https://files.pythonhosted.org/packages/88/5f/e351af9a41f866ac3f1fac4ca0613908d9a41741cfcf2228f4ad853b697d/pluggy-1.5.0-py3-none-any.whl
      - pypi: https://files.pythonhosted.org/packages/16/8f/496e10d51edd6671ebe0432e33ff800aa86775d2d147ce7d43389324a525/pre_commit-4.0.1-py2.py3-none-any.whl
      - pypi: https://files.pythonhosted.org/packages/8b/f5/cab5cf6a540c31f5099043de0ae43990fd9cf66f75ecb5e9f254a4e4d4ee/proglog-0.1.10-py3-none-any.whl
      - pypi: https://files.pythonhosted.org/packages/e4/ea/d836f008d33151c7a1f62caf3d8dd782e4d15f6a43897f64480c2b8de2ad/prompt_toolkit-3.0.50-py3-none-any.whl
      - pypi: https://files.pythonhosted.org/packages/c3/3f/ae610fd14cdbae8735344abfc7f67c76ff8bcf18e0e3c5f26a1ca590014e/psygnal-0.11.1-cp310-cp310-manylinux_2_17_x86_64.manylinux2014_x86_64.whl
      - pypi: https://files.pythonhosted.org/packages/22/a6/858897256d0deac81a172289110f31629fc4cee19b6f01283303e18c8db3/ptyprocess-0.7.0-py2.py3-none-any.whl
      - pypi: https://files.pythonhosted.org/packages/8e/37/efad0257dc6e593a18957422533ff0f87ede7c9c6ea010a2177d738fb82f/pure_eval-0.2.3-py3-none-any.whl
      - pypi: https://files.pythonhosted.org/packages/31/55/f05fc5608cc96060c2b24de505324d641888bd62d4eed2fa1dacd872a1e1/pyarrow-19.0.0-cp310-cp310-manylinux_2_28_x86_64.whl
      - pypi: https://files.pythonhosted.org/packages/8a/0b/9fcc47d19c48b59121088dd6da2488a49d5f72dacf8262e2790a1d2c7d15/pygments-2.19.1-py3-none-any.whl
      - pypi: https://files.pythonhosted.org/packages/91/e1/26d55acea92b1ea4d33672e48f09ceeb274e84d7d542a4fb9a32a556db46/pylint-3.3.3-py3-none-any.whl
      - pypi: https://files.pythonhosted.org/packages/1c/a7/c8a2d361bf89c0d9577c934ebb7421b25dc84bf3a8e3ac0a40aed9acc547/pyparsing-3.2.1-py3-none-any.whl
      - pypi: https://files.pythonhosted.org/packages/11/92/76a1c94d3afee238333bc0a42b82935dd8f9cf8ce9e336ff87ee14d9e1cf/pytest-8.3.4-py3-none-any.whl
      - pypi: https://files.pythonhosted.org/packages/36/3b/48e79f2cd6a61dbbd4807b4ed46cb564b4fd50a76166b1c4ea5c1d9e2371/pytest_cov-6.0.0-py3-none-any.whl
      - pypi: https://files.pythonhosted.org/packages/ec/57/56b9bcc3c9c6a792fcbaf139543cee77261f3651ca9da0c93f5c1221264b/python_dateutil-2.9.0.post0-py2.py3-none-any.whl
      - pypi: https://files.pythonhosted.org/packages/11/c3/005fcca25ce078d2cc29fd559379817424e94885510568bc1bc53d7d5846/pytz-2024.2-py2.py3-none-any.whl
      - pypi: https://files.pythonhosted.org/packages/98/cc/ba051cfaef2525054e3367f2d5ff4df38f8f775125b3eebb82af4060026b/pyviz_comms-3.0.4-py3-none-any.whl
      - pypi: https://files.pythonhosted.org/packages/6b/4e/1523cb902fd98355e2e9ea5e5eb237cbc5f3ad5f3075fa65087aa0ecb669/PyYAML-6.0.2-cp310-cp310-manylinux_2_17_x86_64.manylinux2014_x86_64.whl
      - pypi: https://files.pythonhosted.org/packages/16/29/ca99b4598a9dc7e468b5417eda91f372b595be1e3eec9b7cbe8e5d3584e8/pyzmq-26.2.0-cp310-cp310-manylinux_2_28_x86_64.whl
      - pypi: https://files.pythonhosted.org/packages/f9/9b/335f9764261e915ed497fcdeb11df5dfd6f7bf257d4a6a2a686d80da4d54/requests-2.32.3-py3-none-any.whl
      - pypi: https://files.pythonhosted.org/packages/4f/78/90af559403afb6f254c77f5c2b1547e24af208215d4602bb368b36ef4eac/rerun_notebook-0.21.0-py2.py3-none-any.whl
      - pypi: https://files.pythonhosted.org/packages/10/63/405a1b601cf1253878b1aebef6764095b2e8139cf233a908c2ccc4ad4ffd/rerun_sdk-0.21.0-cp38-abi3-manylinux_2_31_x86_64.whl
      - pypi: https://files.pythonhosted.org/packages/1a/f6/52a2973ff108d74b5da706a573379eea160bece098f7cfa3f35dc4622710/ruff-0.8.5-py3-none-manylinux_2_17_x86_64.manylinux2014_x86_64.whl
      - pypi: https://files.pythonhosted.org/packages/50/79/d21599fc44d2d497ced440480670b6314ebc00308e3bae0d0ebca44cd481/scikit_learn-1.6.0-cp310-cp310-manylinux_2_17_x86_64.manylinux2014_x86_64.whl
      - pypi: https://files.pythonhosted.org/packages/17/03/390a1c5c61fd76b0fa4b3c5aa3bdd7e60f6c46f712924f1a9df5705ec046/scipy-1.15.1-cp310-cp310-manylinux_2_17_x86_64.manylinux2014_x86_64.whl
      - pypi: https://files.pythonhosted.org/packages/cb/76/55d6cb5b4a4e221d0f4054420258045dea917f20f051d469a5b344535970/scoop-0.7.2.0.tar.gz
      - pypi: https://files.pythonhosted.org/packages/b7/ce/149a00dd41f10bc29e5921b496af8b574d8413afcd5e30dfa0ed46c2cc5e/six-1.17.0-py2.py3-none-any.whl
      - pypi: https://files.pythonhosted.org/packages/32/46/9cb0e58b2deb7f82b84065f37f3bffeb12413f947f9388e4cac22c4621ce/sortedcontainers-2.4.0-py2.py3-none-any.whl
      - pypi: https://files.pythonhosted.org/packages/40/c6/e7e8e894c8f065f96ca202cdb00454d60d4962279b3eb5a81b8766dfa836/SQLAlchemy-2.0.37-cp310-cp310-manylinux_2_17_x86_64.manylinux2014_x86_64.whl
      - pypi: https://files.pythonhosted.org/packages/f1/7b/ce1eafaf1a76852e2ec9b22edecf1daa58175c090266e9f6c64afcd81d91/stack_data-0.6.3-py3-none-any.whl
      - pypi: https://files.pythonhosted.org/packages/fc/8c/42e61df3b86bb675b719877283da915d3db93fb0d1820fc7bf2a9153f739/str2bool-1.1.zip
      - pypi: https://files.pythonhosted.org/packages/81/69/297302c5f5f59c862faa31e6cb9a4cd74721cd1e052b38e464c5b402df8b/StrEnum-0.4.15-py3-none-any.whl
      - pypi: https://files.pythonhosted.org/packages/b6/cb/b86984bed139586d01532a587464b5805f12e397594f19f931c4c2fbfa61/tenacity-9.0.0-py3-none-any.whl
      - pypi: https://files.pythonhosted.org/packages/4b/2c/ffbf7a134b9ab11a67b0cf0726453cedd9c5043a4fe7a35d1cefa9a1bcfb/threadpoolctl-3.5.0-py3-none-any.whl
      - pypi: https://files.pythonhosted.org/packages/6e/c2/61d3e0f47e2b74ef40a68b9e6ad5984f6241a942f7cd3bbfbdbd03861ea9/tomli-2.2.1-py3-none-any.whl
      - pypi: https://files.pythonhosted.org/packages/f9/b6/a447b5e4ec71e13871be01ba81f5dfc9d0af7e473da256ff46bc0e24026f/tomlkit-0.13.2-py3-none-any.whl
      - pypi: https://files.pythonhosted.org/packages/22/55/b78a464de78051a30599ceb6983b01d8f732e6f69bf37b4ed07f642ac0fc/tornado-6.4.2-cp38-abi3-manylinux_2_5_x86_64.manylinux1_x86_64.manylinux_2_17_x86_64.manylinux2014_x86_64.whl
      - pypi: https://files.pythonhosted.org/packages/d0/30/dc54f88dd4a2b5dc8a0279bdd7270e735851848b762aeb1c1184ed1f6b14/tqdm-4.67.1-py3-none-any.whl
      - pypi: https://files.pythonhosted.org/packages/00/c0/8f5d070730d7836adc9c9b6408dec68c6ced86b304a9b26a14df072a6e8c/traitlets-5.14.3-py3-none-any.whl
      - pypi: https://files.pythonhosted.org/packages/26/9f/ad63fc0248c5379346306f8668cda6e2e2e9c95e01216d2b8ffd9ff037d0/typing_extensions-4.12.2-py3-none-any.whl
      - pypi: https://files.pythonhosted.org/packages/a6/ab/7e5f53c3b9d14972843a647d8d7a853969a58aecc7559cb3267302c94774/tzdata-2024.2-py2.py3-none-any.whl
      - pypi: https://files.pythonhosted.org/packages/37/87/1f677586e8ac487e29672e4b17455758fce261de06a0d086167bb760361a/uc_micro_py-1.0.3-py3-none-any.whl
      - pypi: https://files.pythonhosted.org/packages/c8/19/4ec628951a74043532ca2cf5d97b7b14863931476d117c471e8e2b1eb39f/urllib3-2.3.0-py3-none-any.whl
      - pypi: https://files.pythonhosted.org/packages/89/9b/599bcfc7064fbe5740919e78c5df18e5dceb0887e676256a1061bb5ae232/virtualenv-20.29.1-py3-none-any.whl
      - pypi: https://files.pythonhosted.org/packages/fd/84/fd2ba7aafacbad3c4201d395674fc6348826569da3c0937e75505ead3528/wcwidth-0.2.13-py2.py3-none-any.whl
      - pypi: https://files.pythonhosted.org/packages/f4/24/2a3e3df732393fed8b3ebf2ec078f05546de641fe1b667ee316ec1dcf3b7/webencodings-0.5.1-py2.py3-none-any.whl
      - pypi: https://files.pythonhosted.org/packages/52/24/ab44c871b0f07f491e5d2ad12c9bd7358e527510618cb1b803a88e986db1/werkzeug-3.1.3-py3-none-any.whl
      - pypi: https://files.pythonhosted.org/packages/21/02/88b65cc394961a60c43c70517066b6b679738caf78506a5da7b88ffcb643/widgetsnbextension-4.0.13-py3-none-any.whl
      - pypi: https://files.pythonhosted.org/packages/40/ed/1c4631ad5909487ea8907cd326d9855c2207d790e3936e77bda48173b8be/xarray-2024.11.0-py3-none-any.whl
      - pypi: https://files.pythonhosted.org/packages/9a/6e/49408735dae940a0c1c225c6b908fd83bd6e3f5fae120f865754e72f78cb/xyzservices-2025.1.0-py3-none-any.whl
      - pypi: .
  py311:
    channels:
    - url: https://conda.anaconda.org/conda-forge/
    indexes:
    - https://pypi.org/simple
    packages:
      linux-64:
      - conda: https://conda.anaconda.org/conda-forge/linux-64/_libgcc_mutex-0.1-conda_forge.tar.bz2
      - conda: https://conda.anaconda.org/conda-forge/linux-64/_openmp_mutex-4.5-2_gnu.tar.bz2
      - conda: https://conda.anaconda.org/conda-forge/linux-64/bzip2-1.0.8-h4bc722e_7.conda
      - conda: https://conda.anaconda.org/conda-forge/linux-64/ca-certificates-2024.12.14-hbcca054_0.conda
      - conda: https://conda.anaconda.org/conda-forge/linux-64/ld_impl_linux-64-2.43-h712a8e2_2.conda
      - conda: https://conda.anaconda.org/conda-forge/linux-64/libexpat-2.6.4-h5888daf_0.conda
      - conda: https://conda.anaconda.org/conda-forge/linux-64/libffi-3.4.2-h7f98852_5.tar.bz2
      - conda: https://conda.anaconda.org/conda-forge/linux-64/libgcc-14.2.0-h77fa898_1.conda
      - conda: https://conda.anaconda.org/conda-forge/linux-64/libgcc-ng-14.2.0-h69a702a_1.conda
      - conda: https://conda.anaconda.org/conda-forge/linux-64/libgomp-14.2.0-h77fa898_1.conda
      - conda: https://conda.anaconda.org/conda-forge/linux-64/liblzma-5.6.3-hb9d3cd8_1.conda
      - conda: https://conda.anaconda.org/conda-forge/linux-64/libnsl-2.0.1-hd590300_0.conda
      - conda: https://conda.anaconda.org/conda-forge/linux-64/libsqlite-3.48.0-hee588c1_0.conda
      - conda: https://conda.anaconda.org/conda-forge/linux-64/libuuid-2.38.1-h0b41bf4_0.conda
      - conda: https://conda.anaconda.org/conda-forge/linux-64/libxcrypt-4.4.36-hd590300_1.conda
      - conda: https://conda.anaconda.org/conda-forge/linux-64/libzlib-1.3.1-hb9d3cd8_2.conda
      - conda: https://conda.anaconda.org/conda-forge/linux-64/ncurses-6.5-h2d0b736_2.conda
      - conda: https://conda.anaconda.org/conda-forge/linux-64/openssl-3.4.0-h7b32b05_1.conda
      - conda: https://conda.anaconda.org/conda-forge/linux-64/python-3.11.11-h9e4cc4f_1_cpython.conda
      - conda: https://conda.anaconda.org/conda-forge/linux-64/readline-8.2-h8228510_1.conda
      - conda: https://conda.anaconda.org/conda-forge/linux-64/tk-8.6.13-noxft_h4845f30_101.conda
      - conda: https://conda.anaconda.org/conda-forge/noarch/tzdata-2025a-h78e105d_0.conda
      - pypi: https://files.pythonhosted.org/packages/54/7e/ac0991d1745f7d755fc1cd381b3990a45b404b4d008fc75e2a983516fbfe/alembic-1.14.1-py3-none-any.whl
      - pypi: https://files.pythonhosted.org/packages/1a/5a/7b024920cca385eb9b56bc63edf0a647de208346bfac5b339b544733d53a/anywidget-0.9.13-py3-none-any.whl
      - pypi: https://files.pythonhosted.org/packages/07/28/0bc8a17d6cd4cc3c79ae41b7105a2b9a327c110e5ddd37a8a27b29a5c8a2/astroid-3.3.8-py3-none-any.whl
      - pypi: https://files.pythonhosted.org/packages/25/8a/c46dcc25341b5bce5472c718902eb3d38600a903b14fa6aeecef3f21a46f/asttokens-3.0.0-py3-none-any.whl
      - pypi: https://files.pythonhosted.org/packages/89/aa/ab0f7891a01eeb2d2e338ae8fecbe57fcebea1a24dbb64d45801bfab481d/attrs-24.3.0-py3-none-any.whl
      - pypi: https://files.pythonhosted.org/packages/fc/55/96142937f66150805c25c4d0f31ee4132fd33497753400734f9dfdcbdc66/bleach-6.2.0-py3-none-any.whl
      - pypi: https://files.pythonhosted.org/packages/10/cb/f2ad4230dc2eb1a74edf38f1a38b9b52277f75bef262d8908e60d957e13c/blinker-1.9.0-py3-none-any.whl
      - pypi: https://files.pythonhosted.org/packages/56/12/2c266a0dc57379c60b4e73a2f93e71343db4170bf26c5a76a74e7d8bce2a/bokeh-3.6.2-py3-none-any.whl
      - pypi: https://files.pythonhosted.org/packages/a5/32/8f6669fc4798494966bf446c8c4a162e0b5d893dff088afddf76414f70e1/certifi-2024.12.14-py3-none-any.whl
      - pypi: https://files.pythonhosted.org/packages/c5/55/51844dd50c4fc7a33b653bfaba4c2456f06955289ca770a5dbd5fd267374/cfgv-3.4.0-py2.py3-none-any.whl
      - pypi: https://files.pythonhosted.org/packages/88/83/489e9504711fa05d8dde1574996408026bdbdbd938f23be67deebb5eca92/charset_normalizer-3.4.1-cp311-cp311-manylinux_2_17_x86_64.manylinux2014_x86_64.whl
      - pypi: https://files.pythonhosted.org/packages/7e/d4/7ebdbd03970677812aac39c869717059dbb71a4cfc033ca6e5221787892c/click-8.1.8-py3-none-any.whl
      - pypi: https://files.pythonhosted.org/packages/c6/c6/9963d588cc3d75d766c819e0377a168ef83cf3316a92769971527a1ad1de/colorcet-3.1.0-py3-none-any.whl
      - pypi: https://files.pythonhosted.org/packages/e3/51/9b208e85196941db2f0654ad0357ca6388ab3ed67efdbfc799f35d1f83aa/colorlog-6.9.0-py3-none-any.whl
      - pypi: https://files.pythonhosted.org/packages/e6/75/49e5bfe642f71f272236b5b2d2691cf915a7283cc0ceda56357b61daa538/comm-0.2.2-py3-none-any.whl
      - pypi: https://files.pythonhosted.org/packages/85/fc/7fa5d17daf77306840a4e84668a48ddff09e6bc09ba4e37e85ffc8e4faa3/contourpy-1.3.1-cp311-cp311-manylinux_2_17_x86_64.manylinux2014_x86_64.whl
      - pypi: https://files.pythonhosted.org/packages/2c/f8/ef009b3b98e9f7033c19deb40d629354aab1d8b2d7f9cfec284dbedf5096/coverage-7.6.10-cp311-cp311-manylinux_2_5_x86_64.manylinux1_x86_64.manylinux_2_17_x86_64.manylinux2014_x86_64.whl
      - pypi: https://files.pythonhosted.org/packages/e7/05/c19819d5e3d95294a6f5947fb9b9629efb316b96de511b418c53d245aae6/cycler-0.12.1-py3-none-any.whl
      - pypi: https://files.pythonhosted.org/packages/d5/50/83c593b07763e1161326b3b8c6686f0f4b0f24d5526546bee538c89837d6/decorator-5.1.1-py3-none-any.whl
      - pypi: https://files.pythonhosted.org/packages/46/d1/e73b6ad76f0b1fb7f23c35c6d95dbc506a9c8804f43dda8cb5b0fa6331fd/dill-0.3.9-py3-none-any.whl
      - pypi: https://files.pythonhosted.org/packages/3f/27/4570e78fc0bf5ea0ca45eb1de3818a23787af9b390c0b0a0033a1b8236f9/diskcache-5.6.3-py3-none-any.whl
      - pypi: https://files.pythonhosted.org/packages/91/a1/cf2472db20f7ce4a6be1253a81cfdf85ad9c7885ffbed7047fb72c24cf87/distlib-0.3.9-py2.py3-none-any.whl
      - pypi: https://files.pythonhosted.org/packages/b5/fd/afcd0496feca3276f509df3dbd5dae726fcc756f1a08d9e25abe1733f962/executing-2.1.0-py2.py3-none-any.whl
      - pypi: https://files.pythonhosted.org/packages/b9/f8/feced7779d755758a52d1f6635d990b8d98dc0a29fa568bbe0625f18fdf3/filelock-3.16.1-py3-none-any.whl
      - pypi: https://files.pythonhosted.org/packages/af/47/93213ee66ef8fae3b93b3e29206f6b251e65c97bd91d8e1c5596ef15af0a/flask-3.1.0-py3-none-any.whl
      - pypi: https://files.pythonhosted.org/packages/56/07/1afa0514c876282bebc1c9aee83c6bb98fe6415cf57b88d9b06e7e29bf9c/Flask_Cors-5.0.0-py2.py3-none-any.whl
      - pypi: https://files.pythonhosted.org/packages/16/b9/22e8be0fceaed86187ba35a1035b309e47575c68ee6ace3b66f146300f43/fonttools-4.55.4-cp311-cp311-manylinux_2_17_x86_64.manylinux2014_x86_64.whl
      - pypi: https://files.pythonhosted.org/packages/f7/4b/1c9695aa24f808e156c8f4813f685d975ca73c000c2a5056c514c64980f6/greenlet-3.1.1-cp311-cp311-manylinux_2_24_x86_64.manylinux_2_28_x86_64.whl
      - pypi: https://files.pythonhosted.org/packages/56/89/8df4efa78df8b129847c8a7c0e492376cca62ab68453e5a20375a1c6291b/holoviews-1.20.0-py3-none-any.whl
      - pypi: https://files.pythonhosted.org/packages/f7/3e/d5b3a524ef2eb68cf89dcae620b1a2d205cceaaeac74dda7d7445578c0d1/hvplot-0.10.0-py3-none-any.whl
      - pypi: https://files.pythonhosted.org/packages/61/0b/7f61da4015f561b288c3b91e745c8ba81b98a2d02f414e9e1c9388050aee/hypothesis-6.123.2-py3-none-any.whl
      - pypi: https://files.pythonhosted.org/packages/74/a1/68a395c17eeefb04917034bd0a1bfa765e7654fa150cca473d669aa3afb5/identify-2.6.6-py2.py3-none-any.whl
      - pypi: https://files.pythonhosted.org/packages/76/c6/c88e154df9c4e1a2a66ccf0005a88dfb2650c1dffb6f5ce603dfbd452ce3/idna-3.10-py3-none-any.whl
      - pypi: https://files.pythonhosted.org/packages/cb/bd/b394387b598ed84d8d0fa90611a90bee0adc2021820ad5729f7ced74a8e2/imageio-2.37.0-py3-none-any.whl
      - pypi: https://files.pythonhosted.org/packages/a0/2d/43c8522a2038e9d0e7dbdf3a61195ecc31ca576fb1527a528c877e87d973/imageio_ffmpeg-0.6.0-py3-none-manylinux2014_x86_64.whl
      - pypi: https://files.pythonhosted.org/packages/ef/a6/62565a6e1cf69e10f5727360368e451d4b7f58beeac6173dc9db836a5b46/iniconfig-2.0.0-py3-none-any.whl
      - pypi: https://files.pythonhosted.org/packages/04/60/d0feb6b6d9fe4ab89fe8fe5b47cbf6cd936bfd9f1e7ffa9d0015425aeed6/ipython-8.31.0-py3-none-any.whl
      - pypi: https://files.pythonhosted.org/packages/22/2d/9c0b76f2f9cc0ebede1b9371b6f317243028ed60b90705863d493bae622e/ipywidgets-8.1.5-py3-none-any.whl
      - pypi: https://files.pythonhosted.org/packages/d1/b3/8def84f539e7d2289a02f0524b944b15d7c75dab7628bedf1c4f0992029c/isort-5.13.2-py3-none-any.whl
      - pypi: https://files.pythonhosted.org/packages/04/96/92447566d16df59b2a776c0fb82dbc4d9e07cd95062562af01e408583fc4/itsdangerous-2.2.0-py3-none-any.whl
      - pypi: https://files.pythonhosted.org/packages/c0/5a/9cac0c82afec3d09ccd97c8b6502d48f165f9124db81b4bcb90b4af974ee/jedi-0.19.2-py2.py3-none-any.whl
      - pypi: https://files.pythonhosted.org/packages/bd/0f/2ba5fbcd631e3e88689309dbe978c5769e883e4b84ebfe7da30b43275c5a/jinja2-3.1.5-py3-none-any.whl
      - pypi: https://files.pythonhosted.org/packages/91/29/df4b9b42f2be0b623cbd5e2140cafcaa2bef0759a00b7b70104dcfe2fb51/joblib-1.4.2-py3-none-any.whl
      - pypi: https://files.pythonhosted.org/packages/7a/9b/cbf48a399c78e749c23aa33d51ac97c8f35154846b470907db8d2a40e437/jupyter_ui_poll-1.0.0-py2.py3-none-any.whl
      - pypi: https://files.pythonhosted.org/packages/a9/93/858e87edc634d628e5d752ba944c2833133a28fa87bb093e6832ced36a3e/jupyterlab_widgets-3.0.13-py3-none-any.whl
      - pypi: https://files.pythonhosted.org/packages/3a/97/5edbed69a9d0caa2e4aa616ae7df8127e10f6586940aa683a496c2c280b9/kiwisolver-1.4.8-cp311-cp311-manylinux_2_17_x86_64.manylinux2014_x86_64.whl
      - pypi: https://files.pythonhosted.org/packages/04/1e/b832de447dee8b582cac175871d2f6c3d5077cc56d5575cadba1fd1cccfa/linkify_it_py-2.0.3-py3-none-any.whl
      - pypi: https://files.pythonhosted.org/packages/1e/bf/7a6a36ce2e4cafdfb202752be68850e22607fccd692847c45c1ae3c17ba6/Mako-1.3.8-py3-none-any.whl
      - pypi: https://files.pythonhosted.org/packages/3f/08/83871f3c50fc983b88547c196d11cf8c3340e37c32d2e9d6152abe2c61f7/Markdown-3.7-py3-none-any.whl
      - pypi: https://files.pythonhosted.org/packages/42/d7/1ec15b46af6af88f19b8e5ffea08fa375d433c998b8a7639e76935c14f1f/markdown_it_py-3.0.0-py3-none-any.whl
      - pypi: https://files.pythonhosted.org/packages/f1/a4/aefb044a2cd8d7334c8a47d3fb2c9f328ac48cb349468cc31c20b539305f/MarkupSafe-3.0.2-cp311-cp311-manylinux_2_17_x86_64.manylinux2014_x86_64.whl
      - pypi: https://files.pythonhosted.org/packages/b2/7d/2d873209536b9ee17340754118a2a17988bc18981b5b56e6715ee07373ac/matplotlib-3.10.0-cp311-cp311-manylinux_2_17_x86_64.manylinux2014_x86_64.whl
      - pypi: https://files.pythonhosted.org/packages/8f/8e/9ad090d3553c280a8060fbf6e24dc1c0c29704ee7d1c372f0c174aa59285/matplotlib_inline-0.1.7-py3-none-any.whl
      - pypi: https://files.pythonhosted.org/packages/27/1a/1f68f9ba0c207934b35b86a8ca3aad8395a3d6dd7921c0686e23853ff5a9/mccabe-0.7.0-py2.py3-none-any.whl
      - pypi: https://files.pythonhosted.org/packages/a7/f7/7782a043553ee469c1ff49cfa1cdace2d6bf99a1f333cf38676b3ddf30da/mdit_py_plugins-0.4.2-py3-none-any.whl
      - pypi: https://files.pythonhosted.org/packages/b3/38/89ba8ad64ae25be8de66a6d463314cf1eb366222074cfda9ee839c56a4b4/mdurl-0.1.2-py3-none-any.whl
      - pypi: https://files.pythonhosted.org/packages/3c/ca/0178b65760d5a40373c662fd354de2a1a9f59c02eec527cfc777840a9a00/moviepy_fix_codec-2.0.0-py3-none-any.whl
      - pypi: https://files.pythonhosted.org/packages/d2/1d/1b658dbd2b9fa9c4c9f32accbfc0205d532c8c6194dc0f2a4c0428e7128a/nodeenv-1.9.1-py2.py3-none-any.whl
      - pypi: https://files.pythonhosted.org/packages/5b/86/caec78829311f62afa6fa334c8dfcd79cffb4d24bcf96ee02ae4840d462b/numpy-2.2.2-cp311-cp311-manylinux_2_17_x86_64.manylinux2014_x86_64.whl
      - pypi: https://files.pythonhosted.org/packages/e8/30/35111dae435c640694d616a611b7ff6b2482cfd977f8f572ff960a321d66/optuna-4.1.0-py3-none-any.whl
      - pypi: https://files.pythonhosted.org/packages/88/ef/eb23f262cca3c0c4eb7ab1933c3b1f03d021f2c48f54763065b6f0e321be/packaging-24.2-py3-none-any.whl
      - pypi: https://files.pythonhosted.org/packages/cd/5f/4dba1d39bb9c38d574a9a22548c540177f78ea47b32f99c0ff2ec499fac5/pandas-2.2.3-cp311-cp311-manylinux_2_17_x86_64.manylinux2014_x86_64.whl
      - pypi: https://files.pythonhosted.org/packages/2e/0a/2020cf87f142348c317e310d9a861c5535b4b19f63c03704e86f1050dda8/panel-1.5.5-py3-none-any.whl
      - pypi: https://files.pythonhosted.org/packages/99/56/370a6636e072a037b52499edd8928942df7f887974fc54444ece5152d26a/param-2.2.0-py3-none-any.whl
      - pypi: https://files.pythonhosted.org/packages/c6/ac/dac4a63f978e4dcb3c6d3a78c4d8e0192a113d288502a1216950c41b1027/parso-0.8.4-py2.py3-none-any.whl
      - pypi: https://files.pythonhosted.org/packages/9e/c3/059298687310d527a58bb01f3b1965787ee3b40dce76752eda8b44e9a2c5/pexpect-4.9.0-py2.py3-none-any.whl
      - pypi: https://files.pythonhosted.org/packages/48/a4/fbfe9d5581d7b111b28f1d8c2762dee92e9821bb209af9fa83c940e507a0/pillow-11.1.0-cp311-cp311-manylinux_2_28_x86_64.whl
      - pypi: https://files.pythonhosted.org/packages/3c/a6/bc1012356d8ece4d66dd75c4b9fc6c1f6650ddd5991e421177d9f8f671be/platformdirs-4.3.6-py3-none-any.whl
      - pypi: https://files.pythonhosted.org/packages/e5/ae/580600f441f6fc05218bd6c9d5794f4aef072a7d9093b291f1c50a9db8bc/plotly-5.24.1-py3-none-any.whl
      - pypi: https://files.pythonhosted.org/packages/88/5f/e351af9a41f866ac3f1fac4ca0613908d9a41741cfcf2228f4ad853b697d/pluggy-1.5.0-py3-none-any.whl
      - pypi: https://files.pythonhosted.org/packages/16/8f/496e10d51edd6671ebe0432e33ff800aa86775d2d147ce7d43389324a525/pre_commit-4.0.1-py2.py3-none-any.whl
      - pypi: https://files.pythonhosted.org/packages/8b/f5/cab5cf6a540c31f5099043de0ae43990fd9cf66f75ecb5e9f254a4e4d4ee/proglog-0.1.10-py3-none-any.whl
      - pypi: https://files.pythonhosted.org/packages/e4/ea/d836f008d33151c7a1f62caf3d8dd782e4d15f6a43897f64480c2b8de2ad/prompt_toolkit-3.0.50-py3-none-any.whl
      - pypi: https://files.pythonhosted.org/packages/84/6f/868f1d7d22c76b96e0c8a75f8eb196deaff83916ad2da7bd78d1d0f6a5df/psygnal-0.11.1-cp311-cp311-manylinux_2_17_x86_64.manylinux2014_x86_64.whl
      - pypi: https://files.pythonhosted.org/packages/22/a6/858897256d0deac81a172289110f31629fc4cee19b6f01283303e18c8db3/ptyprocess-0.7.0-py2.py3-none-any.whl
      - pypi: https://files.pythonhosted.org/packages/8e/37/efad0257dc6e593a18957422533ff0f87ede7c9c6ea010a2177d738fb82f/pure_eval-0.2.3-py3-none-any.whl
      - pypi: https://files.pythonhosted.org/packages/b8/39/a2a6714b471c000e6dd6af4495dce00d7d1332351b8e3170dfb9f91dad1f/pyarrow-19.0.0-cp311-cp311-manylinux_2_28_x86_64.whl
      - pypi: https://files.pythonhosted.org/packages/8a/0b/9fcc47d19c48b59121088dd6da2488a49d5f72dacf8262e2790a1d2c7d15/pygments-2.19.1-py3-none-any.whl
      - pypi: https://files.pythonhosted.org/packages/91/e1/26d55acea92b1ea4d33672e48f09ceeb274e84d7d542a4fb9a32a556db46/pylint-3.3.3-py3-none-any.whl
      - pypi: https://files.pythonhosted.org/packages/1c/a7/c8a2d361bf89c0d9577c934ebb7421b25dc84bf3a8e3ac0a40aed9acc547/pyparsing-3.2.1-py3-none-any.whl
      - pypi: https://files.pythonhosted.org/packages/11/92/76a1c94d3afee238333bc0a42b82935dd8f9cf8ce9e336ff87ee14d9e1cf/pytest-8.3.4-py3-none-any.whl
      - pypi: https://files.pythonhosted.org/packages/36/3b/48e79f2cd6a61dbbd4807b4ed46cb564b4fd50a76166b1c4ea5c1d9e2371/pytest_cov-6.0.0-py3-none-any.whl
      - pypi: https://files.pythonhosted.org/packages/ec/57/56b9bcc3c9c6a792fcbaf139543cee77261f3651ca9da0c93f5c1221264b/python_dateutil-2.9.0.post0-py2.py3-none-any.whl
      - pypi: https://files.pythonhosted.org/packages/11/c3/005fcca25ce078d2cc29fd559379817424e94885510568bc1bc53d7d5846/pytz-2024.2-py2.py3-none-any.whl
      - pypi: https://files.pythonhosted.org/packages/98/cc/ba051cfaef2525054e3367f2d5ff4df38f8f775125b3eebb82af4060026b/pyviz_comms-3.0.4-py3-none-any.whl
      - pypi: https://files.pythonhosted.org/packages/75/e4/2c27590dfc9992f73aabbeb9241ae20220bd9452df27483b6e56d3975cc5/PyYAML-6.0.2-cp311-cp311-manylinux_2_17_x86_64.manylinux2014_x86_64.whl
      - pypi: https://files.pythonhosted.org/packages/ab/68/6fb6ae5551846ad5beca295b7bca32bf0a7ce19f135cb30e55fa2314e6b6/pyzmq-26.2.0-cp311-cp311-manylinux_2_28_x86_64.whl
      - pypi: https://files.pythonhosted.org/packages/f9/9b/335f9764261e915ed497fcdeb11df5dfd6f7bf257d4a6a2a686d80da4d54/requests-2.32.3-py3-none-any.whl
      - pypi: https://files.pythonhosted.org/packages/4f/78/90af559403afb6f254c77f5c2b1547e24af208215d4602bb368b36ef4eac/rerun_notebook-0.21.0-py2.py3-none-any.whl
      - pypi: https://files.pythonhosted.org/packages/10/63/405a1b601cf1253878b1aebef6764095b2e8139cf233a908c2ccc4ad4ffd/rerun_sdk-0.21.0-cp38-abi3-manylinux_2_31_x86_64.whl
      - pypi: https://files.pythonhosted.org/packages/1a/f6/52a2973ff108d74b5da706a573379eea160bece098f7cfa3f35dc4622710/ruff-0.8.5-py3-none-manylinux_2_17_x86_64.manylinux2014_x86_64.whl
      - pypi: https://files.pythonhosted.org/packages/0e/ec/1b15b59c6cc7a993320a52234369e787f50345a4753e50d5a015a91e1a20/scikit_learn-1.6.0-cp311-cp311-manylinux_2_17_x86_64.manylinux2014_x86_64.whl
      - pypi: https://files.pythonhosted.org/packages/fc/da/452e1119e6f720df3feb588cce3c42c5e3d628d4bfd4aec097bd30b7de0c/scipy-1.15.1-cp311-cp311-manylinux_2_17_x86_64.manylinux2014_x86_64.whl
      - pypi: https://files.pythonhosted.org/packages/cb/76/55d6cb5b4a4e221d0f4054420258045dea917f20f051d469a5b344535970/scoop-0.7.2.0.tar.gz
      - pypi: https://files.pythonhosted.org/packages/b7/ce/149a00dd41f10bc29e5921b496af8b574d8413afcd5e30dfa0ed46c2cc5e/six-1.17.0-py2.py3-none-any.whl
      - pypi: https://files.pythonhosted.org/packages/32/46/9cb0e58b2deb7f82b84065f37f3bffeb12413f947f9388e4cac22c4621ce/sortedcontainers-2.4.0-py2.py3-none-any.whl
      - pypi: https://files.pythonhosted.org/packages/57/4f/e1db9475f940f1c54c365ed02d4f6390f884fc95a6a4022ece7725956664/SQLAlchemy-2.0.37-cp311-cp311-manylinux_2_17_x86_64.manylinux2014_x86_64.whl
      - pypi: https://files.pythonhosted.org/packages/f1/7b/ce1eafaf1a76852e2ec9b22edecf1daa58175c090266e9f6c64afcd81d91/stack_data-0.6.3-py3-none-any.whl
      - pypi: https://files.pythonhosted.org/packages/fc/8c/42e61df3b86bb675b719877283da915d3db93fb0d1820fc7bf2a9153f739/str2bool-1.1.zip
      - pypi: https://files.pythonhosted.org/packages/81/69/297302c5f5f59c862faa31e6cb9a4cd74721cd1e052b38e464c5b402df8b/StrEnum-0.4.15-py3-none-any.whl
      - pypi: https://files.pythonhosted.org/packages/b6/cb/b86984bed139586d01532a587464b5805f12e397594f19f931c4c2fbfa61/tenacity-9.0.0-py3-none-any.whl
      - pypi: https://files.pythonhosted.org/packages/4b/2c/ffbf7a134b9ab11a67b0cf0726453cedd9c5043a4fe7a35d1cefa9a1bcfb/threadpoolctl-3.5.0-py3-none-any.whl
      - pypi: https://files.pythonhosted.org/packages/f9/b6/a447b5e4ec71e13871be01ba81f5dfc9d0af7e473da256ff46bc0e24026f/tomlkit-0.13.2-py3-none-any.whl
      - pypi: https://files.pythonhosted.org/packages/22/55/b78a464de78051a30599ceb6983b01d8f732e6f69bf37b4ed07f642ac0fc/tornado-6.4.2-cp38-abi3-manylinux_2_5_x86_64.manylinux1_x86_64.manylinux_2_17_x86_64.manylinux2014_x86_64.whl
      - pypi: https://files.pythonhosted.org/packages/d0/30/dc54f88dd4a2b5dc8a0279bdd7270e735851848b762aeb1c1184ed1f6b14/tqdm-4.67.1-py3-none-any.whl
      - pypi: https://files.pythonhosted.org/packages/00/c0/8f5d070730d7836adc9c9b6408dec68c6ced86b304a9b26a14df072a6e8c/traitlets-5.14.3-py3-none-any.whl
      - pypi: https://files.pythonhosted.org/packages/26/9f/ad63fc0248c5379346306f8668cda6e2e2e9c95e01216d2b8ffd9ff037d0/typing_extensions-4.12.2-py3-none-any.whl
      - pypi: https://files.pythonhosted.org/packages/a6/ab/7e5f53c3b9d14972843a647d8d7a853969a58aecc7559cb3267302c94774/tzdata-2024.2-py2.py3-none-any.whl
      - pypi: https://files.pythonhosted.org/packages/37/87/1f677586e8ac487e29672e4b17455758fce261de06a0d086167bb760361a/uc_micro_py-1.0.3-py3-none-any.whl
      - pypi: https://files.pythonhosted.org/packages/c8/19/4ec628951a74043532ca2cf5d97b7b14863931476d117c471e8e2b1eb39f/urllib3-2.3.0-py3-none-any.whl
      - pypi: https://files.pythonhosted.org/packages/89/9b/599bcfc7064fbe5740919e78c5df18e5dceb0887e676256a1061bb5ae232/virtualenv-20.29.1-py3-none-any.whl
      - pypi: https://files.pythonhosted.org/packages/fd/84/fd2ba7aafacbad3c4201d395674fc6348826569da3c0937e75505ead3528/wcwidth-0.2.13-py2.py3-none-any.whl
      - pypi: https://files.pythonhosted.org/packages/f4/24/2a3e3df732393fed8b3ebf2ec078f05546de641fe1b667ee316ec1dcf3b7/webencodings-0.5.1-py2.py3-none-any.whl
      - pypi: https://files.pythonhosted.org/packages/52/24/ab44c871b0f07f491e5d2ad12c9bd7358e527510618cb1b803a88e986db1/werkzeug-3.1.3-py3-none-any.whl
      - pypi: https://files.pythonhosted.org/packages/21/02/88b65cc394961a60c43c70517066b6b679738caf78506a5da7b88ffcb643/widgetsnbextension-4.0.13-py3-none-any.whl
      - pypi: https://files.pythonhosted.org/packages/40/ed/1c4631ad5909487ea8907cd326d9855c2207d790e3936e77bda48173b8be/xarray-2024.11.0-py3-none-any.whl
      - pypi: https://files.pythonhosted.org/packages/9a/6e/49408735dae940a0c1c225c6b908fd83bd6e3f5fae120f865754e72f78cb/xyzservices-2025.1.0-py3-none-any.whl
      - pypi: .
  py312:
    channels:
    - url: https://conda.anaconda.org/conda-forge/
    indexes:
    - https://pypi.org/simple
    packages:
      linux-64:
      - conda: https://conda.anaconda.org/conda-forge/linux-64/_libgcc_mutex-0.1-conda_forge.tar.bz2
      - conda: https://conda.anaconda.org/conda-forge/linux-64/_openmp_mutex-4.5-2_gnu.tar.bz2
      - conda: https://conda.anaconda.org/conda-forge/linux-64/bzip2-1.0.8-h4bc722e_7.conda
      - conda: https://conda.anaconda.org/conda-forge/linux-64/ca-certificates-2024.12.14-hbcca054_0.conda
      - conda: https://conda.anaconda.org/conda-forge/linux-64/ld_impl_linux-64-2.43-h712a8e2_2.conda
      - conda: https://conda.anaconda.org/conda-forge/linux-64/libexpat-2.6.4-h5888daf_0.conda
      - conda: https://conda.anaconda.org/conda-forge/linux-64/libffi-3.4.2-h7f98852_5.tar.bz2
      - conda: https://conda.anaconda.org/conda-forge/linux-64/libgcc-14.2.0-h77fa898_1.conda
      - conda: https://conda.anaconda.org/conda-forge/linux-64/libgcc-ng-14.2.0-h69a702a_1.conda
      - conda: https://conda.anaconda.org/conda-forge/linux-64/libgomp-14.2.0-h77fa898_1.conda
      - conda: https://conda.anaconda.org/conda-forge/linux-64/liblzma-5.6.3-hb9d3cd8_1.conda
      - conda: https://conda.anaconda.org/conda-forge/linux-64/libnsl-2.0.1-hd590300_0.conda
      - conda: https://conda.anaconda.org/conda-forge/linux-64/libsqlite-3.48.0-hee588c1_0.conda
      - conda: https://conda.anaconda.org/conda-forge/linux-64/libuuid-2.38.1-h0b41bf4_0.conda
      - conda: https://conda.anaconda.org/conda-forge/linux-64/libxcrypt-4.4.36-hd590300_1.conda
      - conda: https://conda.anaconda.org/conda-forge/linux-64/libzlib-1.3.1-hb9d3cd8_2.conda
      - conda: https://conda.anaconda.org/conda-forge/linux-64/ncurses-6.5-h2d0b736_2.conda
      - conda: https://conda.anaconda.org/conda-forge/linux-64/openssl-3.4.0-h7b32b05_1.conda
      - conda: https://conda.anaconda.org/conda-forge/linux-64/python-3.12.8-h9e4cc4f_1_cpython.conda
      - conda: https://conda.anaconda.org/conda-forge/linux-64/readline-8.2-h8228510_1.conda
      - conda: https://conda.anaconda.org/conda-forge/linux-64/tk-8.6.13-noxft_h4845f30_101.conda
      - conda: https://conda.anaconda.org/conda-forge/noarch/tzdata-2025a-h78e105d_0.conda
      - pypi: https://files.pythonhosted.org/packages/54/7e/ac0991d1745f7d755fc1cd381b3990a45b404b4d008fc75e2a983516fbfe/alembic-1.14.1-py3-none-any.whl
      - pypi: https://files.pythonhosted.org/packages/1a/5a/7b024920cca385eb9b56bc63edf0a647de208346bfac5b339b544733d53a/anywidget-0.9.13-py3-none-any.whl
      - pypi: https://files.pythonhosted.org/packages/07/28/0bc8a17d6cd4cc3c79ae41b7105a2b9a327c110e5ddd37a8a27b29a5c8a2/astroid-3.3.8-py3-none-any.whl
      - pypi: https://files.pythonhosted.org/packages/25/8a/c46dcc25341b5bce5472c718902eb3d38600a903b14fa6aeecef3f21a46f/asttokens-3.0.0-py3-none-any.whl
      - pypi: https://files.pythonhosted.org/packages/89/aa/ab0f7891a01eeb2d2e338ae8fecbe57fcebea1a24dbb64d45801bfab481d/attrs-24.3.0-py3-none-any.whl
      - pypi: https://files.pythonhosted.org/packages/fc/55/96142937f66150805c25c4d0f31ee4132fd33497753400734f9dfdcbdc66/bleach-6.2.0-py3-none-any.whl
      - pypi: https://files.pythonhosted.org/packages/10/cb/f2ad4230dc2eb1a74edf38f1a38b9b52277f75bef262d8908e60d957e13c/blinker-1.9.0-py3-none-any.whl
      - pypi: https://files.pythonhosted.org/packages/56/12/2c266a0dc57379c60b4e73a2f93e71343db4170bf26c5a76a74e7d8bce2a/bokeh-3.6.2-py3-none-any.whl
      - pypi: https://files.pythonhosted.org/packages/a5/32/8f6669fc4798494966bf446c8c4a162e0b5d893dff088afddf76414f70e1/certifi-2024.12.14-py3-none-any.whl
      - pypi: https://files.pythonhosted.org/packages/c5/55/51844dd50c4fc7a33b653bfaba4c2456f06955289ca770a5dbd5fd267374/cfgv-3.4.0-py2.py3-none-any.whl
      - pypi: https://files.pythonhosted.org/packages/3e/a2/513f6cbe752421f16d969e32f3583762bfd583848b763913ddab8d9bfd4f/charset_normalizer-3.4.1-cp312-cp312-manylinux_2_17_x86_64.manylinux2014_x86_64.whl
      - pypi: https://files.pythonhosted.org/packages/7e/d4/7ebdbd03970677812aac39c869717059dbb71a4cfc033ca6e5221787892c/click-8.1.8-py3-none-any.whl
      - pypi: https://files.pythonhosted.org/packages/c6/c6/9963d588cc3d75d766c819e0377a168ef83cf3316a92769971527a1ad1de/colorcet-3.1.0-py3-none-any.whl
      - pypi: https://files.pythonhosted.org/packages/e3/51/9b208e85196941db2f0654ad0357ca6388ab3ed67efdbfc799f35d1f83aa/colorlog-6.9.0-py3-none-any.whl
      - pypi: https://files.pythonhosted.org/packages/e6/75/49e5bfe642f71f272236b5b2d2691cf915a7283cc0ceda56357b61daa538/comm-0.2.2-py3-none-any.whl
      - pypi: https://files.pythonhosted.org/packages/ba/99/6794142b90b853a9155316c8f470d2e4821fe6f086b03e372aca848227dd/contourpy-1.3.1-cp312-cp312-manylinux_2_17_x86_64.manylinux2014_x86_64.whl
      - pypi: https://files.pythonhosted.org/packages/dc/03/0334a79b26ecf59958f2fe9dd1f5ab3e2f88db876f5071933de39af09647/coverage-7.6.10-cp312-cp312-manylinux_2_5_x86_64.manylinux1_x86_64.manylinux_2_17_x86_64.manylinux2014_x86_64.whl
      - pypi: https://files.pythonhosted.org/packages/e7/05/c19819d5e3d95294a6f5947fb9b9629efb316b96de511b418c53d245aae6/cycler-0.12.1-py3-none-any.whl
      - pypi: https://files.pythonhosted.org/packages/d5/50/83c593b07763e1161326b3b8c6686f0f4b0f24d5526546bee538c89837d6/decorator-5.1.1-py3-none-any.whl
      - pypi: https://files.pythonhosted.org/packages/46/d1/e73b6ad76f0b1fb7f23c35c6d95dbc506a9c8804f43dda8cb5b0fa6331fd/dill-0.3.9-py3-none-any.whl
      - pypi: https://files.pythonhosted.org/packages/3f/27/4570e78fc0bf5ea0ca45eb1de3818a23787af9b390c0b0a0033a1b8236f9/diskcache-5.6.3-py3-none-any.whl
      - pypi: https://files.pythonhosted.org/packages/91/a1/cf2472db20f7ce4a6be1253a81cfdf85ad9c7885ffbed7047fb72c24cf87/distlib-0.3.9-py2.py3-none-any.whl
      - pypi: https://files.pythonhosted.org/packages/b5/fd/afcd0496feca3276f509df3dbd5dae726fcc756f1a08d9e25abe1733f962/executing-2.1.0-py2.py3-none-any.whl
      - pypi: https://files.pythonhosted.org/packages/b9/f8/feced7779d755758a52d1f6635d990b8d98dc0a29fa568bbe0625f18fdf3/filelock-3.16.1-py3-none-any.whl
      - pypi: https://files.pythonhosted.org/packages/af/47/93213ee66ef8fae3b93b3e29206f6b251e65c97bd91d8e1c5596ef15af0a/flask-3.1.0-py3-none-any.whl
      - pypi: https://files.pythonhosted.org/packages/56/07/1afa0514c876282bebc1c9aee83c6bb98fe6415cf57b88d9b06e7e29bf9c/Flask_Cors-5.0.0-py2.py3-none-any.whl
      - pypi: https://files.pythonhosted.org/packages/7b/fa/1d103fe6e9bf174afd1c04772ca4f88e8f577f44d37b7cc8644fe5ff2620/fonttools-4.55.4-cp312-cp312-manylinux_2_5_x86_64.manylinux1_x86_64.manylinux_2_17_x86_64.manylinux2014_x86_64.whl
      - pypi: https://files.pythonhosted.org/packages/f1/66/033e58a50fd9ec9df00a8671c74f1f3a320564c6415a4ed82a1c651654ba/greenlet-3.1.1-cp312-cp312-manylinux_2_24_x86_64.manylinux_2_28_x86_64.whl
      - pypi: https://files.pythonhosted.org/packages/56/89/8df4efa78df8b129847c8a7c0e492376cca62ab68453e5a20375a1c6291b/holoviews-1.20.0-py3-none-any.whl
      - pypi: https://files.pythonhosted.org/packages/f7/3e/d5b3a524ef2eb68cf89dcae620b1a2d205cceaaeac74dda7d7445578c0d1/hvplot-0.10.0-py3-none-any.whl
      - pypi: https://files.pythonhosted.org/packages/61/0b/7f61da4015f561b288c3b91e745c8ba81b98a2d02f414e9e1c9388050aee/hypothesis-6.123.2-py3-none-any.whl
      - pypi: https://files.pythonhosted.org/packages/74/a1/68a395c17eeefb04917034bd0a1bfa765e7654fa150cca473d669aa3afb5/identify-2.6.6-py2.py3-none-any.whl
      - pypi: https://files.pythonhosted.org/packages/76/c6/c88e154df9c4e1a2a66ccf0005a88dfb2650c1dffb6f5ce603dfbd452ce3/idna-3.10-py3-none-any.whl
      - pypi: https://files.pythonhosted.org/packages/cb/bd/b394387b598ed84d8d0fa90611a90bee0adc2021820ad5729f7ced74a8e2/imageio-2.37.0-py3-none-any.whl
      - pypi: https://files.pythonhosted.org/packages/a0/2d/43c8522a2038e9d0e7dbdf3a61195ecc31ca576fb1527a528c877e87d973/imageio_ffmpeg-0.6.0-py3-none-manylinux2014_x86_64.whl
      - pypi: https://files.pythonhosted.org/packages/ef/a6/62565a6e1cf69e10f5727360368e451d4b7f58beeac6173dc9db836a5b46/iniconfig-2.0.0-py3-none-any.whl
      - pypi: https://files.pythonhosted.org/packages/04/60/d0feb6b6d9fe4ab89fe8fe5b47cbf6cd936bfd9f1e7ffa9d0015425aeed6/ipython-8.31.0-py3-none-any.whl
      - pypi: https://files.pythonhosted.org/packages/22/2d/9c0b76f2f9cc0ebede1b9371b6f317243028ed60b90705863d493bae622e/ipywidgets-8.1.5-py3-none-any.whl
      - pypi: https://files.pythonhosted.org/packages/d1/b3/8def84f539e7d2289a02f0524b944b15d7c75dab7628bedf1c4f0992029c/isort-5.13.2-py3-none-any.whl
      - pypi: https://files.pythonhosted.org/packages/04/96/92447566d16df59b2a776c0fb82dbc4d9e07cd95062562af01e408583fc4/itsdangerous-2.2.0-py3-none-any.whl
      - pypi: https://files.pythonhosted.org/packages/c0/5a/9cac0c82afec3d09ccd97c8b6502d48f165f9124db81b4bcb90b4af974ee/jedi-0.19.2-py2.py3-none-any.whl
      - pypi: https://files.pythonhosted.org/packages/bd/0f/2ba5fbcd631e3e88689309dbe978c5769e883e4b84ebfe7da30b43275c5a/jinja2-3.1.5-py3-none-any.whl
      - pypi: https://files.pythonhosted.org/packages/91/29/df4b9b42f2be0b623cbd5e2140cafcaa2bef0759a00b7b70104dcfe2fb51/joblib-1.4.2-py3-none-any.whl
      - pypi: https://files.pythonhosted.org/packages/7a/9b/cbf48a399c78e749c23aa33d51ac97c8f35154846b470907db8d2a40e437/jupyter_ui_poll-1.0.0-py2.py3-none-any.whl
      - pypi: https://files.pythonhosted.org/packages/a9/93/858e87edc634d628e5d752ba944c2833133a28fa87bb093e6832ced36a3e/jupyterlab_widgets-3.0.13-py3-none-any.whl
      - pypi: https://files.pythonhosted.org/packages/bc/b3/9458adb9472e61a998c8c4d95cfdfec91c73c53a375b30b1428310f923e4/kiwisolver-1.4.8-cp312-cp312-manylinux_2_17_x86_64.manylinux2014_x86_64.whl
      - pypi: https://files.pythonhosted.org/packages/04/1e/b832de447dee8b582cac175871d2f6c3d5077cc56d5575cadba1fd1cccfa/linkify_it_py-2.0.3-py3-none-any.whl
      - pypi: https://files.pythonhosted.org/packages/1e/bf/7a6a36ce2e4cafdfb202752be68850e22607fccd692847c45c1ae3c17ba6/Mako-1.3.8-py3-none-any.whl
      - pypi: https://files.pythonhosted.org/packages/3f/08/83871f3c50fc983b88547c196d11cf8c3340e37c32d2e9d6152abe2c61f7/Markdown-3.7-py3-none-any.whl
      - pypi: https://files.pythonhosted.org/packages/42/d7/1ec15b46af6af88f19b8e5ffea08fa375d433c998b8a7639e76935c14f1f/markdown_it_py-3.0.0-py3-none-any.whl
      - pypi: https://files.pythonhosted.org/packages/f3/f0/89e7aadfb3749d0f52234a0c8c7867877876e0a20b60e2188e9850794c17/MarkupSafe-3.0.2-cp312-cp312-manylinux_2_17_x86_64.manylinux2014_x86_64.whl
      - pypi: https://files.pythonhosted.org/packages/a7/b2/d872fc3d753516870d520595ddd8ce4dd44fa797a240999f125f58521ad7/matplotlib-3.10.0-cp312-cp312-manylinux_2_17_x86_64.manylinux2014_x86_64.whl
      - pypi: https://files.pythonhosted.org/packages/8f/8e/9ad090d3553c280a8060fbf6e24dc1c0c29704ee7d1c372f0c174aa59285/matplotlib_inline-0.1.7-py3-none-any.whl
      - pypi: https://files.pythonhosted.org/packages/27/1a/1f68f9ba0c207934b35b86a8ca3aad8395a3d6dd7921c0686e23853ff5a9/mccabe-0.7.0-py2.py3-none-any.whl
      - pypi: https://files.pythonhosted.org/packages/a7/f7/7782a043553ee469c1ff49cfa1cdace2d6bf99a1f333cf38676b3ddf30da/mdit_py_plugins-0.4.2-py3-none-any.whl
      - pypi: https://files.pythonhosted.org/packages/b3/38/89ba8ad64ae25be8de66a6d463314cf1eb366222074cfda9ee839c56a4b4/mdurl-0.1.2-py3-none-any.whl
      - pypi: https://files.pythonhosted.org/packages/3c/ca/0178b65760d5a40373c662fd354de2a1a9f59c02eec527cfc777840a9a00/moviepy_fix_codec-2.0.0-py3-none-any.whl
      - pypi: https://files.pythonhosted.org/packages/d2/1d/1b658dbd2b9fa9c4c9f32accbfc0205d532c8c6194dc0f2a4c0428e7128a/nodeenv-1.9.1-py2.py3-none-any.whl
      - pypi: https://files.pythonhosted.org/packages/5b/73/65d2f0b698df1731e851e3295eb29a5ab8aa06f763f7e4188647a809578d/numpy-2.2.2-cp312-cp312-manylinux_2_17_x86_64.manylinux2014_x86_64.whl
      - pypi: https://files.pythonhosted.org/packages/e8/30/35111dae435c640694d616a611b7ff6b2482cfd977f8f572ff960a321d66/optuna-4.1.0-py3-none-any.whl
      - pypi: https://files.pythonhosted.org/packages/88/ef/eb23f262cca3c0c4eb7ab1933c3b1f03d021f2c48f54763065b6f0e321be/packaging-24.2-py3-none-any.whl
      - pypi: https://files.pythonhosted.org/packages/38/f8/d8fddee9ed0d0c0f4a2132c1dfcf0e3e53265055da8df952a53e7eaf178c/pandas-2.2.3-cp312-cp312-manylinux_2_17_x86_64.manylinux2014_x86_64.whl
      - pypi: https://files.pythonhosted.org/packages/2e/0a/2020cf87f142348c317e310d9a861c5535b4b19f63c03704e86f1050dda8/panel-1.5.5-py3-none-any.whl
      - pypi: https://files.pythonhosted.org/packages/99/56/370a6636e072a037b52499edd8928942df7f887974fc54444ece5152d26a/param-2.2.0-py3-none-any.whl
      - pypi: https://files.pythonhosted.org/packages/c6/ac/dac4a63f978e4dcb3c6d3a78c4d8e0192a113d288502a1216950c41b1027/parso-0.8.4-py2.py3-none-any.whl
      - pypi: https://files.pythonhosted.org/packages/9e/c3/059298687310d527a58bb01f3b1965787ee3b40dce76752eda8b44e9a2c5/pexpect-4.9.0-py2.py3-none-any.whl
      - pypi: https://files.pythonhosted.org/packages/38/0d/84200ed6a871ce386ddc82904bfadc0c6b28b0c0ec78176871a4679e40b3/pillow-11.1.0-cp312-cp312-manylinux_2_28_x86_64.whl
      - pypi: https://files.pythonhosted.org/packages/3c/a6/bc1012356d8ece4d66dd75c4b9fc6c1f6650ddd5991e421177d9f8f671be/platformdirs-4.3.6-py3-none-any.whl
      - pypi: https://files.pythonhosted.org/packages/e5/ae/580600f441f6fc05218bd6c9d5794f4aef072a7d9093b291f1c50a9db8bc/plotly-5.24.1-py3-none-any.whl
      - pypi: https://files.pythonhosted.org/packages/88/5f/e351af9a41f866ac3f1fac4ca0613908d9a41741cfcf2228f4ad853b697d/pluggy-1.5.0-py3-none-any.whl
      - pypi: https://files.pythonhosted.org/packages/16/8f/496e10d51edd6671ebe0432e33ff800aa86775d2d147ce7d43389324a525/pre_commit-4.0.1-py2.py3-none-any.whl
      - pypi: https://files.pythonhosted.org/packages/8b/f5/cab5cf6a540c31f5099043de0ae43990fd9cf66f75ecb5e9f254a4e4d4ee/proglog-0.1.10-py3-none-any.whl
      - pypi: https://files.pythonhosted.org/packages/e4/ea/d836f008d33151c7a1f62caf3d8dd782e4d15f6a43897f64480c2b8de2ad/prompt_toolkit-3.0.50-py3-none-any.whl
      - pypi: https://files.pythonhosted.org/packages/49/ad/8ee3f8ac1d59cf269ae2d55f7cac7c65fe3b3f41cada5d6a17bc2f4c5d6d/psygnal-0.11.1-cp312-cp312-manylinux_2_17_x86_64.manylinux2014_x86_64.whl
      - pypi: https://files.pythonhosted.org/packages/22/a6/858897256d0deac81a172289110f31629fc4cee19b6f01283303e18c8db3/ptyprocess-0.7.0-py2.py3-none-any.whl
      - pypi: https://files.pythonhosted.org/packages/8e/37/efad0257dc6e593a18957422533ff0f87ede7c9c6ea010a2177d738fb82f/pure_eval-0.2.3-py3-none-any.whl
      - pypi: https://files.pythonhosted.org/packages/3b/5e/6bc81aa7fc9affc7d1c03b912fbcc984ca56c2a18513684da267715dab7b/pyarrow-19.0.0-cp312-cp312-manylinux_2_28_x86_64.whl
      - pypi: https://files.pythonhosted.org/packages/8a/0b/9fcc47d19c48b59121088dd6da2488a49d5f72dacf8262e2790a1d2c7d15/pygments-2.19.1-py3-none-any.whl
      - pypi: https://files.pythonhosted.org/packages/91/e1/26d55acea92b1ea4d33672e48f09ceeb274e84d7d542a4fb9a32a556db46/pylint-3.3.3-py3-none-any.whl
      - pypi: https://files.pythonhosted.org/packages/1c/a7/c8a2d361bf89c0d9577c934ebb7421b25dc84bf3a8e3ac0a40aed9acc547/pyparsing-3.2.1-py3-none-any.whl
      - pypi: https://files.pythonhosted.org/packages/11/92/76a1c94d3afee238333bc0a42b82935dd8f9cf8ce9e336ff87ee14d9e1cf/pytest-8.3.4-py3-none-any.whl
      - pypi: https://files.pythonhosted.org/packages/36/3b/48e79f2cd6a61dbbd4807b4ed46cb564b4fd50a76166b1c4ea5c1d9e2371/pytest_cov-6.0.0-py3-none-any.whl
      - pypi: https://files.pythonhosted.org/packages/ec/57/56b9bcc3c9c6a792fcbaf139543cee77261f3651ca9da0c93f5c1221264b/python_dateutil-2.9.0.post0-py2.py3-none-any.whl
      - pypi: https://files.pythonhosted.org/packages/11/c3/005fcca25ce078d2cc29fd559379817424e94885510568bc1bc53d7d5846/pytz-2024.2-py2.py3-none-any.whl
      - pypi: https://files.pythonhosted.org/packages/98/cc/ba051cfaef2525054e3367f2d5ff4df38f8f775125b3eebb82af4060026b/pyviz_comms-3.0.4-py3-none-any.whl
      - pypi: https://files.pythonhosted.org/packages/b9/2b/614b4752f2e127db5cc206abc23a8c19678e92b23c3db30fc86ab731d3bd/PyYAML-6.0.2-cp312-cp312-manylinux_2_17_x86_64.manylinux2014_x86_64.whl
      - pypi: https://files.pythonhosted.org/packages/07/3b/44ea6266a6761e9eefaa37d98fabefa112328808ac41aa87b4bbb668af30/pyzmq-26.2.0-cp312-cp312-manylinux_2_28_x86_64.whl
      - pypi: https://files.pythonhosted.org/packages/f9/9b/335f9764261e915ed497fcdeb11df5dfd6f7bf257d4a6a2a686d80da4d54/requests-2.32.3-py3-none-any.whl
      - pypi: https://files.pythonhosted.org/packages/4f/78/90af559403afb6f254c77f5c2b1547e24af208215d4602bb368b36ef4eac/rerun_notebook-0.21.0-py2.py3-none-any.whl
      - pypi: https://files.pythonhosted.org/packages/10/63/405a1b601cf1253878b1aebef6764095b2e8139cf233a908c2ccc4ad4ffd/rerun_sdk-0.21.0-cp38-abi3-manylinux_2_31_x86_64.whl
      - pypi: https://files.pythonhosted.org/packages/1a/f6/52a2973ff108d74b5da706a573379eea160bece098f7cfa3f35dc4622710/ruff-0.8.5-py3-none-manylinux_2_17_x86_64.manylinux2014_x86_64.whl
      - pypi: https://files.pythonhosted.org/packages/17/0e/e6bb84074f1081245a165c0ee775ecef24beae9d2f2e24bcac0c9f155f13/scikit_learn-1.6.0-cp312-cp312-manylinux_2_17_x86_64.manylinux2014_x86_64.whl
      - pypi: https://files.pythonhosted.org/packages/b0/3c/0de11ca154e24a57b579fb648151d901326d3102115bc4f9a7a86526ce54/scipy-1.15.1-cp312-cp312-manylinux_2_17_x86_64.manylinux2014_x86_64.whl
      - pypi: https://files.pythonhosted.org/packages/cb/76/55d6cb5b4a4e221d0f4054420258045dea917f20f051d469a5b344535970/scoop-0.7.2.0.tar.gz
      - pypi: https://files.pythonhosted.org/packages/b7/ce/149a00dd41f10bc29e5921b496af8b574d8413afcd5e30dfa0ed46c2cc5e/six-1.17.0-py2.py3-none-any.whl
      - pypi: https://files.pythonhosted.org/packages/32/46/9cb0e58b2deb7f82b84065f37f3bffeb12413f947f9388e4cac22c4621ce/sortedcontainers-2.4.0-py2.py3-none-any.whl
      - pypi: https://files.pythonhosted.org/packages/3a/ef/5a53a6a60ac5a5d4ed28959317dac1ff72bc16773ccd9b3fe79713fe27f3/SQLAlchemy-2.0.37-cp312-cp312-manylinux_2_17_x86_64.manylinux2014_x86_64.whl
      - pypi: https://files.pythonhosted.org/packages/f1/7b/ce1eafaf1a76852e2ec9b22edecf1daa58175c090266e9f6c64afcd81d91/stack_data-0.6.3-py3-none-any.whl
      - pypi: https://files.pythonhosted.org/packages/fc/8c/42e61df3b86bb675b719877283da915d3db93fb0d1820fc7bf2a9153f739/str2bool-1.1.zip
      - pypi: https://files.pythonhosted.org/packages/81/69/297302c5f5f59c862faa31e6cb9a4cd74721cd1e052b38e464c5b402df8b/StrEnum-0.4.15-py3-none-any.whl
      - pypi: https://files.pythonhosted.org/packages/b6/cb/b86984bed139586d01532a587464b5805f12e397594f19f931c4c2fbfa61/tenacity-9.0.0-py3-none-any.whl
      - pypi: https://files.pythonhosted.org/packages/4b/2c/ffbf7a134b9ab11a67b0cf0726453cedd9c5043a4fe7a35d1cefa9a1bcfb/threadpoolctl-3.5.0-py3-none-any.whl
      - pypi: https://files.pythonhosted.org/packages/f9/b6/a447b5e4ec71e13871be01ba81f5dfc9d0af7e473da256ff46bc0e24026f/tomlkit-0.13.2-py3-none-any.whl
      - pypi: https://files.pythonhosted.org/packages/22/55/b78a464de78051a30599ceb6983b01d8f732e6f69bf37b4ed07f642ac0fc/tornado-6.4.2-cp38-abi3-manylinux_2_5_x86_64.manylinux1_x86_64.manylinux_2_17_x86_64.manylinux2014_x86_64.whl
      - pypi: https://files.pythonhosted.org/packages/d0/30/dc54f88dd4a2b5dc8a0279bdd7270e735851848b762aeb1c1184ed1f6b14/tqdm-4.67.1-py3-none-any.whl
      - pypi: https://files.pythonhosted.org/packages/00/c0/8f5d070730d7836adc9c9b6408dec68c6ced86b304a9b26a14df072a6e8c/traitlets-5.14.3-py3-none-any.whl
      - pypi: https://files.pythonhosted.org/packages/26/9f/ad63fc0248c5379346306f8668cda6e2e2e9c95e01216d2b8ffd9ff037d0/typing_extensions-4.12.2-py3-none-any.whl
      - pypi: https://files.pythonhosted.org/packages/a6/ab/7e5f53c3b9d14972843a647d8d7a853969a58aecc7559cb3267302c94774/tzdata-2024.2-py2.py3-none-any.whl
      - pypi: https://files.pythonhosted.org/packages/37/87/1f677586e8ac487e29672e4b17455758fce261de06a0d086167bb760361a/uc_micro_py-1.0.3-py3-none-any.whl
      - pypi: https://files.pythonhosted.org/packages/c8/19/4ec628951a74043532ca2cf5d97b7b14863931476d117c471e8e2b1eb39f/urllib3-2.3.0-py3-none-any.whl
      - pypi: https://files.pythonhosted.org/packages/89/9b/599bcfc7064fbe5740919e78c5df18e5dceb0887e676256a1061bb5ae232/virtualenv-20.29.1-py3-none-any.whl
      - pypi: https://files.pythonhosted.org/packages/fd/84/fd2ba7aafacbad3c4201d395674fc6348826569da3c0937e75505ead3528/wcwidth-0.2.13-py2.py3-none-any.whl
      - pypi: https://files.pythonhosted.org/packages/f4/24/2a3e3df732393fed8b3ebf2ec078f05546de641fe1b667ee316ec1dcf3b7/webencodings-0.5.1-py2.py3-none-any.whl
      - pypi: https://files.pythonhosted.org/packages/52/24/ab44c871b0f07f491e5d2ad12c9bd7358e527510618cb1b803a88e986db1/werkzeug-3.1.3-py3-none-any.whl
      - pypi: https://files.pythonhosted.org/packages/21/02/88b65cc394961a60c43c70517066b6b679738caf78506a5da7b88ffcb643/widgetsnbextension-4.0.13-py3-none-any.whl
      - pypi: https://files.pythonhosted.org/packages/40/ed/1c4631ad5909487ea8907cd326d9855c2207d790e3936e77bda48173b8be/xarray-2024.11.0-py3-none-any.whl
      - pypi: https://files.pythonhosted.org/packages/9a/6e/49408735dae940a0c1c225c6b908fd83bd6e3f5fae120f865754e72f78cb/xyzservices-2025.1.0-py3-none-any.whl
      - pypi: .
packages:
- conda: https://conda.anaconda.org/conda-forge/linux-64/_libgcc_mutex-0.1-conda_forge.tar.bz2
  sha256: fe51de6107f9edc7aa4f786a70f4a883943bc9d39b3bb7307c04c41410990726
  md5: d7c89558ba9fa0495403155b64376d81
  license: None
  purls: []
  size: 2562
  timestamp: 1578324546067
- conda: https://conda.anaconda.org/conda-forge/linux-64/_openmp_mutex-4.5-2_gnu.tar.bz2
  build_number: 16
  sha256: fbe2c5e56a653bebb982eda4876a9178aedfc2b545f25d0ce9c4c0b508253d22
  md5: 73aaf86a425cc6e73fcf236a5a46396d
  depends:
  - _libgcc_mutex 0.1 conda_forge
  - libgomp >=7.5.0
  constrains:
  - openmp_impl 9999
  license: BSD-3-Clause
  license_family: BSD
  purls: []
  size: 23621
  timestamp: 1650670423406
- pypi: https://files.pythonhosted.org/packages/54/7e/ac0991d1745f7d755fc1cd381b3990a45b404b4d008fc75e2a983516fbfe/alembic-1.14.1-py3-none-any.whl
  name: alembic
  version: 1.14.1
  sha256: 1acdd7a3a478e208b0503cd73614d5e4c6efafa4e73518bb60e4f2846a37b1c5
  requires_dist:
  - sqlalchemy>=1.3.0
  - mako
  - importlib-metadata ; python_full_version < '3.9'
  - importlib-resources ; python_full_version < '3.9'
  - typing-extensions>=4
  - backports-zoneinfo ; python_full_version < '3.9' and extra == 'tz'
  - tzdata ; extra == 'tz'
  requires_python: '>=3.8'
- pypi: https://files.pythonhosted.org/packages/1a/5a/7b024920cca385eb9b56bc63edf0a647de208346bfac5b339b544733d53a/anywidget-0.9.13-py3-none-any.whl
  name: anywidget
  version: 0.9.13
  sha256: 43d1658f1043b8c95cd350b2f5deccb123fd37810a36f656d6163aefe8163705
  requires_dist:
  - importlib-metadata ; python_full_version < '3.8'
  - ipywidgets>=7.6.0
  - psygnal>=0.8.1
  - typing-extensions>=4.2.0
  - comm>=0.1.0 ; extra == 'dev'
  - watchfiles>=0.18.0 ; extra == 'dev'
  - ipython<8.13 ; python_full_version < '3.9' and extra == 'test'
  - msgspec ; python_full_version >= '3.8' and extra == 'test'
  - mypy==1.10.0 ; python_full_version >= '3.8' and extra == 'test'
  - pydantic ; extra == 'test'
  - pytest ; extra == 'test'
  - pytest-cov ; extra == 'test'
  - ruff ; extra == 'test'
  requires_python: '>=3.7'
- pypi: https://files.pythonhosted.org/packages/07/28/0bc8a17d6cd4cc3c79ae41b7105a2b9a327c110e5ddd37a8a27b29a5c8a2/astroid-3.3.8-py3-none-any.whl
  name: astroid
  version: 3.3.8
  sha256: 187ccc0c248bfbba564826c26f070494f7bc964fd286b6d9fff4420e55de828c
  requires_dist:
  - typing-extensions>=4.0.0 ; python_full_version < '3.11'
  requires_python: '>=3.9.0'
- pypi: https://files.pythonhosted.org/packages/25/8a/c46dcc25341b5bce5472c718902eb3d38600a903b14fa6aeecef3f21a46f/asttokens-3.0.0-py3-none-any.whl
  name: asttokens
  version: 3.0.0
  sha256: e3078351a059199dd5138cb1c706e6430c05eff2ff136af5eb4790f9d28932e2
  requires_dist:
  - astroid>=2,<4 ; extra == 'astroid'
  - astroid>=2,<4 ; extra == 'test'
  - pytest ; extra == 'test'
  - pytest-cov ; extra == 'test'
  - pytest-xdist ; extra == 'test'
  requires_python: '>=3.8'
- pypi: https://files.pythonhosted.org/packages/89/aa/ab0f7891a01eeb2d2e338ae8fecbe57fcebea1a24dbb64d45801bfab481d/attrs-24.3.0-py3-none-any.whl
  name: attrs
  version: 24.3.0
  sha256: ac96cd038792094f438ad1f6ff80837353805ac950cd2aa0e0625ef19850c308
  requires_dist:
  - cloudpickle ; platform_python_implementation == 'CPython' and extra == 'benchmark'
  - hypothesis ; extra == 'benchmark'
  - mypy>=1.11.1 ; python_full_version >= '3.10' and platform_python_implementation == 'CPython' and extra == 'benchmark'
  - pympler ; extra == 'benchmark'
  - pytest-codspeed ; extra == 'benchmark'
  - pytest-mypy-plugins ; python_full_version >= '3.10' and platform_python_implementation == 'CPython' and extra == 'benchmark'
  - pytest-xdist[psutil] ; extra == 'benchmark'
  - pytest>=4.3.0 ; extra == 'benchmark'
  - cloudpickle ; platform_python_implementation == 'CPython' and extra == 'cov'
  - coverage[toml]>=5.3 ; extra == 'cov'
  - hypothesis ; extra == 'cov'
  - mypy>=1.11.1 ; python_full_version >= '3.10' and platform_python_implementation == 'CPython' and extra == 'cov'
  - pympler ; extra == 'cov'
  - pytest-mypy-plugins ; python_full_version >= '3.10' and platform_python_implementation == 'CPython' and extra == 'cov'
  - pytest-xdist[psutil] ; extra == 'cov'
  - pytest>=4.3.0 ; extra == 'cov'
  - cloudpickle ; platform_python_implementation == 'CPython' and extra == 'dev'
  - hypothesis ; extra == 'dev'
  - mypy>=1.11.1 ; python_full_version >= '3.10' and platform_python_implementation == 'CPython' and extra == 'dev'
  - pre-commit-uv ; extra == 'dev'
  - pympler ; extra == 'dev'
  - pytest-mypy-plugins ; python_full_version >= '3.10' and platform_python_implementation == 'CPython' and extra == 'dev'
  - pytest-xdist[psutil] ; extra == 'dev'
  - pytest>=4.3.0 ; extra == 'dev'
  - cogapp ; extra == 'docs'
  - furo ; extra == 'docs'
  - myst-parser ; extra == 'docs'
  - sphinx ; extra == 'docs'
  - sphinx-notfound-page ; extra == 'docs'
  - sphinxcontrib-towncrier ; extra == 'docs'
  - towncrier<24.7 ; extra == 'docs'
  - cloudpickle ; platform_python_implementation == 'CPython' and extra == 'tests'
  - hypothesis ; extra == 'tests'
  - mypy>=1.11.1 ; python_full_version >= '3.10' and platform_python_implementation == 'CPython' and extra == 'tests'
  - pympler ; extra == 'tests'
  - pytest-mypy-plugins ; python_full_version >= '3.10' and platform_python_implementation == 'CPython' and extra == 'tests'
  - pytest-xdist[psutil] ; extra == 'tests'
  - pytest>=4.3.0 ; extra == 'tests'
  - mypy>=1.11.1 ; python_full_version >= '3.10' and platform_python_implementation == 'CPython' and extra == 'tests-mypy'
  - pytest-mypy-plugins ; python_full_version >= '3.10' and platform_python_implementation == 'CPython' and extra == 'tests-mypy'
  requires_python: '>=3.8'
- pypi: https://files.pythonhosted.org/packages/fc/55/96142937f66150805c25c4d0f31ee4132fd33497753400734f9dfdcbdc66/bleach-6.2.0-py3-none-any.whl
  name: bleach
  version: 6.2.0
  sha256: 117d9c6097a7c3d22fd578fcd8d35ff1e125df6736f554da4e432fdd63f31e5e
  requires_dist:
  - webencodings
  - tinycss2>=1.1.0,<1.5 ; extra == 'css'
  requires_python: '>=3.9'
- pypi: https://files.pythonhosted.org/packages/10/cb/f2ad4230dc2eb1a74edf38f1a38b9b52277f75bef262d8908e60d957e13c/blinker-1.9.0-py3-none-any.whl
  name: blinker
  version: 1.9.0
  sha256: ba0efaa9080b619ff2f3459d1d500c57bddea4a6b424b60a91141db6fd2f08bc
  requires_python: '>=3.9'
- pypi: https://files.pythonhosted.org/packages/56/12/2c266a0dc57379c60b4e73a2f93e71343db4170bf26c5a76a74e7d8bce2a/bokeh-3.6.2-py3-none-any.whl
  name: bokeh
  version: 3.6.2
  sha256: fddc4b91f8b40178c0e3e83dfcc33886d7803a3a1f041a840834255e435a18c2
  requires_dist:
  - jinja2>=2.9
  - contourpy>=1.2
  - numpy>=1.16
  - packaging>=16.8
  - pandas>=1.2
  - pillow>=7.1.0
  - pyyaml>=3.10
  - tornado>=6.2
  - xyzservices>=2021.9.1
  requires_python: '>=3.10'
- conda: https://conda.anaconda.org/conda-forge/linux-64/bzip2-1.0.8-h4bc722e_7.conda
  sha256: 5ced96500d945fb286c9c838e54fa759aa04a7129c59800f0846b4335cee770d
  md5: 62ee74e96c5ebb0af99386de58cf9553
  depends:
  - __glibc >=2.17,<3.0.a0
  - libgcc-ng >=12
  license: bzip2-1.0.6
  license_family: BSD
  purls: []
  size: 252783
  timestamp: 1720974456583
- conda: https://conda.anaconda.org/conda-forge/linux-64/ca-certificates-2024.12.14-hbcca054_0.conda
  sha256: 1afd7274cbc9a334d6d0bc62fa760acc7afdaceb0b91a8df370ec01fd75dc7dd
  md5: 720523eb0d6a9b0f6120c16b2aa4e7de
  license: ISC
  purls: []
  size: 157088
  timestamp: 1734208393264
- pypi: https://files.pythonhosted.org/packages/a5/32/8f6669fc4798494966bf446c8c4a162e0b5d893dff088afddf76414f70e1/certifi-2024.12.14-py3-none-any.whl
  name: certifi
  version: 2024.12.14
  sha256: 1275f7a45be9464efc1173084eaa30f866fe2e47d389406136d332ed4967ec56
  requires_python: '>=3.6'
- pypi: https://files.pythonhosted.org/packages/c5/55/51844dd50c4fc7a33b653bfaba4c2456f06955289ca770a5dbd5fd267374/cfgv-3.4.0-py2.py3-none-any.whl
  name: cfgv
  version: 3.4.0
  sha256: b7265b1f29fd3316bfcd2b330d63d024f2bfd8bcb8b0272f8e19a504856c48f9
  requires_python: '>=3.8'
- pypi: https://files.pythonhosted.org/packages/3e/a2/513f6cbe752421f16d969e32f3583762bfd583848b763913ddab8d9bfd4f/charset_normalizer-3.4.1-cp312-cp312-manylinux_2_17_x86_64.manylinux2014_x86_64.whl
  name: charset-normalizer
  version: 3.4.1
  sha256: bc2722592d8998c870fa4e290c2eec2c1569b87fe58618e67d38b4665dfa680d
  requires_python: '>=3.7'
- pypi: https://files.pythonhosted.org/packages/88/83/489e9504711fa05d8dde1574996408026bdbdbd938f23be67deebb5eca92/charset_normalizer-3.4.1-cp311-cp311-manylinux_2_17_x86_64.manylinux2014_x86_64.whl
  name: charset-normalizer
  version: 3.4.1
  sha256: fd4ec41f914fa74ad1b8304bbc634b3de73d2a0889bd32076342a573e0779e00
  requires_python: '>=3.7'
- pypi: https://files.pythonhosted.org/packages/93/62/5e89cdfe04584cb7f4d36003ffa2936681b03ecc0754f8e969c2becb7e24/charset_normalizer-3.4.1-cp310-cp310-manylinux_2_17_x86_64.manylinux2014_x86_64.whl
  name: charset-normalizer
  version: 3.4.1
  sha256: b010a7a4fd316c3c484d482922d13044979e78d1861f0e0650423144c616a46a
  requires_python: '>=3.7'
- pypi: https://files.pythonhosted.org/packages/7e/d4/7ebdbd03970677812aac39c869717059dbb71a4cfc033ca6e5221787892c/click-8.1.8-py3-none-any.whl
  name: click
  version: 8.1.8
  sha256: 63c132bbbed01578a06712a2d1f497bb62d9c1c0d329b7903a866228027263b2
  requires_dist:
  - colorama ; platform_system == 'Windows'
  - importlib-metadata ; python_full_version < '3.8'
  requires_python: '>=3.7'
- pypi: https://files.pythonhosted.org/packages/c6/c6/9963d588cc3d75d766c819e0377a168ef83cf3316a92769971527a1ad1de/colorcet-3.1.0-py3-none-any.whl
  name: colorcet
  version: 3.1.0
  sha256: 2a7d59cc8d0f7938eeedd08aad3152b5319b4ba3bcb7a612398cc17a384cb296
  requires_dist:
  - colorcet[tests] ; extra == 'all'
  - colorcet[tests-extra] ; extra == 'all'
  - colorcet[examples] ; extra == 'all'
  - colorcet[doc] ; extra == 'all'
  - colorcet[examples] ; extra == 'doc'
  - nbsite>=0.8.4 ; extra == 'doc'
  - sphinx-copybutton ; extra == 'doc'
  - numpy ; extra == 'examples'
  - holoviews ; extra == 'examples'
  - matplotlib ; extra == 'examples'
  - bokeh ; extra == 'examples'
  - pre-commit ; extra == 'tests'
  - pytest>=2.8.5 ; extra == 'tests'
  - pytest-cov ; extra == 'tests'
  - packaging ; extra == 'tests'
  - colorcet[examples] ; extra == 'tests-examples'
  - nbval ; extra == 'tests-examples'
  - colorcet[tests] ; extra == 'tests-extra'
  - pytest-mpl ; extra == 'tests-extra'
  requires_python: '>=3.7'
- pypi: https://files.pythonhosted.org/packages/e3/51/9b208e85196941db2f0654ad0357ca6388ab3ed67efdbfc799f35d1f83aa/colorlog-6.9.0-py3-none-any.whl
  name: colorlog
  version: 6.9.0
  sha256: 5906e71acd67cb07a71e779c47c4bcb45fb8c2993eebe9e5adcd6a6f1b283eff
  requires_dist:
  - colorama ; sys_platform == 'win32'
  - black ; extra == 'development'
  - flake8 ; extra == 'development'
  - mypy ; extra == 'development'
  - pytest ; extra == 'development'
  - types-colorama ; extra == 'development'
  requires_python: '>=3.6'
- pypi: https://files.pythonhosted.org/packages/e6/75/49e5bfe642f71f272236b5b2d2691cf915a7283cc0ceda56357b61daa538/comm-0.2.2-py3-none-any.whl
  name: comm
  version: 0.2.2
  sha256: e6fb86cb70ff661ee8c9c14e7d36d6de3b4066f1441be4063df9c5009f0a64d3
  requires_dist:
  - traitlets>=4
  - pytest ; extra == 'test'
  requires_python: '>=3.8'
- pypi: https://files.pythonhosted.org/packages/85/fc/7fa5d17daf77306840a4e84668a48ddff09e6bc09ba4e37e85ffc8e4faa3/contourpy-1.3.1-cp311-cp311-manylinux_2_17_x86_64.manylinux2014_x86_64.whl
  name: contourpy
  version: 1.3.1
  sha256: 3a04ecd68acbd77fa2d39723ceca4c3197cb2969633836ced1bea14e219d077c
  requires_dist:
  - numpy>=1.23
  - furo ; extra == 'docs'
  - sphinx>=7.2 ; extra == 'docs'
  - sphinx-copybutton ; extra == 'docs'
  - bokeh ; extra == 'bokeh'
  - selenium ; extra == 'bokeh'
  - contourpy[bokeh,docs] ; extra == 'mypy'
  - docutils-stubs ; extra == 'mypy'
  - mypy==1.11.1 ; extra == 'mypy'
  - types-pillow ; extra == 'mypy'
  - contourpy[test-no-images] ; extra == 'test'
  - matplotlib ; extra == 'test'
  - pillow ; extra == 'test'
  - pytest ; extra == 'test-no-images'
  - pytest-cov ; extra == 'test-no-images'
  - pytest-rerunfailures ; extra == 'test-no-images'
  - pytest-xdist ; extra == 'test-no-images'
  - wurlitzer ; extra == 'test-no-images'
  requires_python: '>=3.10'
- pypi: https://files.pythonhosted.org/packages/a9/57/86c500d63b3e26e5b73a28b8291a67c5608d4aa87ebd17bd15bb33c178bc/contourpy-1.3.1-cp310-cp310-manylinux_2_17_x86_64.manylinux2014_x86_64.whl
  name: contourpy
  version: 1.3.1
  sha256: a0cffcbede75c059f535725c1680dfb17b6ba8753f0c74b14e6a9c68c29d7ea3
  requires_dist:
  - numpy>=1.23
  - furo ; extra == 'docs'
  - sphinx>=7.2 ; extra == 'docs'
  - sphinx-copybutton ; extra == 'docs'
  - bokeh ; extra == 'bokeh'
  - selenium ; extra == 'bokeh'
  - contourpy[bokeh,docs] ; extra == 'mypy'
  - docutils-stubs ; extra == 'mypy'
  - mypy==1.11.1 ; extra == 'mypy'
  - types-pillow ; extra == 'mypy'
  - contourpy[test-no-images] ; extra == 'test'
  - matplotlib ; extra == 'test'
  - pillow ; extra == 'test'
  - pytest ; extra == 'test-no-images'
  - pytest-cov ; extra == 'test-no-images'
  - pytest-rerunfailures ; extra == 'test-no-images'
  - pytest-xdist ; extra == 'test-no-images'
  - wurlitzer ; extra == 'test-no-images'
  requires_python: '>=3.10'
- pypi: https://files.pythonhosted.org/packages/ba/99/6794142b90b853a9155316c8f470d2e4821fe6f086b03e372aca848227dd/contourpy-1.3.1-cp312-cp312-manylinux_2_17_x86_64.manylinux2014_x86_64.whl
  name: contourpy
  version: 1.3.1
  sha256: efa874e87e4a647fd2e4f514d5e91c7d493697127beb95e77d2f7561f6905bd9
  requires_dist:
  - numpy>=1.23
  - furo ; extra == 'docs'
  - sphinx>=7.2 ; extra == 'docs'
  - sphinx-copybutton ; extra == 'docs'
  - bokeh ; extra == 'bokeh'
  - selenium ; extra == 'bokeh'
  - contourpy[bokeh,docs] ; extra == 'mypy'
  - docutils-stubs ; extra == 'mypy'
  - mypy==1.11.1 ; extra == 'mypy'
  - types-pillow ; extra == 'mypy'
  - contourpy[test-no-images] ; extra == 'test'
  - matplotlib ; extra == 'test'
  - pillow ; extra == 'test'
  - pytest ; extra == 'test-no-images'
  - pytest-cov ; extra == 'test-no-images'
  - pytest-rerunfailures ; extra == 'test-no-images'
  - pytest-xdist ; extra == 'test-no-images'
  - wurlitzer ; extra == 'test-no-images'
  requires_python: '>=3.10'
- pypi: https://files.pythonhosted.org/packages/2c/f8/ef009b3b98e9f7033c19deb40d629354aab1d8b2d7f9cfec284dbedf5096/coverage-7.6.10-cp311-cp311-manylinux_2_5_x86_64.manylinux1_x86_64.manylinux_2_17_x86_64.manylinux2014_x86_64.whl
  name: coverage
  version: 7.6.10
  sha256: 0d7a2bf79378d8fb8afaa994f91bfd8215134f8631d27eba3e0e2c13546ce994
  requires_dist:
  - tomli ; python_full_version <= '3.11' and extra == 'toml'
  requires_python: '>=3.9'
- pypi: https://files.pythonhosted.org/packages/6d/85/fc0de2bcda3f97c2ee9fe8568f7d48f7279e91068958e5b2cc19e0e5f600/coverage-7.6.10-cp310-cp310-manylinux_2_5_x86_64.manylinux1_x86_64.manylinux_2_17_x86_64.manylinux2014_x86_64.whl
  name: coverage
  version: 7.6.10
  sha256: 675cefc4c06e3b4c876b85bfb7c59c5e2218167bbd4da5075cbe3b5790a28988
  requires_dist:
  - tomli ; python_full_version <= '3.11' and extra == 'toml'
  requires_python: '>=3.9'
- pypi: https://files.pythonhosted.org/packages/dc/03/0334a79b26ecf59958f2fe9dd1f5ab3e2f88db876f5071933de39af09647/coverage-7.6.10-cp312-cp312-manylinux_2_5_x86_64.manylinux1_x86_64.manylinux_2_17_x86_64.manylinux2014_x86_64.whl
  name: coverage
  version: 7.6.10
  sha256: e67926f51821b8e9deb6426ff3164870976fe414d033ad90ea75e7ed0c2e5022
  requires_dist:
  - tomli ; python_full_version <= '3.11' and extra == 'toml'
  requires_python: '>=3.9'
- pypi: https://files.pythonhosted.org/packages/e7/05/c19819d5e3d95294a6f5947fb9b9629efb316b96de511b418c53d245aae6/cycler-0.12.1-py3-none-any.whl
  name: cycler
  version: 0.12.1
  sha256: 85cef7cff222d8644161529808465972e51340599459b8ac3ccbac5a854e0d30
  requires_dist:
  - ipython ; extra == 'docs'
  - matplotlib ; extra == 'docs'
  - numpydoc ; extra == 'docs'
  - sphinx ; extra == 'docs'
  - pytest ; extra == 'tests'
  - pytest-cov ; extra == 'tests'
  - pytest-xdist ; extra == 'tests'
  requires_python: '>=3.8'
- pypi: https://files.pythonhosted.org/packages/d5/50/83c593b07763e1161326b3b8c6686f0f4b0f24d5526546bee538c89837d6/decorator-5.1.1-py3-none-any.whl
  name: decorator
  version: 5.1.1
  sha256: b8c3f85900b9dc423225913c5aace94729fe1fa9763b38939a95226f02d37186
  requires_python: '>=3.5'
- pypi: https://files.pythonhosted.org/packages/46/d1/e73b6ad76f0b1fb7f23c35c6d95dbc506a9c8804f43dda8cb5b0fa6331fd/dill-0.3.9-py3-none-any.whl
  name: dill
  version: 0.3.9
  sha256: 468dff3b89520b474c0397703366b7b95eebe6303f108adf9b19da1f702be87a
  requires_dist:
  - objgraph>=1.7.2 ; extra == 'graph'
  - gprof2dot>=2022.7.29 ; extra == 'profile'
  requires_python: '>=3.8'
- pypi: https://files.pythonhosted.org/packages/3f/27/4570e78fc0bf5ea0ca45eb1de3818a23787af9b390c0b0a0033a1b8236f9/diskcache-5.6.3-py3-none-any.whl
  name: diskcache
  version: 5.6.3
  sha256: 5e31b2d5fbad117cc363ebaf6b689474db18a1f6438bc82358b024abd4c2ca19
  requires_python: '>=3'
- pypi: https://files.pythonhosted.org/packages/91/a1/cf2472db20f7ce4a6be1253a81cfdf85ad9c7885ffbed7047fb72c24cf87/distlib-0.3.9-py2.py3-none-any.whl
  name: distlib
  version: 0.3.9
  sha256: 47f8c22fd27c27e25a65601af709b38e4f0a45ea4fc2e710f65755fa8caaaf87
- pypi: https://files.pythonhosted.org/packages/02/cc/b7e31358aac6ed1ef2bb790a9746ac2c69bcb3c8588b41616914eb106eaf/exceptiongroup-1.2.2-py3-none-any.whl
  name: exceptiongroup
  version: 1.2.2
  sha256: 3111b9d131c238bec2f8f516e123e14ba243563fb135d3fe885990585aa7795b
  requires_dist:
  - pytest>=6 ; extra == 'test'
  requires_python: '>=3.7'
- pypi: https://files.pythonhosted.org/packages/b5/fd/afcd0496feca3276f509df3dbd5dae726fcc756f1a08d9e25abe1733f962/executing-2.1.0-py2.py3-none-any.whl
  name: executing
  version: 2.1.0
  sha256: 8d63781349375b5ebccc3142f4b30350c0cd9c79f921cde38be2be4637e98eaf
  requires_dist:
  - asttokens>=2.1.0 ; extra == 'tests'
  - ipython ; extra == 'tests'
  - pytest ; extra == 'tests'
  - coverage ; extra == 'tests'
  - coverage-enable-subprocess ; extra == 'tests'
  - littleutils ; extra == 'tests'
  - rich ; python_full_version >= '3.11' and extra == 'tests'
  requires_python: '>=3.8'
- pypi: https://files.pythonhosted.org/packages/b9/f8/feced7779d755758a52d1f6635d990b8d98dc0a29fa568bbe0625f18fdf3/filelock-3.16.1-py3-none-any.whl
  name: filelock
  version: 3.16.1
  sha256: 2082e5703d51fbf98ea75855d9d5527e33d8ff23099bec374a134febee6946b0
  requires_dist:
  - furo>=2024.8.6 ; extra == 'docs'
  - sphinx-autodoc-typehints>=2.4.1 ; extra == 'docs'
  - sphinx>=8.0.2 ; extra == 'docs'
  - covdefaults>=2.3 ; extra == 'testing'
  - coverage>=7.6.1 ; extra == 'testing'
  - diff-cover>=9.2 ; extra == 'testing'
  - pytest-asyncio>=0.24 ; extra == 'testing'
  - pytest-cov>=5 ; extra == 'testing'
  - pytest-mock>=3.14 ; extra == 'testing'
  - pytest-timeout>=2.3.1 ; extra == 'testing'
  - pytest>=8.3.3 ; extra == 'testing'
  - virtualenv>=20.26.4 ; extra == 'testing'
  - typing-extensions>=4.12.2 ; python_full_version < '3.11' and extra == 'typing'
  requires_python: '>=3.8'
- pypi: https://files.pythonhosted.org/packages/af/47/93213ee66ef8fae3b93b3e29206f6b251e65c97bd91d8e1c5596ef15af0a/flask-3.1.0-py3-none-any.whl
  name: flask
  version: 3.1.0
  sha256: d667207822eb83f1c4b50949b1623c8fc8d51f2341d65f72e1a1815397551136
  requires_dist:
  - werkzeug>=3.1
  - jinja2>=3.1.2
  - itsdangerous>=2.2
  - click>=8.1.3
  - blinker>=1.9
  - importlib-metadata>=3.6 ; python_full_version < '3.10'
  - asgiref>=3.2 ; extra == 'async'
  - python-dotenv ; extra == 'dotenv'
  requires_python: '>=3.9'
- pypi: https://files.pythonhosted.org/packages/56/07/1afa0514c876282bebc1c9aee83c6bb98fe6415cf57b88d9b06e7e29bf9c/Flask_Cors-5.0.0-py2.py3-none-any.whl
  name: flask-cors
  version: 5.0.0
  sha256: b9e307d082a9261c100d8fb0ba909eec6a228ed1b60a8315fd85f783d61910bc
  requires_dist:
  - flask>=0.9
- pypi: https://files.pythonhosted.org/packages/16/b9/22e8be0fceaed86187ba35a1035b309e47575c68ee6ace3b66f146300f43/fonttools-4.55.4-cp311-cp311-manylinux_2_17_x86_64.manylinux2014_x86_64.whl
  name: fonttools
  version: 4.55.4
  sha256: ddd3208b06186ca00fbd329c0d0fed5ba209c99017cc46e2c4ea42233c2fbd00
  requires_dist:
  - fs>=2.2.0,<3 ; extra == 'ufo'
  - lxml>=4.0 ; extra == 'lxml'
  - brotli>=1.0.1 ; platform_python_implementation == 'CPython' and extra == 'woff'
  - brotlicffi>=0.8.0 ; platform_python_implementation != 'CPython' and extra == 'woff'
  - zopfli>=0.1.4 ; extra == 'woff'
  - unicodedata2>=15.1.0 ; python_full_version < '3.13' and extra == 'unicode'
  - lz4>=1.7.4.2 ; extra == 'graphite'
  - scipy ; platform_python_implementation != 'PyPy' and extra == 'interpolatable'
  - munkres ; platform_python_implementation == 'PyPy' and extra == 'interpolatable'
  - pycairo ; extra == 'interpolatable'
  - matplotlib ; extra == 'plot'
  - sympy ; extra == 'symfont'
  - xattr ; sys_platform == 'darwin' and extra == 'type1'
  - skia-pathops>=0.5.0 ; extra == 'pathops'
  - uharfbuzz>=0.23.0 ; extra == 'repacker'
  - fs>=2.2.0,<3 ; extra == 'all'
  - lxml>=4.0 ; extra == 'all'
  - brotli>=1.0.1 ; platform_python_implementation == 'CPython' and extra == 'all'
  - brotlicffi>=0.8.0 ; platform_python_implementation != 'CPython' and extra == 'all'
  - zopfli>=0.1.4 ; extra == 'all'
  - unicodedata2>=15.1.0 ; python_full_version < '3.13' and extra == 'all'
  - lz4>=1.7.4.2 ; extra == 'all'
  - scipy ; platform_python_implementation != 'PyPy' and extra == 'all'
  - munkres ; platform_python_implementation == 'PyPy' and extra == 'all'
  - pycairo ; extra == 'all'
  - matplotlib ; extra == 'all'
  - sympy ; extra == 'all'
  - xattr ; sys_platform == 'darwin' and extra == 'all'
  - skia-pathops>=0.5.0 ; extra == 'all'
  - uharfbuzz>=0.23.0 ; extra == 'all'
  requires_python: '>=3.8'
- pypi: https://files.pythonhosted.org/packages/53/6f/c5ccd4c8f90fd7f6964a1b8981e58f5cc6361acedb0a473a8dae4e1ac3c6/fonttools-4.55.4-cp310-cp310-manylinux_2_17_x86_64.manylinux2014_x86_64.whl
  name: fonttools
  version: 4.55.4
  sha256: 736d750d2ab4523067d8058e5294b40b01f2eee521e0fd401bec0d5e21e80b12
  requires_dist:
  - fs>=2.2.0,<3 ; extra == 'ufo'
  - lxml>=4.0 ; extra == 'lxml'
  - brotli>=1.0.1 ; platform_python_implementation == 'CPython' and extra == 'woff'
  - brotlicffi>=0.8.0 ; platform_python_implementation != 'CPython' and extra == 'woff'
  - zopfli>=0.1.4 ; extra == 'woff'
  - unicodedata2>=15.1.0 ; python_full_version < '3.13' and extra == 'unicode'
  - lz4>=1.7.4.2 ; extra == 'graphite'
  - scipy ; platform_python_implementation != 'PyPy' and extra == 'interpolatable'
  - munkres ; platform_python_implementation == 'PyPy' and extra == 'interpolatable'
  - pycairo ; extra == 'interpolatable'
  - matplotlib ; extra == 'plot'
  - sympy ; extra == 'symfont'
  - xattr ; sys_platform == 'darwin' and extra == 'type1'
  - skia-pathops>=0.5.0 ; extra == 'pathops'
  - uharfbuzz>=0.23.0 ; extra == 'repacker'
  - fs>=2.2.0,<3 ; extra == 'all'
  - lxml>=4.0 ; extra == 'all'
  - brotli>=1.0.1 ; platform_python_implementation == 'CPython' and extra == 'all'
  - brotlicffi>=0.8.0 ; platform_python_implementation != 'CPython' and extra == 'all'
  - zopfli>=0.1.4 ; extra == 'all'
  - unicodedata2>=15.1.0 ; python_full_version < '3.13' and extra == 'all'
  - lz4>=1.7.4.2 ; extra == 'all'
  - scipy ; platform_python_implementation != 'PyPy' and extra == 'all'
  - munkres ; platform_python_implementation == 'PyPy' and extra == 'all'
  - pycairo ; extra == 'all'
  - matplotlib ; extra == 'all'
  - sympy ; extra == 'all'
  - xattr ; sys_platform == 'darwin' and extra == 'all'
  - skia-pathops>=0.5.0 ; extra == 'all'
  - uharfbuzz>=0.23.0 ; extra == 'all'
  requires_python: '>=3.8'
- pypi: https://files.pythonhosted.org/packages/7b/fa/1d103fe6e9bf174afd1c04772ca4f88e8f577f44d37b7cc8644fe5ff2620/fonttools-4.55.4-cp312-cp312-manylinux_2_5_x86_64.manylinux1_x86_64.manylinux_2_17_x86_64.manylinux2014_x86_64.whl
  name: fonttools
  version: 4.55.4
  sha256: a2d0ac8656ada8b604ae5da15d9aa075232f2181b95b51a3a2a55195222df7e7
  requires_dist:
  - fs>=2.2.0,<3 ; extra == 'ufo'
  - lxml>=4.0 ; extra == 'lxml'
  - brotli>=1.0.1 ; platform_python_implementation == 'CPython' and extra == 'woff'
  - brotlicffi>=0.8.0 ; platform_python_implementation != 'CPython' and extra == 'woff'
  - zopfli>=0.1.4 ; extra == 'woff'
  - unicodedata2>=15.1.0 ; python_full_version < '3.13' and extra == 'unicode'
  - lz4>=1.7.4.2 ; extra == 'graphite'
  - scipy ; platform_python_implementation != 'PyPy' and extra == 'interpolatable'
  - munkres ; platform_python_implementation == 'PyPy' and extra == 'interpolatable'
  - pycairo ; extra == 'interpolatable'
  - matplotlib ; extra == 'plot'
  - sympy ; extra == 'symfont'
  - xattr ; sys_platform == 'darwin' and extra == 'type1'
  - skia-pathops>=0.5.0 ; extra == 'pathops'
  - uharfbuzz>=0.23.0 ; extra == 'repacker'
  - fs>=2.2.0,<3 ; extra == 'all'
  - lxml>=4.0 ; extra == 'all'
  - brotli>=1.0.1 ; platform_python_implementation == 'CPython' and extra == 'all'
  - brotlicffi>=0.8.0 ; platform_python_implementation != 'CPython' and extra == 'all'
  - zopfli>=0.1.4 ; extra == 'all'
  - unicodedata2>=15.1.0 ; python_full_version < '3.13' and extra == 'all'
  - lz4>=1.7.4.2 ; extra == 'all'
  - scipy ; platform_python_implementation != 'PyPy' and extra == 'all'
  - munkres ; platform_python_implementation == 'PyPy' and extra == 'all'
  - pycairo ; extra == 'all'
  - matplotlib ; extra == 'all'
  - sympy ; extra == 'all'
  - xattr ; sys_platform == 'darwin' and extra == 'all'
  - skia-pathops>=0.5.0 ; extra == 'all'
  - uharfbuzz>=0.23.0 ; extra == 'all'
  requires_python: '>=3.8'
- pypi: https://files.pythonhosted.org/packages/cf/69/79e4d63b9387b48939096e25115b8af7cd8a90397a304f92436bcb21f5b2/greenlet-3.1.1-cp310-cp310-manylinux_2_24_x86_64.manylinux_2_28_x86_64.whl
  name: greenlet
  version: 3.1.1
  sha256: da7a9bff22ce038e19bf62c4dd1ec8391062878710ded0a845bcf47cc0200617
  requires_dist:
  - sphinx ; extra == 'docs'
  - furo ; extra == 'docs'
  - objgraph ; extra == 'test'
  - psutil ; extra == 'test'
  requires_python: '>=3.7'
- pypi: https://files.pythonhosted.org/packages/f1/66/033e58a50fd9ec9df00a8671c74f1f3a320564c6415a4ed82a1c651654ba/greenlet-3.1.1-cp312-cp312-manylinux_2_24_x86_64.manylinux_2_28_x86_64.whl
  name: greenlet
  version: 3.1.1
  sha256: 1443279c19fca463fc33e65ef2a935a5b09bb90f978beab37729e1c3c6c25fe9
  requires_dist:
  - sphinx ; extra == 'docs'
  - furo ; extra == 'docs'
  - objgraph ; extra == 'test'
  - psutil ; extra == 'test'
  requires_python: '>=3.7'
- pypi: https://files.pythonhosted.org/packages/f7/4b/1c9695aa24f808e156c8f4813f685d975ca73c000c2a5056c514c64980f6/greenlet-3.1.1-cp311-cp311-manylinux_2_24_x86_64.manylinux_2_28_x86_64.whl
  name: greenlet
  version: 3.1.1
  sha256: 9e8f8c9cb53cdac7ba9793c276acd90168f416b9ce36799b9b885790f8ad6c0a
  requires_dist:
  - sphinx ; extra == 'docs'
  - furo ; extra == 'docs'
  - objgraph ; extra == 'test'
  - psutil ; extra == 'test'
  requires_python: '>=3.7'
- pypi: .
  name: holobench
<<<<<<< HEAD
  version: 1.35.0
  sha256: d2a9acb0cdab05b8e3e957ec106870e56ab97639164884c3da649ffa1cf442be
  requires_dist:
  - holoviews==1.20.0
  - numpy
  - param==2.2.0
  - hvplot==0.10.0
  - matplotlib==3.10.0
  - panel==1.5.5
  - diskcache==5.6.3
  - optuna==4.1.0
  - xarray==2024.11.0
  - plotly==5.24.1
  - sortedcontainers==2.4
  - pandas==2.2.3
  - strenum==0.4.15
  - scikit-learn==1.6.0
  - str2bool==1.1
  - scoop==0.7.2.0
=======
  version: 1.37.1
  sha256: f6f28bc8524d0e914a3a966abecdda761822de5d680c73c26081bb4ee86bcca7
  requires_dist:
  - holoviews>=1.15,<=1.20.0
  - numpy>=1.0,<=2.2.1
  - param>=1.13.0,<=2.2.0
  - hvplot>=0.8,<=0.10.0
  - matplotlib>=3.6.3,<=3.10.0
  - panel>=1.3.6,<=1.5.5
  - diskcache>=5.6,<=5.6.3
  - optuna>=3.2,<=4.1.0
  - xarray>=2023.7,<=2024.11.0
  - plotly>=5.15,<=5.24.1
  - sortedcontainers>=2.4,<=2.4
  - pandas>=2.0,<=2.2.3
  - strenum>=0.4.0,<=0.4.15
  - scikit-learn>=1.2,<=1.6.0
  - str2bool>=1.1,<=1.1
  - scoop>=0.7.0,<=0.7.2.0
>>>>>>> b28ac6d0
  - moviepy-fix-codec
  - pylint>=3.2.5,<=3.3.3 ; extra == 'test'
  - pytest-cov>=4.1,<=6.0.0 ; extra == 'test'
  - pytest>=7.4,<=8.3.4 ; extra == 'test'
  - hypothesis>=6.104.2,<=6.123.2 ; extra == 'test'
  - ruff>=0.5.0,<=0.8.5 ; extra == 'test'
  - coverage>=7.5.4,<=7.6.10 ; extra == 'test'
  - pre-commit<=4.0.1 ; extra == 'test'
  - rerun-sdk==0.21.0 ; extra == 'rerun'
  - rerun-notebook ; extra == 'rerun'
  - flask ; extra == 'rerun'
  - flask-cors ; extra == 'rerun'
  requires_python: '>=3.10,<3.13'
  editable: true
- pypi: https://files.pythonhosted.org/packages/56/89/8df4efa78df8b129847c8a7c0e492376cca62ab68453e5a20375a1c6291b/holoviews-1.20.0-py3-none-any.whl
  name: holoviews
  version: 1.20.0
  sha256: dc810b6790e1dd2c90f16406b292e08db10efa377b2554e46755a130e12044c5
  requires_dist:
  - bokeh>=3.1
  - colorcet
  - numpy>=1.21
  - packaging
  - pandas>=1.3
  - panel>=1.0
  - param>=2.0,<3.0
  - pyviz-comms>=2.1
  - matplotlib>=3 ; extra == 'recommended'
  - plotly>=4.0 ; extra == 'recommended'
  - pytest ; extra == 'tests'
  - pytest-asyncio ; extra == 'tests'
  - pytest-rerunfailures ; extra == 'tests'
  requires_python: '>=3.9'
- pypi: https://files.pythonhosted.org/packages/f7/3e/d5b3a524ef2eb68cf89dcae620b1a2d205cceaaeac74dda7d7445578c0d1/hvplot-0.10.0-py3-none-any.whl
  name: hvplot
  version: 0.10.0
  sha256: fe90ccb48163a6a62ae5bd6b008c2cb15cbf5b276f6ad6839ef5470b1c480d16
  requires_dist:
  - bokeh>=1.0.0
  - colorcet>=2
  - holoviews>=1.11.0
  - numpy>=1.15
  - packaging
  - pandas
  - panel>=0.11.0
  - param>=1.12.0,<3.0
  - setuptools-scm>=6 ; extra == 'dev-extras'
  - hvplot[examples] ; extra == 'doc'
  - nbsite>=0.8.4 ; extra == 'doc'
  - sphinxext-rediraffe ; extra == 'doc'
  - dask[dataframe]>=2021.3.0 ; extra == 'examples'
  - datashader>=0.6.5 ; extra == 'examples'
  - fugue[sql] ; extra == 'examples'
  - hvplot[fugue-sql] ; extra == 'examples'
  - ibis-framework[duckdb] ; extra == 'examples'
  - intake-parquet>=0.2.3 ; extra == 'examples'
  - intake-xarray>=0.5.0 ; extra == 'examples'
  - intake>=0.6.5,<2.0.0 ; extra == 'examples'
  - ipywidgets ; extra == 'examples'
  - networkx>=2.6.3 ; extra == 'examples'
  - matplotlib ; extra == 'examples'
  - notebook>=5.4 ; extra == 'examples'
  - numba>=0.51.0 ; extra == 'examples'
  - pillow>=8.2.0 ; extra == 'examples'
  - plotly ; extra == 'examples'
  - polars ; extra == 'examples'
  - pooch>=1.6.0 ; extra == 'examples'
  - s3fs>=2022.1.0 ; extra == 'examples'
  - scikit-image>=0.17.2 ; extra == 'examples'
  - scipy>=1.5.3 ; extra == 'examples'
  - selenium>=3.141.0 ; extra == 'examples'
  - streamz>=0.3.0 ; extra == 'examples'
  - xarray>=0.18.2 ; extra == 'examples'
  - xyzservices>=2022.9.0 ; extra == 'examples'
  - geodatasets>=2023.12.0 ; extra == 'examples'
  - hvplot[examples] ; extra == 'examples-tests'
  - hvplot[tests-nb] ; extra == 'examples-tests'
  - qpd>=0.4.4 ; extra == 'fugue-sql'
  - fugue-sql-antlr>=0.2.0 ; extra == 'fugue-sql'
  - sqlglot ; extra == 'fugue-sql'
  - jinja2 ; extra == 'fugue-sql'
  - cartopy ; extra == 'geo'
  - fiona ; extra == 'geo'
  - geopandas ; extra == 'geo'
  - geoviews>=1.9.0 ; extra == 'geo'
  - pyproj ; extra == 'geo'
  - rasterio ; extra == 'geo'
  - rioxarray ; extra == 'geo'
  - spatialpandas>=0.4.3 ; extra == 'geo'
  - pygraphviz ; extra == 'graphviz'
  - colorcet>=0.0.1a1 ; extra == 'hvdev'
  - datashader>=0.0.1a1 ; extra == 'hvdev'
  - holoviews>=0.0.1a1 ; extra == 'hvdev'
  - panel>=0.0.1a1 ; extra == 'hvdev'
  - param>=0.0.1a1 ; extra == 'hvdev'
  - pyviz-comms>=0.0.1a1 ; extra == 'hvdev'
  - geoviews>=0.0.1a1 ; extra == 'hvdev-geo'
  - hvplot[tests-core] ; extra == 'tests'
  - fugue[sql] ; extra == 'tests'
  - hvplot[fugue-sql] ; extra == 'tests'
  - ibis-framework[duckdb] ; extra == 'tests'
  - polars ; extra == 'tests'
  - dask[dataframe] ; extra == 'tests-core'
  - ipywidgets ; extra == 'tests-core'
  - matplotlib ; extra == 'tests-core'
  - parameterized ; extra == 'tests-core'
  - plotly ; extra == 'tests-core'
  - pooch ; extra == 'tests-core'
  - pre-commit ; extra == 'tests-core'
  - pytest-cov ; extra == 'tests-core'
  - pytest ; extra == 'tests-core'
  - ruff ; extra == 'tests-core'
  - scipy ; extra == 'tests-core'
  - xarray ; extra == 'tests-core'
  - pytest-xdist ; extra == 'tests-nb'
  - nbval ; extra == 'tests-nb'
  requires_python: '>=3.8'
- pypi: https://files.pythonhosted.org/packages/61/0b/7f61da4015f561b288c3b91e745c8ba81b98a2d02f414e9e1c9388050aee/hypothesis-6.123.2-py3-none-any.whl
  name: hypothesis
  version: 6.123.2
  sha256: 0a8bf07753f1436f1b8697a13ea955f3fef3ef7b477c2972869b1d142bcdb30e
  requires_dist:
  - attrs>=22.2.0
  - exceptiongroup>=1.0.0 ; python_full_version < '3.11'
  - sortedcontainers>=2.1.0,<3.0.0
  - click>=7.0 ; extra == 'cli'
  - black>=19.10b0 ; extra == 'cli'
  - rich>=9.0.0 ; extra == 'cli'
  - libcst>=0.3.16 ; extra == 'codemods'
  - black>=19.10b0 ; extra == 'ghostwriter'
  - pytz>=2014.1 ; extra == 'pytz'
  - python-dateutil>=1.4 ; extra == 'dateutil'
  - lark>=0.10.1 ; extra == 'lark'
  - numpy>=1.19.3 ; extra == 'numpy'
  - pandas>=1.1 ; extra == 'pandas'
  - pytest>=4.6 ; extra == 'pytest'
  - dpcontracts>=0.4 ; extra == 'dpcontracts'
  - redis>=3.0.0 ; extra == 'redis'
  - hypothesis-crosshair>=0.0.18 ; extra == 'crosshair'
  - crosshair-tool>=0.0.78 ; extra == 'crosshair'
  - tzdata>=2024.2 ; (sys_platform == 'emscripten' and extra == 'zoneinfo') or (sys_platform == 'win32' and extra == 'zoneinfo')
  - django>=4.2 ; extra == 'django'
  - black>=19.10b0 ; extra == 'all'
  - click>=7.0 ; extra == 'all'
  - crosshair-tool>=0.0.78 ; extra == 'all'
  - django>=4.2 ; extra == 'all'
  - dpcontracts>=0.4 ; extra == 'all'
  - hypothesis-crosshair>=0.0.18 ; extra == 'all'
  - lark>=0.10.1 ; extra == 'all'
  - libcst>=0.3.16 ; extra == 'all'
  - numpy>=1.19.3 ; extra == 'all'
  - pandas>=1.1 ; extra == 'all'
  - pytest>=4.6 ; extra == 'all'
  - python-dateutil>=1.4 ; extra == 'all'
  - pytz>=2014.1 ; extra == 'all'
  - redis>=3.0.0 ; extra == 'all'
  - rich>=9.0.0 ; extra == 'all'
  - tzdata>=2024.2 ; (sys_platform == 'emscripten' and extra == 'all') or (sys_platform == 'win32' and extra == 'all')
  requires_python: '>=3.9'
- pypi: https://files.pythonhosted.org/packages/74/a1/68a395c17eeefb04917034bd0a1bfa765e7654fa150cca473d669aa3afb5/identify-2.6.6-py2.py3-none-any.whl
  name: identify
  version: 2.6.6
  sha256: cbd1810bce79f8b671ecb20f53ee0ae8e86ae84b557de31d89709dc2a48ba881
  requires_dist:
  - ukkonen ; extra == 'license'
  requires_python: '>=3.9'
- pypi: https://files.pythonhosted.org/packages/76/c6/c88e154df9c4e1a2a66ccf0005a88dfb2650c1dffb6f5ce603dfbd452ce3/idna-3.10-py3-none-any.whl
  name: idna
  version: '3.10'
  sha256: 946d195a0d259cbba61165e88e65941f16e9b36ea6ddb97f00452bae8b1287d3
  requires_dist:
  - ruff>=0.6.2 ; extra == 'all'
  - mypy>=1.11.2 ; extra == 'all'
  - pytest>=8.3.2 ; extra == 'all'
  - flake8>=7.1.1 ; extra == 'all'
  requires_python: '>=3.6'
- pypi: https://files.pythonhosted.org/packages/cb/bd/b394387b598ed84d8d0fa90611a90bee0adc2021820ad5729f7ced74a8e2/imageio-2.37.0-py3-none-any.whl
  name: imageio
  version: 2.37.0
  sha256: 11efa15b87bc7871b61590326b2d635439acc321cf7f8ce996f812543ce10eed
  requires_dist:
  - numpy
  - pillow>=8.3.2
  - astropy ; extra == 'all-plugins'
  - av ; extra == 'all-plugins'
  - imageio-ffmpeg ; extra == 'all-plugins'
  - numpy>2 ; extra == 'all-plugins'
  - pillow-heif ; extra == 'all-plugins'
  - psutil ; extra == 'all-plugins'
  - rawpy ; extra == 'all-plugins'
  - tifffile ; extra == 'all-plugins'
  - av ; extra == 'all-plugins-pypy'
  - imageio-ffmpeg ; extra == 'all-plugins-pypy'
  - pillow-heif ; extra == 'all-plugins-pypy'
  - psutil ; extra == 'all-plugins-pypy'
  - tifffile ; extra == 'all-plugins-pypy'
  - wheel ; extra == 'build'
  - pytest ; extra == 'dev'
  - pytest-cov ; extra == 'dev'
  - fsspec[github] ; extra == 'dev'
  - black ; extra == 'dev'
  - flake8 ; extra == 'dev'
  - sphinx<6 ; extra == 'docs'
  - numpydoc ; extra == 'docs'
  - pydata-sphinx-theme ; extra == 'docs'
  - imageio-ffmpeg ; extra == 'ffmpeg'
  - psutil ; extra == 'ffmpeg'
  - astropy ; extra == 'fits'
  - astropy ; extra == 'full'
  - av ; extra == 'full'
  - black ; extra == 'full'
  - flake8 ; extra == 'full'
  - fsspec[github] ; extra == 'full'
  - gdal ; extra == 'full'
  - imageio-ffmpeg ; extra == 'full'
  - itk ; extra == 'full'
  - numpy>2 ; extra == 'full'
  - numpydoc ; extra == 'full'
  - pillow-heif ; extra == 'full'
  - psutil ; extra == 'full'
  - pydata-sphinx-theme ; extra == 'full'
  - pytest ; extra == 'full'
  - pytest-cov ; extra == 'full'
  - rawpy ; extra == 'full'
  - sphinx<6 ; extra == 'full'
  - tifffile ; extra == 'full'
  - wheel ; extra == 'full'
  - gdal ; extra == 'gdal'
  - itk ; extra == 'itk'
  - black ; extra == 'linting'
  - flake8 ; extra == 'linting'
  - pillow-heif ; extra == 'pillow-heif'
  - av ; extra == 'pyav'
  - rawpy ; extra == 'rawpy'
  - numpy>2 ; extra == 'rawpy'
  - pytest ; extra == 'test'
  - pytest-cov ; extra == 'test'
  - fsspec[github] ; extra == 'test'
  - tifffile ; extra == 'tifffile'
  requires_python: '>=3.9'
- pypi: https://files.pythonhosted.org/packages/a0/2d/43c8522a2038e9d0e7dbdf3a61195ecc31ca576fb1527a528c877e87d973/imageio_ffmpeg-0.6.0-py3-none-manylinux2014_x86_64.whl
  name: imageio-ffmpeg
  version: 0.6.0
  sha256: c7e46fcec401dd990405049d2e2f475e2b397779df2519b544b8aab515195282
  requires_python: '>=3.9'
- pypi: https://files.pythonhosted.org/packages/ef/a6/62565a6e1cf69e10f5727360368e451d4b7f58beeac6173dc9db836a5b46/iniconfig-2.0.0-py3-none-any.whl
  name: iniconfig
  version: 2.0.0
  sha256: b6a85871a79d2e3b22d2d1b94ac2824226a63c6b741c88f7ae975f18b6778374
  requires_python: '>=3.7'
- pypi: https://files.pythonhosted.org/packages/04/60/d0feb6b6d9fe4ab89fe8fe5b47cbf6cd936bfd9f1e7ffa9d0015425aeed6/ipython-8.31.0-py3-none-any.whl
  name: ipython
  version: 8.31.0
  sha256: 46ec58f8d3d076a61d128fe517a51eb730e3aaf0c184ea8c17d16e366660c6a6
  requires_dist:
  - colorama ; sys_platform == 'win32'
  - decorator
  - exceptiongroup ; python_full_version < '3.11'
  - jedi>=0.16
  - matplotlib-inline
  - pexpect>4.3 ; sys_platform != 'emscripten' and sys_platform != 'win32'
  - prompt-toolkit>=3.0.41,<3.1.0
  - pygments>=2.4.0
  - stack-data
  - traitlets>=5.13.0
  - typing-extensions>=4.6 ; python_full_version < '3.12'
  - black ; extra == 'black'
  - docrepr ; extra == 'doc'
  - exceptiongroup ; extra == 'doc'
  - intersphinx-registry ; extra == 'doc'
  - ipykernel ; extra == 'doc'
  - ipython[test] ; extra == 'doc'
  - matplotlib ; extra == 'doc'
  - setuptools>=18.5 ; extra == 'doc'
  - sphinx-rtd-theme ; extra == 'doc'
  - sphinx>=1.3 ; extra == 'doc'
  - sphinxcontrib-jquery ; extra == 'doc'
  - tomli ; python_full_version < '3.11' and extra == 'doc'
  - typing-extensions ; extra == 'doc'
  - ipykernel ; extra == 'kernel'
  - nbconvert ; extra == 'nbconvert'
  - nbformat ; extra == 'nbformat'
  - ipywidgets ; extra == 'notebook'
  - notebook ; extra == 'notebook'
  - ipyparallel ; extra == 'parallel'
  - qtconsole ; extra == 'qtconsole'
  - pytest ; extra == 'test'
  - pytest-asyncio<0.22 ; extra == 'test'
  - testpath ; extra == 'test'
  - pickleshare ; extra == 'test'
  - packaging ; extra == 'test'
  - ipython[test] ; extra == 'test-extra'
  - curio ; extra == 'test-extra'
  - matplotlib!=3.2.0 ; extra == 'test-extra'
  - nbformat ; extra == 'test-extra'
  - numpy>=1.23 ; extra == 'test-extra'
  - pandas ; extra == 'test-extra'
  - trio ; extra == 'test-extra'
  - matplotlib ; extra == 'matplotlib'
  - ipython[black,doc,kernel,matplotlib,nbconvert,nbformat,notebook,parallel,qtconsole] ; extra == 'all'
  - ipython[test,test-extra] ; extra == 'all'
  requires_python: '>=3.10'
- pypi: https://files.pythonhosted.org/packages/22/2d/9c0b76f2f9cc0ebede1b9371b6f317243028ed60b90705863d493bae622e/ipywidgets-8.1.5-py3-none-any.whl
  name: ipywidgets
  version: 8.1.5
  sha256: 3290f526f87ae6e77655555baba4f36681c555b8bdbbff430b70e52c34c86245
  requires_dist:
  - comm>=0.1.3
  - ipython>=6.1.0
  - traitlets>=4.3.1
  - widgetsnbextension~=4.0.12
  - jupyterlab-widgets~=3.0.12
  - jsonschema ; extra == 'test'
  - ipykernel ; extra == 'test'
  - pytest>=3.6.0 ; extra == 'test'
  - pytest-cov ; extra == 'test'
  - pytz ; extra == 'test'
  requires_python: '>=3.7'
- pypi: https://files.pythonhosted.org/packages/d1/b3/8def84f539e7d2289a02f0524b944b15d7c75dab7628bedf1c4f0992029c/isort-5.13.2-py3-none-any.whl
  name: isort
  version: 5.13.2
  sha256: 8ca5e72a8d85860d5a3fa69b8745237f2939afe12dbf656afbcb47fe72d947a6
  requires_dist:
  - colorama>=0.4.6 ; extra == 'colors'
  requires_python: '>=3.8.0'
- pypi: https://files.pythonhosted.org/packages/04/96/92447566d16df59b2a776c0fb82dbc4d9e07cd95062562af01e408583fc4/itsdangerous-2.2.0-py3-none-any.whl
  name: itsdangerous
  version: 2.2.0
  sha256: c6242fc49e35958c8b15141343aa660db5fc54d4f13a1db01a3f5891b98700ef
  requires_python: '>=3.8'
- pypi: https://files.pythonhosted.org/packages/c0/5a/9cac0c82afec3d09ccd97c8b6502d48f165f9124db81b4bcb90b4af974ee/jedi-0.19.2-py2.py3-none-any.whl
  name: jedi
  version: 0.19.2
  sha256: a8ef22bde8490f57fe5c7681a3c83cb58874daf72b4784de3cce5b6ef6edb5b9
  requires_dist:
  - parso>=0.8.4,<0.9.0
  - jinja2==2.11.3 ; extra == 'docs'
  - markupsafe==1.1.1 ; extra == 'docs'
  - pygments==2.8.1 ; extra == 'docs'
  - alabaster==0.7.12 ; extra == 'docs'
  - babel==2.9.1 ; extra == 'docs'
  - chardet==4.0.0 ; extra == 'docs'
  - commonmark==0.8.1 ; extra == 'docs'
  - docutils==0.17.1 ; extra == 'docs'
  - future==0.18.2 ; extra == 'docs'
  - idna==2.10 ; extra == 'docs'
  - imagesize==1.2.0 ; extra == 'docs'
  - mock==1.0.1 ; extra == 'docs'
  - packaging==20.9 ; extra == 'docs'
  - pyparsing==2.4.7 ; extra == 'docs'
  - pytz==2021.1 ; extra == 'docs'
  - readthedocs-sphinx-ext==2.1.4 ; extra == 'docs'
  - recommonmark==0.5.0 ; extra == 'docs'
  - requests==2.25.1 ; extra == 'docs'
  - six==1.15.0 ; extra == 'docs'
  - snowballstemmer==2.1.0 ; extra == 'docs'
  - sphinx-rtd-theme==0.4.3 ; extra == 'docs'
  - sphinx==1.8.5 ; extra == 'docs'
  - sphinxcontrib-serializinghtml==1.1.4 ; extra == 'docs'
  - sphinxcontrib-websupport==1.2.4 ; extra == 'docs'
  - urllib3==1.26.4 ; extra == 'docs'
  - flake8==5.0.4 ; extra == 'qa'
  - mypy==0.971 ; extra == 'qa'
  - types-setuptools==67.2.0.1 ; extra == 'qa'
  - django ; extra == 'testing'
  - attrs ; extra == 'testing'
  - colorama ; extra == 'testing'
  - docopt ; extra == 'testing'
  - pytest<9.0.0 ; extra == 'testing'
  requires_python: '>=3.6'
- pypi: https://files.pythonhosted.org/packages/bd/0f/2ba5fbcd631e3e88689309dbe978c5769e883e4b84ebfe7da30b43275c5a/jinja2-3.1.5-py3-none-any.whl
  name: jinja2
  version: 3.1.5
  sha256: aba0f4dc9ed8013c424088f68a5c226f7d6097ed89b246d7749c2ec4175c6adb
  requires_dist:
  - markupsafe>=2.0
  - babel>=2.7 ; extra == 'i18n'
  requires_python: '>=3.7'
- pypi: https://files.pythonhosted.org/packages/91/29/df4b9b42f2be0b623cbd5e2140cafcaa2bef0759a00b7b70104dcfe2fb51/joblib-1.4.2-py3-none-any.whl
  name: joblib
  version: 1.4.2
  sha256: 06d478d5674cbc267e7496a410ee875abd68e4340feff4490bcb7afb88060ae6
  requires_python: '>=3.8'
- pypi: https://files.pythonhosted.org/packages/7a/9b/cbf48a399c78e749c23aa33d51ac97c8f35154846b470907db8d2a40e437/jupyter_ui_poll-1.0.0-py2.py3-none-any.whl
  name: jupyter-ui-poll
  version: 1.0.0
  sha256: c43182aac11d5419f86c4de19581e82d712cae7186f04a5681deb0727ef8079c
  requires_dist:
  - ipython
  - wheel ; extra == 'dev'
  - jupyter ; extra == 'dev'
  - sphinx ; extra == 'docs'
  - sphinx-autodoc-typehints ; extra == 'docs'
  - sphinx-rtd-theme ; extra == 'docs'
  requires_python: '>=3.8'
- pypi: https://files.pythonhosted.org/packages/a9/93/858e87edc634d628e5d752ba944c2833133a28fa87bb093e6832ced36a3e/jupyterlab_widgets-3.0.13-py3-none-any.whl
  name: jupyterlab-widgets
  version: 3.0.13
  sha256: e3cda2c233ce144192f1e29914ad522b2f4c40e77214b0cc97377ca3d323db54
  requires_python: '>=3.7'
- pypi: https://files.pythonhosted.org/packages/3a/97/5edbed69a9d0caa2e4aa616ae7df8127e10f6586940aa683a496c2c280b9/kiwisolver-1.4.8-cp311-cp311-manylinux_2_17_x86_64.manylinux2014_x86_64.whl
  name: kiwisolver
  version: 1.4.8
  sha256: 3a96c0e790ee875d65e340ab383700e2b4891677b7fcd30a699146f9384a2bb0
  requires_python: '>=3.10'
- pypi: https://files.pythonhosted.org/packages/bc/b3/9458adb9472e61a998c8c4d95cfdfec91c73c53a375b30b1428310f923e4/kiwisolver-1.4.8-cp312-cp312-manylinux_2_17_x86_64.manylinux2014_x86_64.whl
  name: kiwisolver
  version: 1.4.8
  sha256: cc978a80a0db3a66d25767b03688f1147a69e6237175c0f4ffffaaedf744055a
  requires_python: '>=3.10'
- pypi: https://files.pythonhosted.org/packages/de/c6/7b9bb8044e150d4d1558423a1568e4f227193662a02231064e3824f37e0a/kiwisolver-1.4.8-cp310-cp310-manylinux_2_12_x86_64.manylinux2010_x86_64.whl
  name: kiwisolver
  version: 1.4.8
  sha256: 034d2c891f76bd3edbdb3ea11140d8510dca675443da7304205a2eaa45d8334c
  requires_python: '>=3.10'
- conda: https://conda.anaconda.org/conda-forge/linux-64/ld_impl_linux-64-2.43-h712a8e2_2.conda
  sha256: 7c91cea91b13f4314d125d1bedb9d03a29ebbd5080ccdea70260363424646dbe
  md5: 048b02e3962f066da18efe3a21b77672
  depends:
  - __glibc >=2.17,<3.0.a0
  constrains:
  - binutils_impl_linux-64 2.43
  license: GPL-3.0-only
  license_family: GPL
  purls: []
  size: 669211
  timestamp: 1729655358674
- conda: https://conda.anaconda.org/conda-forge/linux-64/libexpat-2.6.4-h5888daf_0.conda
  sha256: 56541b98447b58e52d824bd59d6382d609e11de1f8adf20b23143e353d2b8d26
  md5: db833e03127376d461e1e13e76f09b6c
  depends:
  - __glibc >=2.17,<3.0.a0
  - libgcc >=13
  constrains:
  - expat 2.6.4.*
  license: MIT
  license_family: MIT
  purls: []
  size: 73304
  timestamp: 1730967041968
- conda: https://conda.anaconda.org/conda-forge/linux-64/libffi-3.4.2-h7f98852_5.tar.bz2
  sha256: ab6e9856c21709b7b517e940ae7028ae0737546122f83c2aa5d692860c3b149e
  md5: d645c6d2ac96843a2bfaccd2d62b3ac3
  depends:
  - libgcc-ng >=9.4.0
  license: MIT
  license_family: MIT
  purls: []
  size: 58292
  timestamp: 1636488182923
- conda: https://conda.anaconda.org/conda-forge/linux-64/libgcc-14.2.0-h77fa898_1.conda
  sha256: 53eb8a79365e58849e7b1a068d31f4f9e718dc938d6f2c03e960345739a03569
  md5: 3cb76c3f10d3bc7f1105b2fc9db984df
  depends:
  - _libgcc_mutex 0.1 conda_forge
  - _openmp_mutex >=4.5
  constrains:
  - libgomp 14.2.0 h77fa898_1
  - libgcc-ng ==14.2.0=*_1
  license: GPL-3.0-only WITH GCC-exception-3.1
  license_family: GPL
  purls: []
  size: 848745
  timestamp: 1729027721139
- conda: https://conda.anaconda.org/conda-forge/linux-64/libgcc-ng-14.2.0-h69a702a_1.conda
  sha256: 3a76969c80e9af8b6e7a55090088bc41da4cffcde9e2c71b17f44d37b7cb87f7
  md5: e39480b9ca41323497b05492a63bc35b
  depends:
  - libgcc 14.2.0 h77fa898_1
  license: GPL-3.0-only WITH GCC-exception-3.1
  license_family: GPL
  purls: []
  size: 54142
  timestamp: 1729027726517
- conda: https://conda.anaconda.org/conda-forge/linux-64/libgomp-14.2.0-h77fa898_1.conda
  sha256: 1911c29975ec99b6b906904040c855772ccb265a1c79d5d75c8ceec4ed89cd63
  md5: cc3573974587f12dda90d96e3e55a702
  depends:
  - _libgcc_mutex 0.1 conda_forge
  license: GPL-3.0-only WITH GCC-exception-3.1
  license_family: GPL
  purls: []
  size: 460992
  timestamp: 1729027639220
- conda: https://conda.anaconda.org/conda-forge/linux-64/liblzma-5.6.3-hb9d3cd8_1.conda
  sha256: e6e425252f3839e2756e4af1ea2074dffd3396c161bf460629f9dfd6a65f15c6
  md5: 2ecf2f1c7e4e21fcfe6423a51a992d84
  depends:
  - __glibc >=2.17,<3.0.a0
  - libgcc >=13
  license: 0BSD
  purls: []
  size: 111132
  timestamp: 1733407410083
- conda: https://conda.anaconda.org/conda-forge/linux-64/libnsl-2.0.1-hd590300_0.conda
  sha256: 26d77a3bb4dceeedc2a41bd688564fe71bf2d149fdcf117049970bc02ff1add6
  md5: 30fd6e37fe21f86f4bd26d6ee73eeec7
  depends:
  - libgcc-ng >=12
  license: LGPL-2.1-only
  license_family: GPL
  purls: []
  size: 33408
  timestamp: 1697359010159
- conda: https://conda.anaconda.org/conda-forge/linux-64/libsqlite-3.48.0-hee588c1_0.conda
  sha256: 7bb84f44e1bd756da4a3d0d43308324a5533e6ba9f4772475884bce44d405064
  md5: 84bd1c9a82b455e7a2f390375fb38f90
  depends:
  - __glibc >=2.17,<3.0.a0
  - libgcc >=13
  - libzlib >=1.3.1,<2.0a0
  license: Unlicense
  purls: []
  size: 876582
  timestamp: 1737123945341
- conda: https://conda.anaconda.org/conda-forge/linux-64/libuuid-2.38.1-h0b41bf4_0.conda
  sha256: 787eb542f055a2b3de553614b25f09eefb0a0931b0c87dbcce6efdfd92f04f18
  md5: 40b61aab5c7ba9ff276c41cfffe6b80b
  depends:
  - libgcc-ng >=12
  license: BSD-3-Clause
  license_family: BSD
  purls: []
  size: 33601
  timestamp: 1680112270483
- conda: https://conda.anaconda.org/conda-forge/linux-64/libxcrypt-4.4.36-hd590300_1.conda
  sha256: 6ae68e0b86423ef188196fff6207ed0c8195dd84273cb5623b85aa08033a410c
  md5: 5aa797f8787fe7a17d1b0821485b5adc
  depends:
  - libgcc-ng >=12
  license: LGPL-2.1-or-later
  purls: []
  size: 100393
  timestamp: 1702724383534
- conda: https://conda.anaconda.org/conda-forge/linux-64/libzlib-1.3.1-hb9d3cd8_2.conda
  sha256: d4bfe88d7cb447768e31650f06257995601f89076080e76df55e3112d4e47dc4
  md5: edb0dca6bc32e4f4789199455a1dbeb8
  depends:
  - __glibc >=2.17,<3.0.a0
  - libgcc >=13
  constrains:
  - zlib 1.3.1 *_2
  license: Zlib
  license_family: Other
  purls: []
  size: 60963
  timestamp: 1727963148474
- pypi: https://files.pythonhosted.org/packages/04/1e/b832de447dee8b582cac175871d2f6c3d5077cc56d5575cadba1fd1cccfa/linkify_it_py-2.0.3-py3-none-any.whl
  name: linkify-it-py
  version: 2.0.3
  sha256: 6bcbc417b0ac14323382aef5c5192c0075bf8a9d6b41820a2b66371eac6b6d79
  requires_dist:
  - uc-micro-py
  - pytest ; extra == 'benchmark'
  - pytest-benchmark ; extra == 'benchmark'
  - pre-commit ; extra == 'dev'
  - isort ; extra == 'dev'
  - flake8 ; extra == 'dev'
  - black ; extra == 'dev'
  - pyproject-flake8 ; extra == 'dev'
  - sphinx ; extra == 'doc'
  - sphinx-book-theme ; extra == 'doc'
  - myst-parser ; extra == 'doc'
  - pytest ; extra == 'test'
  - coverage ; extra == 'test'
  - pytest-cov ; extra == 'test'
  requires_python: '>=3.7'
- pypi: https://files.pythonhosted.org/packages/1e/bf/7a6a36ce2e4cafdfb202752be68850e22607fccd692847c45c1ae3c17ba6/Mako-1.3.8-py3-none-any.whl
  name: mako
  version: 1.3.8
  sha256: 42f48953c7eb91332040ff567eb7eea69b22e7a4affbc5ba8e845e8f730f6627
  requires_dist:
  - markupsafe>=0.9.2
  - pytest ; extra == 'testing'
  - babel ; extra == 'babel'
  - lingua ; extra == 'lingua'
  requires_python: '>=3.8'
- pypi: https://files.pythonhosted.org/packages/3f/08/83871f3c50fc983b88547c196d11cf8c3340e37c32d2e9d6152abe2c61f7/Markdown-3.7-py3-none-any.whl
  name: markdown
  version: '3.7'
  sha256: 7eb6df5690b81a1d7942992c97fad2938e956e79df20cbc6186e9c3a77b1c803
  requires_dist:
  - importlib-metadata>=4.4 ; python_full_version < '3.10'
  - mkdocs>=1.5 ; extra == 'docs'
  - mkdocs-nature>=0.6 ; extra == 'docs'
  - mdx-gh-links>=0.2 ; extra == 'docs'
  - mkdocstrings[python] ; extra == 'docs'
  - mkdocs-gen-files ; extra == 'docs'
  - mkdocs-section-index ; extra == 'docs'
  - mkdocs-literate-nav ; extra == 'docs'
  - coverage ; extra == 'testing'
  - pyyaml ; extra == 'testing'
  requires_python: '>=3.8'
- pypi: https://files.pythonhosted.org/packages/42/d7/1ec15b46af6af88f19b8e5ffea08fa375d433c998b8a7639e76935c14f1f/markdown_it_py-3.0.0-py3-none-any.whl
  name: markdown-it-py
  version: 3.0.0
  sha256: 355216845c60bd96232cd8d8c40e8f9765cc86f46880e43a8fd22dc1a1a8cab1
  requires_dist:
  - mdurl~=0.1
  - psutil ; extra == 'benchmarking'
  - pytest ; extra == 'benchmarking'
  - pytest-benchmark ; extra == 'benchmarking'
  - pre-commit~=3.0 ; extra == 'code-style'
  - commonmark~=0.9 ; extra == 'compare'
  - markdown~=3.4 ; extra == 'compare'
  - mistletoe~=1.0 ; extra == 'compare'
  - mistune~=2.0 ; extra == 'compare'
  - panflute~=2.3 ; extra == 'compare'
  - linkify-it-py>=1,<3 ; extra == 'linkify'
  - mdit-py-plugins ; extra == 'plugins'
  - gprof2dot ; extra == 'profiling'
  - mdit-py-plugins ; extra == 'rtd'
  - myst-parser ; extra == 'rtd'
  - pyyaml ; extra == 'rtd'
  - sphinx ; extra == 'rtd'
  - sphinx-copybutton ; extra == 'rtd'
  - sphinx-design ; extra == 'rtd'
  - sphinx-book-theme ; extra == 'rtd'
  - jupyter-sphinx ; extra == 'rtd'
  - coverage ; extra == 'testing'
  - pytest ; extra == 'testing'
  - pytest-cov ; extra == 'testing'
  - pytest-regressions ; extra == 'testing'
  requires_python: '>=3.8'
- pypi: https://files.pythonhosted.org/packages/22/35/137da042dfb4720b638d2937c38a9c2df83fe32d20e8c8f3185dbfef05f7/MarkupSafe-3.0.2-cp310-cp310-manylinux_2_17_x86_64.manylinux2014_x86_64.whl
  name: markupsafe
  version: 3.0.2
  sha256: bbcb445fa71794da8f178f0f6d66789a28d7319071af7a496d4d507ed566270d
  requires_python: '>=3.9'
- pypi: https://files.pythonhosted.org/packages/f1/a4/aefb044a2cd8d7334c8a47d3fb2c9f328ac48cb349468cc31c20b539305f/MarkupSafe-3.0.2-cp311-cp311-manylinux_2_17_x86_64.manylinux2014_x86_64.whl
  name: markupsafe
  version: 3.0.2
  sha256: a123e330ef0853c6e822384873bef7507557d8e4a082961e1defa947aa59ba84
  requires_python: '>=3.9'
- pypi: https://files.pythonhosted.org/packages/f3/f0/89e7aadfb3749d0f52234a0c8c7867877876e0a20b60e2188e9850794c17/MarkupSafe-3.0.2-cp312-cp312-manylinux_2_17_x86_64.manylinux2014_x86_64.whl
  name: markupsafe
  version: 3.0.2
  sha256: e17c96c14e19278594aa4841ec148115f9c7615a47382ecb6b82bd8fea3ab0c8
  requires_python: '>=3.9'
- pypi: https://files.pythonhosted.org/packages/09/5a/a113495110ae3e3395c72d82d7bc4802902e46dc797f6b041e572f195c56/matplotlib-3.10.0-cp310-cp310-manylinux_2_17_x86_64.manylinux2014_x86_64.whl
  name: matplotlib
  version: 3.10.0
  sha256: 01d2b19f13aeec2e759414d3bfe19ddfb16b13a1250add08d46d5ff6f9be83c6
  requires_dist:
  - contourpy>=1.0.1
  - cycler>=0.10
  - fonttools>=4.22.0
  - kiwisolver>=1.3.1
  - numpy>=1.23
  - packaging>=20.0
  - pillow>=8
  - pyparsing>=2.3.1
  - python-dateutil>=2.7
  - meson-python>=0.13.1,<0.17.0 ; extra == 'dev'
  - pybind11>=2.13.2,!=2.13.3 ; extra == 'dev'
  - setuptools-scm>=7 ; extra == 'dev'
  - setuptools>=64 ; extra == 'dev'
  requires_python: '>=3.10'
- pypi: https://files.pythonhosted.org/packages/a7/b2/d872fc3d753516870d520595ddd8ce4dd44fa797a240999f125f58521ad7/matplotlib-3.10.0-cp312-cp312-manylinux_2_17_x86_64.manylinux2014_x86_64.whl
  name: matplotlib
  version: 3.10.0
  sha256: 9b0558bae37f154fffda54d779a592bc97ca8b4701f1c710055b609a3bac44c8
  requires_dist:
  - contourpy>=1.0.1
  - cycler>=0.10
  - fonttools>=4.22.0
  - kiwisolver>=1.3.1
  - numpy>=1.23
  - packaging>=20.0
  - pillow>=8
  - pyparsing>=2.3.1
  - python-dateutil>=2.7
  - meson-python>=0.13.1,<0.17.0 ; extra == 'dev'
  - pybind11>=2.13.2,!=2.13.3 ; extra == 'dev'
  - setuptools-scm>=7 ; extra == 'dev'
  - setuptools>=64 ; extra == 'dev'
  requires_python: '>=3.10'
- pypi: https://files.pythonhosted.org/packages/b2/7d/2d873209536b9ee17340754118a2a17988bc18981b5b56e6715ee07373ac/matplotlib-3.10.0-cp311-cp311-manylinux_2_17_x86_64.manylinux2014_x86_64.whl
  name: matplotlib
  version: 3.10.0
  sha256: 5439f4c5a3e2e8eab18e2f8c3ef929772fd5641876db71f08127eed95ab64683
  requires_dist:
  - contourpy>=1.0.1
  - cycler>=0.10
  - fonttools>=4.22.0
  - kiwisolver>=1.3.1
  - numpy>=1.23
  - packaging>=20.0
  - pillow>=8
  - pyparsing>=2.3.1
  - python-dateutil>=2.7
  - meson-python>=0.13.1,<0.17.0 ; extra == 'dev'
  - pybind11>=2.13.2,!=2.13.3 ; extra == 'dev'
  - setuptools-scm>=7 ; extra == 'dev'
  - setuptools>=64 ; extra == 'dev'
  requires_python: '>=3.10'
- pypi: https://files.pythonhosted.org/packages/8f/8e/9ad090d3553c280a8060fbf6e24dc1c0c29704ee7d1c372f0c174aa59285/matplotlib_inline-0.1.7-py3-none-any.whl
  name: matplotlib-inline
  version: 0.1.7
  sha256: df192d39a4ff8f21b1895d72e6a13f5fcc5099f00fa84384e0ea28c2cc0653ca
  requires_dist:
  - traitlets
  requires_python: '>=3.8'
- pypi: https://files.pythonhosted.org/packages/27/1a/1f68f9ba0c207934b35b86a8ca3aad8395a3d6dd7921c0686e23853ff5a9/mccabe-0.7.0-py2.py3-none-any.whl
  name: mccabe
  version: 0.7.0
  sha256: 6c2d30ab6be0e4a46919781807b4f0d834ebdd6c6e3dca0bda5a15f863427b6e
  requires_python: '>=3.6'
- pypi: https://files.pythonhosted.org/packages/a7/f7/7782a043553ee469c1ff49cfa1cdace2d6bf99a1f333cf38676b3ddf30da/mdit_py_plugins-0.4.2-py3-none-any.whl
  name: mdit-py-plugins
  version: 0.4.2
  sha256: 0c673c3f889399a33b95e88d2f0d111b4447bdfea7f237dab2d488f459835636
  requires_dist:
  - markdown-it-py>=1.0.0,<4.0.0
  - pre-commit ; extra == 'code-style'
  - myst-parser ; extra == 'rtd'
  - sphinx-book-theme ; extra == 'rtd'
  - coverage ; extra == 'testing'
  - pytest ; extra == 'testing'
  - pytest-cov ; extra == 'testing'
  - pytest-regressions ; extra == 'testing'
  requires_python: '>=3.8'
- pypi: https://files.pythonhosted.org/packages/b3/38/89ba8ad64ae25be8de66a6d463314cf1eb366222074cfda9ee839c56a4b4/mdurl-0.1.2-py3-none-any.whl
  name: mdurl
  version: 0.1.2
  sha256: 84008a41e51615a49fc9966191ff91509e3c40b939176e643fd50a5c2196b8f8
  requires_python: '>=3.7'
- pypi: https://files.pythonhosted.org/packages/3c/ca/0178b65760d5a40373c662fd354de2a1a9f59c02eec527cfc777840a9a00/moviepy_fix_codec-2.0.0-py3-none-any.whl
  name: moviepy-fix-codec
  version: 2.0.0
  sha256: 294cb33b02eed3c66b8c22a6143c0d1d1b7735c99a1dd1054abea9de9292de75
  requires_dist:
  - decorator>=4.0.2,<6.0
  - imageio>=2.5,<3.0
  - imageio-ffmpeg>=0.2.0
  - numpy>=1.17.3
  - proglog<=1.0.0
  - numpydoc<2.0 ; extra == 'doc'
  - sphinx==3.4.3 ; extra == 'doc'
  - sphinx-rtd-theme==0.5.1 ; extra == 'doc'
  - black>=22.3.0 ; extra == 'lint'
  - flake8>=4.0.1 ; extra == 'lint'
  - flake8-absolute-import>=1.0 ; extra == 'lint'
  - flake8-docstrings>=1.6.0 ; extra == 'lint'
  - flake8-rst-docstrings>=0.2.5 ; extra == 'lint'
  - flake8-implicit-str-concat==0.3.0 ; extra == 'lint'
  - isort>=5.10.1 ; extra == 'lint'
  - pre-commit>=2.19.0 ; extra == 'lint'
  - pygame>=1.9.3 ; extra == 'optional'
  - python-dotenv>=0.10 ; extra == 'optional'
  - opencv-python ; extra == 'optional'
  - scikit-image ; extra == 'optional'
  - scikit-learn ; extra == 'optional'
  - scipy ; extra == 'optional'
  - matplotlib ; extra == 'optional'
  - youtube-dl ; extra == 'optional'
  - coveralls>=3.0,<4.0 ; extra == 'test'
  - pytest-cov>=2.5.1,<3.0 ; extra == 'test'
  - pytest>=3.0.0,<7.0.0 ; extra == 'test'
- conda: https://conda.anaconda.org/conda-forge/linux-64/ncurses-6.5-h2d0b736_2.conda
  sha256: 17fe6afd8a00446010220d52256bd222b1e4fcb93bd587e7784b03219f3dc358
  md5: 04b34b9a40cdc48cfdab261ab176ff74
  depends:
  - __glibc >=2.17,<3.0.a0
  - libgcc >=13
  license: X11 AND BSD-3-Clause
  purls: []
  size: 894452
  timestamp: 1736683239706
- pypi: https://files.pythonhosted.org/packages/d2/1d/1b658dbd2b9fa9c4c9f32accbfc0205d532c8c6194dc0f2a4c0428e7128a/nodeenv-1.9.1-py2.py3-none-any.whl
  name: nodeenv
  version: 1.9.1
  sha256: ba11c9782d29c27c70ffbdda2d7415098754709be8a7056d79a737cd901155c9
  requires_python: '>=2.7,!=3.0.*,!=3.1.*,!=3.2.*,!=3.3.*,!=3.4.*,!=3.5.*,!=3.6.*'
- pypi: https://files.pythonhosted.org/packages/5b/73/65d2f0b698df1731e851e3295eb29a5ab8aa06f763f7e4188647a809578d/numpy-2.2.2-cp312-cp312-manylinux_2_17_x86_64.manylinux2014_x86_64.whl
  name: numpy
  version: 2.2.2
  sha256: 0349b025e15ea9d05c3d63f9657707a4e1d471128a3b1d876c095f328f8ff7f0
  requires_python: '>=3.10'
- pypi: https://files.pythonhosted.org/packages/5b/86/caec78829311f62afa6fa334c8dfcd79cffb4d24bcf96ee02ae4840d462b/numpy-2.2.2-cp311-cp311-manylinux_2_17_x86_64.manylinux2014_x86_64.whl
  name: numpy
  version: 2.2.2
  sha256: 02935e2c3c0c6cbe9c7955a8efa8908dd4221d7755644c59d1bba28b94fd334f
  requires_python: '>=3.10'
- pypi: https://files.pythonhosted.org/packages/e3/d7/11fc594838d35c43519763310c316d4fd56f8600d3fc80a8e13e325b5c5c/numpy-2.2.2-cp310-cp310-manylinux_2_17_x86_64.manylinux2014_x86_64.whl
  name: numpy
  version: 2.2.2
  sha256: 3fbe72d347fbc59f94124125e73fc4976a06927ebc503ec5afbfb35f193cd957
  requires_python: '>=3.10'
- conda: https://conda.anaconda.org/conda-forge/linux-64/openssl-3.4.0-h7b32b05_1.conda
  sha256: f62f6bca4a33ca5109b6d571b052a394d836956d21b25b7ffd03376abf7a481f
  md5: 4ce6875f75469b2757a65e10a5d05e31
  depends:
  - __glibc >=2.17,<3.0.a0
  - ca-certificates
  - libgcc >=13
  license: Apache-2.0
  license_family: Apache
  purls: []
  size: 2937158
  timestamp: 1736086387286
- pypi: https://files.pythonhosted.org/packages/e8/30/35111dae435c640694d616a611b7ff6b2482cfd977f8f572ff960a321d66/optuna-4.1.0-py3-none-any.whl
  name: optuna
  version: 4.1.0
  sha256: 1763856b01c9238594d9d21db92611aac9980e9a6300bd658a7c6464712c704e
  requires_dist:
  - alembic>=1.5.0
  - colorlog
  - numpy
  - packaging>=20.0
  - sqlalchemy>=1.4.2
  - tqdm
  - pyyaml
  - asv>=0.5.0 ; extra == 'benchmark'
  - cma ; extra == 'benchmark'
  - virtualenv ; extra == 'benchmark'
  - black ; extra == 'checking'
  - blackdoc ; extra == 'checking'
  - flake8 ; extra == 'checking'
  - isort ; extra == 'checking'
  - mypy ; extra == 'checking'
  - mypy-boto3-s3 ; extra == 'checking'
  - types-pyyaml ; extra == 'checking'
  - types-redis ; extra == 'checking'
  - types-setuptools ; extra == 'checking'
  - types-tqdm ; extra == 'checking'
  - typing-extensions>=3.10.0.0 ; extra == 'checking'
  - ase ; extra == 'document'
  - cmaes>=0.10.0 ; extra == 'document'
  - fvcore ; extra == 'document'
  - kaleido ; extra == 'document'
  - lightgbm ; extra == 'document'
  - matplotlib!=3.6.0 ; extra == 'document'
  - pandas ; extra == 'document'
  - pillow ; extra == 'document'
  - plotly>=4.9.0 ; extra == 'document'
  - scikit-learn ; extra == 'document'
  - sphinx ; extra == 'document'
  - sphinx-copybutton ; extra == 'document'
  - sphinx-gallery ; extra == 'document'
  - sphinx-rtd-theme>=1.2.0 ; extra == 'document'
  - torch ; extra == 'document'
  - torchvision ; extra == 'document'
  - boto3 ; extra == 'optional'
  - cmaes>=0.10.0 ; extra == 'optional'
  - google-cloud-storage ; extra == 'optional'
  - matplotlib!=3.6.0 ; extra == 'optional'
  - pandas ; extra == 'optional'
  - plotly>=4.9.0 ; extra == 'optional'
  - redis ; extra == 'optional'
  - scikit-learn>=0.24.2 ; extra == 'optional'
  - scipy ; extra == 'optional'
  - torch ; python_full_version < '3.13' and extra == 'optional'
  - coverage ; extra == 'test'
  - fakeredis[lua] ; extra == 'test'
  - kaleido ; extra == 'test'
  - moto ; extra == 'test'
  - pytest ; extra == 'test'
  - scipy>=1.9.2 ; extra == 'test'
  - torch ; python_full_version < '3.13' and extra == 'test'
  requires_python: '>=3.8'
- pypi: https://files.pythonhosted.org/packages/88/ef/eb23f262cca3c0c4eb7ab1933c3b1f03d021f2c48f54763065b6f0e321be/packaging-24.2-py3-none-any.whl
  name: packaging
  version: '24.2'
  sha256: 09abb1bccd265c01f4a3aa3f7a7db064b36514d2cba19a2f694fe6150451a759
  requires_python: '>=3.8'
- pypi: https://files.pythonhosted.org/packages/38/f8/d8fddee9ed0d0c0f4a2132c1dfcf0e3e53265055da8df952a53e7eaf178c/pandas-2.2.3-cp312-cp312-manylinux_2_17_x86_64.manylinux2014_x86_64.whl
  name: pandas
  version: 2.2.3
  sha256: fffb8ae78d8af97f849404f21411c95062db1496aeb3e56f146f0355c9989319
  requires_dist:
  - numpy>=1.22.4 ; python_full_version < '3.11'
  - numpy>=1.23.2 ; python_full_version == '3.11.*'
  - numpy>=1.26.0 ; python_full_version >= '3.12'
  - python-dateutil>=2.8.2
  - pytz>=2020.1
  - tzdata>=2022.7
  - hypothesis>=6.46.1 ; extra == 'test'
  - pytest>=7.3.2 ; extra == 'test'
  - pytest-xdist>=2.2.0 ; extra == 'test'
  - pyarrow>=10.0.1 ; extra == 'pyarrow'
  - bottleneck>=1.3.6 ; extra == 'performance'
  - numba>=0.56.4 ; extra == 'performance'
  - numexpr>=2.8.4 ; extra == 'performance'
  - scipy>=1.10.0 ; extra == 'computation'
  - xarray>=2022.12.0 ; extra == 'computation'
  - fsspec>=2022.11.0 ; extra == 'fss'
  - s3fs>=2022.11.0 ; extra == 'aws'
  - gcsfs>=2022.11.0 ; extra == 'gcp'
  - pandas-gbq>=0.19.0 ; extra == 'gcp'
  - odfpy>=1.4.1 ; extra == 'excel'
  - openpyxl>=3.1.0 ; extra == 'excel'
  - python-calamine>=0.1.7 ; extra == 'excel'
  - pyxlsb>=1.0.10 ; extra == 'excel'
  - xlrd>=2.0.1 ; extra == 'excel'
  - xlsxwriter>=3.0.5 ; extra == 'excel'
  - pyarrow>=10.0.1 ; extra == 'parquet'
  - pyarrow>=10.0.1 ; extra == 'feather'
  - tables>=3.8.0 ; extra == 'hdf5'
  - pyreadstat>=1.2.0 ; extra == 'spss'
  - sqlalchemy>=2.0.0 ; extra == 'postgresql'
  - psycopg2>=2.9.6 ; extra == 'postgresql'
  - adbc-driver-postgresql>=0.8.0 ; extra == 'postgresql'
  - sqlalchemy>=2.0.0 ; extra == 'mysql'
  - pymysql>=1.0.2 ; extra == 'mysql'
  - sqlalchemy>=2.0.0 ; extra == 'sql-other'
  - adbc-driver-postgresql>=0.8.0 ; extra == 'sql-other'
  - adbc-driver-sqlite>=0.8.0 ; extra == 'sql-other'
  - beautifulsoup4>=4.11.2 ; extra == 'html'
  - html5lib>=1.1 ; extra == 'html'
  - lxml>=4.9.2 ; extra == 'html'
  - lxml>=4.9.2 ; extra == 'xml'
  - matplotlib>=3.6.3 ; extra == 'plot'
  - jinja2>=3.1.2 ; extra == 'output-formatting'
  - tabulate>=0.9.0 ; extra == 'output-formatting'
  - pyqt5>=5.15.9 ; extra == 'clipboard'
  - qtpy>=2.3.0 ; extra == 'clipboard'
  - zstandard>=0.19.0 ; extra == 'compression'
  - dataframe-api-compat>=0.1.7 ; extra == 'consortium-standard'
  - adbc-driver-postgresql>=0.8.0 ; extra == 'all'
  - adbc-driver-sqlite>=0.8.0 ; extra == 'all'
  - beautifulsoup4>=4.11.2 ; extra == 'all'
  - bottleneck>=1.3.6 ; extra == 'all'
  - dataframe-api-compat>=0.1.7 ; extra == 'all'
  - fastparquet>=2022.12.0 ; extra == 'all'
  - fsspec>=2022.11.0 ; extra == 'all'
  - gcsfs>=2022.11.0 ; extra == 'all'
  - html5lib>=1.1 ; extra == 'all'
  - hypothesis>=6.46.1 ; extra == 'all'
  - jinja2>=3.1.2 ; extra == 'all'
  - lxml>=4.9.2 ; extra == 'all'
  - matplotlib>=3.6.3 ; extra == 'all'
  - numba>=0.56.4 ; extra == 'all'
  - numexpr>=2.8.4 ; extra == 'all'
  - odfpy>=1.4.1 ; extra == 'all'
  - openpyxl>=3.1.0 ; extra == 'all'
  - pandas-gbq>=0.19.0 ; extra == 'all'
  - psycopg2>=2.9.6 ; extra == 'all'
  - pyarrow>=10.0.1 ; extra == 'all'
  - pymysql>=1.0.2 ; extra == 'all'
  - pyqt5>=5.15.9 ; extra == 'all'
  - pyreadstat>=1.2.0 ; extra == 'all'
  - pytest>=7.3.2 ; extra == 'all'
  - pytest-xdist>=2.2.0 ; extra == 'all'
  - python-calamine>=0.1.7 ; extra == 'all'
  - pyxlsb>=1.0.10 ; extra == 'all'
  - qtpy>=2.3.0 ; extra == 'all'
  - scipy>=1.10.0 ; extra == 'all'
  - s3fs>=2022.11.0 ; extra == 'all'
  - sqlalchemy>=2.0.0 ; extra == 'all'
  - tables>=3.8.0 ; extra == 'all'
  - tabulate>=0.9.0 ; extra == 'all'
  - xarray>=2022.12.0 ; extra == 'all'
  - xlrd>=2.0.1 ; extra == 'all'
  - xlsxwriter>=3.0.5 ; extra == 'all'
  - zstandard>=0.19.0 ; extra == 'all'
  requires_python: '>=3.9'
- pypi: https://files.pythonhosted.org/packages/44/50/7db2cd5e6373ae796f0ddad3675268c8d59fb6076e66f0c339d61cea886b/pandas-2.2.3-cp310-cp310-manylinux_2_17_x86_64.manylinux2014_x86_64.whl
  name: pandas
  version: 2.2.3
  sha256: 86976a1c5b25ae3f8ccae3a5306e443569ee3c3faf444dfd0f41cda24667ad57
  requires_dist:
  - numpy>=1.22.4 ; python_full_version < '3.11'
  - numpy>=1.23.2 ; python_full_version == '3.11.*'
  - numpy>=1.26.0 ; python_full_version >= '3.12'
  - python-dateutil>=2.8.2
  - pytz>=2020.1
  - tzdata>=2022.7
  - hypothesis>=6.46.1 ; extra == 'test'
  - pytest>=7.3.2 ; extra == 'test'
  - pytest-xdist>=2.2.0 ; extra == 'test'
  - pyarrow>=10.0.1 ; extra == 'pyarrow'
  - bottleneck>=1.3.6 ; extra == 'performance'
  - numba>=0.56.4 ; extra == 'performance'
  - numexpr>=2.8.4 ; extra == 'performance'
  - scipy>=1.10.0 ; extra == 'computation'
  - xarray>=2022.12.0 ; extra == 'computation'
  - fsspec>=2022.11.0 ; extra == 'fss'
  - s3fs>=2022.11.0 ; extra == 'aws'
  - gcsfs>=2022.11.0 ; extra == 'gcp'
  - pandas-gbq>=0.19.0 ; extra == 'gcp'
  - odfpy>=1.4.1 ; extra == 'excel'
  - openpyxl>=3.1.0 ; extra == 'excel'
  - python-calamine>=0.1.7 ; extra == 'excel'
  - pyxlsb>=1.0.10 ; extra == 'excel'
  - xlrd>=2.0.1 ; extra == 'excel'
  - xlsxwriter>=3.0.5 ; extra == 'excel'
  - pyarrow>=10.0.1 ; extra == 'parquet'
  - pyarrow>=10.0.1 ; extra == 'feather'
  - tables>=3.8.0 ; extra == 'hdf5'
  - pyreadstat>=1.2.0 ; extra == 'spss'
  - sqlalchemy>=2.0.0 ; extra == 'postgresql'
  - psycopg2>=2.9.6 ; extra == 'postgresql'
  - adbc-driver-postgresql>=0.8.0 ; extra == 'postgresql'
  - sqlalchemy>=2.0.0 ; extra == 'mysql'
  - pymysql>=1.0.2 ; extra == 'mysql'
  - sqlalchemy>=2.0.0 ; extra == 'sql-other'
  - adbc-driver-postgresql>=0.8.0 ; extra == 'sql-other'
  - adbc-driver-sqlite>=0.8.0 ; extra == 'sql-other'
  - beautifulsoup4>=4.11.2 ; extra == 'html'
  - html5lib>=1.1 ; extra == 'html'
  - lxml>=4.9.2 ; extra == 'html'
  - lxml>=4.9.2 ; extra == 'xml'
  - matplotlib>=3.6.3 ; extra == 'plot'
  - jinja2>=3.1.2 ; extra == 'output-formatting'
  - tabulate>=0.9.0 ; extra == 'output-formatting'
  - pyqt5>=5.15.9 ; extra == 'clipboard'
  - qtpy>=2.3.0 ; extra == 'clipboard'
  - zstandard>=0.19.0 ; extra == 'compression'
  - dataframe-api-compat>=0.1.7 ; extra == 'consortium-standard'
  - adbc-driver-postgresql>=0.8.0 ; extra == 'all'
  - adbc-driver-sqlite>=0.8.0 ; extra == 'all'
  - beautifulsoup4>=4.11.2 ; extra == 'all'
  - bottleneck>=1.3.6 ; extra == 'all'
  - dataframe-api-compat>=0.1.7 ; extra == 'all'
  - fastparquet>=2022.12.0 ; extra == 'all'
  - fsspec>=2022.11.0 ; extra == 'all'
  - gcsfs>=2022.11.0 ; extra == 'all'
  - html5lib>=1.1 ; extra == 'all'
  - hypothesis>=6.46.1 ; extra == 'all'
  - jinja2>=3.1.2 ; extra == 'all'
  - lxml>=4.9.2 ; extra == 'all'
  - matplotlib>=3.6.3 ; extra == 'all'
  - numba>=0.56.4 ; extra == 'all'
  - numexpr>=2.8.4 ; extra == 'all'
  - odfpy>=1.4.1 ; extra == 'all'
  - openpyxl>=3.1.0 ; extra == 'all'
  - pandas-gbq>=0.19.0 ; extra == 'all'
  - psycopg2>=2.9.6 ; extra == 'all'
  - pyarrow>=10.0.1 ; extra == 'all'
  - pymysql>=1.0.2 ; extra == 'all'
  - pyqt5>=5.15.9 ; extra == 'all'
  - pyreadstat>=1.2.0 ; extra == 'all'
  - pytest>=7.3.2 ; extra == 'all'
  - pytest-xdist>=2.2.0 ; extra == 'all'
  - python-calamine>=0.1.7 ; extra == 'all'
  - pyxlsb>=1.0.10 ; extra == 'all'
  - qtpy>=2.3.0 ; extra == 'all'
  - scipy>=1.10.0 ; extra == 'all'
  - s3fs>=2022.11.0 ; extra == 'all'
  - sqlalchemy>=2.0.0 ; extra == 'all'
  - tables>=3.8.0 ; extra == 'all'
  - tabulate>=0.9.0 ; extra == 'all'
  - xarray>=2022.12.0 ; extra == 'all'
  - xlrd>=2.0.1 ; extra == 'all'
  - xlsxwriter>=3.0.5 ; extra == 'all'
  - zstandard>=0.19.0 ; extra == 'all'
  requires_python: '>=3.9'
- pypi: https://files.pythonhosted.org/packages/cd/5f/4dba1d39bb9c38d574a9a22548c540177f78ea47b32f99c0ff2ec499fac5/pandas-2.2.3-cp311-cp311-manylinux_2_17_x86_64.manylinux2014_x86_64.whl
  name: pandas
  version: 2.2.3
  sha256: c124333816c3a9b03fbeef3a9f230ba9a737e9e5bb4060aa2107a86cc0a497fc
  requires_dist:
  - numpy>=1.22.4 ; python_full_version < '3.11'
  - numpy>=1.23.2 ; python_full_version == '3.11.*'
  - numpy>=1.26.0 ; python_full_version >= '3.12'
  - python-dateutil>=2.8.2
  - pytz>=2020.1
  - tzdata>=2022.7
  - hypothesis>=6.46.1 ; extra == 'test'
  - pytest>=7.3.2 ; extra == 'test'
  - pytest-xdist>=2.2.0 ; extra == 'test'
  - pyarrow>=10.0.1 ; extra == 'pyarrow'
  - bottleneck>=1.3.6 ; extra == 'performance'
  - numba>=0.56.4 ; extra == 'performance'
  - numexpr>=2.8.4 ; extra == 'performance'
  - scipy>=1.10.0 ; extra == 'computation'
  - xarray>=2022.12.0 ; extra == 'computation'
  - fsspec>=2022.11.0 ; extra == 'fss'
  - s3fs>=2022.11.0 ; extra == 'aws'
  - gcsfs>=2022.11.0 ; extra == 'gcp'
  - pandas-gbq>=0.19.0 ; extra == 'gcp'
  - odfpy>=1.4.1 ; extra == 'excel'
  - openpyxl>=3.1.0 ; extra == 'excel'
  - python-calamine>=0.1.7 ; extra == 'excel'
  - pyxlsb>=1.0.10 ; extra == 'excel'
  - xlrd>=2.0.1 ; extra == 'excel'
  - xlsxwriter>=3.0.5 ; extra == 'excel'
  - pyarrow>=10.0.1 ; extra == 'parquet'
  - pyarrow>=10.0.1 ; extra == 'feather'
  - tables>=3.8.0 ; extra == 'hdf5'
  - pyreadstat>=1.2.0 ; extra == 'spss'
  - sqlalchemy>=2.0.0 ; extra == 'postgresql'
  - psycopg2>=2.9.6 ; extra == 'postgresql'
  - adbc-driver-postgresql>=0.8.0 ; extra == 'postgresql'
  - sqlalchemy>=2.0.0 ; extra == 'mysql'
  - pymysql>=1.0.2 ; extra == 'mysql'
  - sqlalchemy>=2.0.0 ; extra == 'sql-other'
  - adbc-driver-postgresql>=0.8.0 ; extra == 'sql-other'
  - adbc-driver-sqlite>=0.8.0 ; extra == 'sql-other'
  - beautifulsoup4>=4.11.2 ; extra == 'html'
  - html5lib>=1.1 ; extra == 'html'
  - lxml>=4.9.2 ; extra == 'html'
  - lxml>=4.9.2 ; extra == 'xml'
  - matplotlib>=3.6.3 ; extra == 'plot'
  - jinja2>=3.1.2 ; extra == 'output-formatting'
  - tabulate>=0.9.0 ; extra == 'output-formatting'
  - pyqt5>=5.15.9 ; extra == 'clipboard'
  - qtpy>=2.3.0 ; extra == 'clipboard'
  - zstandard>=0.19.0 ; extra == 'compression'
  - dataframe-api-compat>=0.1.7 ; extra == 'consortium-standard'
  - adbc-driver-postgresql>=0.8.0 ; extra == 'all'
  - adbc-driver-sqlite>=0.8.0 ; extra == 'all'
  - beautifulsoup4>=4.11.2 ; extra == 'all'
  - bottleneck>=1.3.6 ; extra == 'all'
  - dataframe-api-compat>=0.1.7 ; extra == 'all'
  - fastparquet>=2022.12.0 ; extra == 'all'
  - fsspec>=2022.11.0 ; extra == 'all'
  - gcsfs>=2022.11.0 ; extra == 'all'
  - html5lib>=1.1 ; extra == 'all'
  - hypothesis>=6.46.1 ; extra == 'all'
  - jinja2>=3.1.2 ; extra == 'all'
  - lxml>=4.9.2 ; extra == 'all'
  - matplotlib>=3.6.3 ; extra == 'all'
  - numba>=0.56.4 ; extra == 'all'
  - numexpr>=2.8.4 ; extra == 'all'
  - odfpy>=1.4.1 ; extra == 'all'
  - openpyxl>=3.1.0 ; extra == 'all'
  - pandas-gbq>=0.19.0 ; extra == 'all'
  - psycopg2>=2.9.6 ; extra == 'all'
  - pyarrow>=10.0.1 ; extra == 'all'
  - pymysql>=1.0.2 ; extra == 'all'
  - pyqt5>=5.15.9 ; extra == 'all'
  - pyreadstat>=1.2.0 ; extra == 'all'
  - pytest>=7.3.2 ; extra == 'all'
  - pytest-xdist>=2.2.0 ; extra == 'all'
  - python-calamine>=0.1.7 ; extra == 'all'
  - pyxlsb>=1.0.10 ; extra == 'all'
  - qtpy>=2.3.0 ; extra == 'all'
  - scipy>=1.10.0 ; extra == 'all'
  - s3fs>=2022.11.0 ; extra == 'all'
  - sqlalchemy>=2.0.0 ; extra == 'all'
  - tables>=3.8.0 ; extra == 'all'
  - tabulate>=0.9.0 ; extra == 'all'
  - xarray>=2022.12.0 ; extra == 'all'
  - xlrd>=2.0.1 ; extra == 'all'
  - xlsxwriter>=3.0.5 ; extra == 'all'
  - zstandard>=0.19.0 ; extra == 'all'
  requires_python: '>=3.9'
- pypi: https://files.pythonhosted.org/packages/2e/0a/2020cf87f142348c317e310d9a861c5535b4b19f63c03704e86f1050dda8/panel-1.5.5-py3-none-any.whl
  name: panel
  version: 1.5.5
  sha256: 31f76fcd3afe3a86b08cf1acb410212bb5e992a815c64fc2300a58b2595156fd
  requires_dist:
  - bleach
  - bokeh>=3.5.0,<3.7.0
  - linkify-it-py
  - markdown
  - markdown-it-py
  - mdit-py-plugins
  - packaging
  - pandas>=1.2
  - param>=2.1.0,<3.0
  - pyviz-comms>=2.0.0
  - requests
  - tqdm
  - typing-extensions
  - watchfiles ; extra == 'dev'
  - bokeh-fastapi>=0.1.1 ; extra == 'fastapi'
  - fastapi[standard] ; extra == 'fastapi'
  - mypy ; extra == 'mypy'
  - pandas-stubs ; extra == 'mypy'
  - types-bleach ; extra == 'mypy'
  - types-croniter ; extra == 'mypy'
  - types-markdown ; extra == 'mypy'
  - types-psutil ; extra == 'mypy'
  - types-requests ; extra == 'mypy'
  - types-tqdm ; extra == 'mypy'
  - typing-extensions ; extra == 'mypy'
  - holoviews>=1.18.0 ; extra == 'recommended'
  - jupyterlab ; extra == 'recommended'
  - matplotlib ; extra == 'recommended'
  - pillow ; extra == 'recommended'
  - plotly ; extra == 'recommended'
  - psutil ; extra == 'tests'
  - pytest ; extra == 'tests'
  - pytest-asyncio ; extra == 'tests'
  - pytest-rerunfailures ; extra == 'tests'
  - pytest-xdist ; extra == 'tests'
  requires_python: '>=3.10'
- pypi: https://files.pythonhosted.org/packages/99/56/370a6636e072a037b52499edd8928942df7f887974fc54444ece5152d26a/param-2.2.0-py3-none-any.whl
  name: param
  version: 2.2.0
  sha256: 777f8c7b66ab820b70ea5ad09faaa6818308220caae89da3b5c5f359faa72a5e
  requires_dist:
  - aiohttp ; extra == 'all'
  - cloudpickle ; extra == 'all'
  - gmpy ; extra == 'all'
  - ipython ; extra == 'all'
  - jsonschema ; extra == 'all'
  - nbval ; extra == 'all'
  - nest-asyncio ; extra == 'all'
  - numpy ; extra == 'all'
  - odfpy ; extra == 'all'
  - openpyxl ; extra == 'all'
  - pandas ; extra == 'all'
  - panel ; extra == 'all'
  - pyarrow ; extra == 'all'
  - pytest ; extra == 'all'
  - pytest-asyncio ; extra == 'all'
  - pytest-xdist ; extra == 'all'
  - tables ; extra == 'all'
  - xlrd ; extra == 'all'
  - aiohttp ; extra == 'examples'
  - pandas ; extra == 'examples'
  - panel ; extra == 'examples'
  - pytest ; extra == 'tests'
  - pytest-asyncio ; extra == 'tests'
  - odfpy ; extra == 'tests-deser'
  - openpyxl ; extra == 'tests-deser'
  - pyarrow ; extra == 'tests-deser'
  - tables ; extra == 'tests-deser'
  - xlrd ; extra == 'tests-deser'
  - aiohttp ; extra == 'tests-examples'
  - nbval ; extra == 'tests-examples'
  - pandas ; extra == 'tests-examples'
  - panel ; extra == 'tests-examples'
  - pytest ; extra == 'tests-examples'
  - pytest-asyncio ; extra == 'tests-examples'
  - pytest-xdist ; extra == 'tests-examples'
  - aiohttp ; extra == 'tests-full'
  - cloudpickle ; extra == 'tests-full'
  - gmpy ; extra == 'tests-full'
  - ipython ; extra == 'tests-full'
  - jsonschema ; extra == 'tests-full'
  - nbval ; extra == 'tests-full'
  - nest-asyncio ; extra == 'tests-full'
  - numpy ; extra == 'tests-full'
  - odfpy ; extra == 'tests-full'
  - openpyxl ; extra == 'tests-full'
  - pandas ; extra == 'tests-full'
  - panel ; extra == 'tests-full'
  - pyarrow ; extra == 'tests-full'
  - pytest ; extra == 'tests-full'
  - pytest-asyncio ; extra == 'tests-full'
  - pytest-xdist ; extra == 'tests-full'
  - tables ; extra == 'tests-full'
  - xlrd ; extra == 'tests-full'
  requires_python: '>=3.9'
- pypi: https://files.pythonhosted.org/packages/c6/ac/dac4a63f978e4dcb3c6d3a78c4d8e0192a113d288502a1216950c41b1027/parso-0.8.4-py2.py3-none-any.whl
  name: parso
  version: 0.8.4
  sha256: a418670a20291dacd2dddc80c377c5c3791378ee1e8d12bffc35420643d43f18
  requires_dist:
  - flake8==5.0.4 ; extra == 'qa'
  - mypy==0.971 ; extra == 'qa'
  - types-setuptools==67.2.0.1 ; extra == 'qa'
  - docopt ; extra == 'testing'
  - pytest ; extra == 'testing'
  requires_python: '>=3.6'
- pypi: https://files.pythonhosted.org/packages/9e/c3/059298687310d527a58bb01f3b1965787ee3b40dce76752eda8b44e9a2c5/pexpect-4.9.0-py2.py3-none-any.whl
  name: pexpect
  version: 4.9.0
  sha256: 7236d1e080e4936be2dc3e326cec0af72acf9212a7e1d060210e70a47e253523
  requires_dist:
  - ptyprocess>=0.5
- pypi: https://files.pythonhosted.org/packages/38/0d/84200ed6a871ce386ddc82904bfadc0c6b28b0c0ec78176871a4679e40b3/pillow-11.1.0-cp312-cp312-manylinux_2_28_x86_64.whl
  name: pillow
  version: 11.1.0
  sha256: 9aa9aeddeed452b2f616ff5507459e7bab436916ccb10961c4a382cd3e03f47f
  requires_dist:
  - furo ; extra == 'docs'
  - olefile ; extra == 'docs'
  - sphinx>=8.1 ; extra == 'docs'
  - sphinx-copybutton ; extra == 'docs'
  - sphinx-inline-tabs ; extra == 'docs'
  - sphinxext-opengraph ; extra == 'docs'
  - olefile ; extra == 'fpx'
  - olefile ; extra == 'mic'
  - check-manifest ; extra == 'tests'
  - coverage>=7.4.2 ; extra == 'tests'
  - defusedxml ; extra == 'tests'
  - markdown2 ; extra == 'tests'
  - olefile ; extra == 'tests'
  - packaging ; extra == 'tests'
  - pyroma ; extra == 'tests'
  - pytest ; extra == 'tests'
  - pytest-cov ; extra == 'tests'
  - pytest-timeout ; extra == 'tests'
  - trove-classifiers>=2024.10.12 ; extra == 'tests'
  - typing-extensions ; python_full_version < '3.10' and extra == 'typing'
  - defusedxml ; extra == 'xmp'
  requires_python: '>=3.9'
- pypi: https://files.pythonhosted.org/packages/48/a4/fbfe9d5581d7b111b28f1d8c2762dee92e9821bb209af9fa83c940e507a0/pillow-11.1.0-cp311-cp311-manylinux_2_28_x86_64.whl
  name: pillow
  version: 11.1.0
  sha256: 837060a8599b8f5d402e97197d4924f05a2e0d68756998345c829c33186217b1
  requires_dist:
  - furo ; extra == 'docs'
  - olefile ; extra == 'docs'
  - sphinx>=8.1 ; extra == 'docs'
  - sphinx-copybutton ; extra == 'docs'
  - sphinx-inline-tabs ; extra == 'docs'
  - sphinxext-opengraph ; extra == 'docs'
  - olefile ; extra == 'fpx'
  - olefile ; extra == 'mic'
  - check-manifest ; extra == 'tests'
  - coverage>=7.4.2 ; extra == 'tests'
  - defusedxml ; extra == 'tests'
  - markdown2 ; extra == 'tests'
  - olefile ; extra == 'tests'
  - packaging ; extra == 'tests'
  - pyroma ; extra == 'tests'
  - pytest ; extra == 'tests'
  - pytest-cov ; extra == 'tests'
  - pytest-timeout ; extra == 'tests'
  - trove-classifiers>=2024.10.12 ; extra == 'tests'
  - typing-extensions ; python_full_version < '3.10' and extra == 'typing'
  - defusedxml ; extra == 'xmp'
  requires_python: '>=3.9'
- pypi: https://files.pythonhosted.org/packages/84/7a/cd0c3eaf4a28cb2a74bdd19129f7726277a7f30c4f8424cd27a62987d864/pillow-11.1.0-cp310-cp310-manylinux_2_28_x86_64.whl
  name: pillow
  version: 11.1.0
  sha256: abc56501c3fd148d60659aae0af6ddc149660469082859fa7b066a298bde9482
  requires_dist:
  - furo ; extra == 'docs'
  - olefile ; extra == 'docs'
  - sphinx>=8.1 ; extra == 'docs'
  - sphinx-copybutton ; extra == 'docs'
  - sphinx-inline-tabs ; extra == 'docs'
  - sphinxext-opengraph ; extra == 'docs'
  - olefile ; extra == 'fpx'
  - olefile ; extra == 'mic'
  - check-manifest ; extra == 'tests'
  - coverage>=7.4.2 ; extra == 'tests'
  - defusedxml ; extra == 'tests'
  - markdown2 ; extra == 'tests'
  - olefile ; extra == 'tests'
  - packaging ; extra == 'tests'
  - pyroma ; extra == 'tests'
  - pytest ; extra == 'tests'
  - pytest-cov ; extra == 'tests'
  - pytest-timeout ; extra == 'tests'
  - trove-classifiers>=2024.10.12 ; extra == 'tests'
  - typing-extensions ; python_full_version < '3.10' and extra == 'typing'
  - defusedxml ; extra == 'xmp'
  requires_python: '>=3.9'
- pypi: https://files.pythonhosted.org/packages/3c/a6/bc1012356d8ece4d66dd75c4b9fc6c1f6650ddd5991e421177d9f8f671be/platformdirs-4.3.6-py3-none-any.whl
  name: platformdirs
  version: 4.3.6
  sha256: 73e575e1408ab8103900836b97580d5307456908a03e92031bab39e4554cc3fb
  requires_dist:
  - furo>=2024.8.6 ; extra == 'docs'
  - proselint>=0.14 ; extra == 'docs'
  - sphinx-autodoc-typehints>=2.4 ; extra == 'docs'
  - sphinx>=8.0.2 ; extra == 'docs'
  - appdirs==1.4.4 ; extra == 'test'
  - covdefaults>=2.3 ; extra == 'test'
  - pytest-cov>=5 ; extra == 'test'
  - pytest-mock>=3.14 ; extra == 'test'
  - pytest>=8.3.2 ; extra == 'test'
  - mypy>=1.11.2 ; extra == 'type'
  requires_python: '>=3.8'
- pypi: https://files.pythonhosted.org/packages/e5/ae/580600f441f6fc05218bd6c9d5794f4aef072a7d9093b291f1c50a9db8bc/plotly-5.24.1-py3-none-any.whl
  name: plotly
  version: 5.24.1
  sha256: f67073a1e637eb0dc3e46324d9d51e2fe76e9727c892dde64ddf1e1b51f29089
  requires_dist:
  - tenacity>=6.2.0
  - packaging
  requires_python: '>=3.8'
- pypi: https://files.pythonhosted.org/packages/88/5f/e351af9a41f866ac3f1fac4ca0613908d9a41741cfcf2228f4ad853b697d/pluggy-1.5.0-py3-none-any.whl
  name: pluggy
  version: 1.5.0
  sha256: 44e1ad92c8ca002de6377e165f3e0f1be63266ab4d554740532335b9d75ea669
  requires_dist:
  - pre-commit ; extra == 'dev'
  - tox ; extra == 'dev'
  - pytest ; extra == 'testing'
  - pytest-benchmark ; extra == 'testing'
  requires_python: '>=3.8'
- pypi: https://files.pythonhosted.org/packages/16/8f/496e10d51edd6671ebe0432e33ff800aa86775d2d147ce7d43389324a525/pre_commit-4.0.1-py2.py3-none-any.whl
  name: pre-commit
  version: 4.0.1
  sha256: efde913840816312445dc98787724647c65473daefe420785f885e8ed9a06878
  requires_dist:
  - cfgv>=2.0.0
  - identify>=1.0.0
  - nodeenv>=0.11.1
  - pyyaml>=5.1
  - virtualenv>=20.10.0
  requires_python: '>=3.9'
- pypi: https://files.pythonhosted.org/packages/8b/f5/cab5cf6a540c31f5099043de0ae43990fd9cf66f75ecb5e9f254a4e4d4ee/proglog-0.1.10-py3-none-any.whl
  name: proglog
  version: 0.1.10
  sha256: 19d5da037e8c813da480b741e3fa71fb1ac0a5b02bf21c41577c7f327485ec50
  requires_dist:
  - tqdm
- pypi: https://files.pythonhosted.org/packages/e4/ea/d836f008d33151c7a1f62caf3d8dd782e4d15f6a43897f64480c2b8de2ad/prompt_toolkit-3.0.50-py3-none-any.whl
  name: prompt-toolkit
  version: 3.0.50
  sha256: 9b6427eb19e479d98acff65196a307c555eb567989e6d88ebbb1b509d9779198
  requires_dist:
  - wcwidth
  requires_python: '>=3.8.0'
- pypi: https://files.pythonhosted.org/packages/49/ad/8ee3f8ac1d59cf269ae2d55f7cac7c65fe3b3f41cada5d6a17bc2f4c5d6d/psygnal-0.11.1-cp312-cp312-manylinux_2_17_x86_64.manylinux2014_x86_64.whl
  name: psygnal
  version: 0.11.1
  sha256: 885922a6e65ece9ff8ccf2b6810f435ca8067f410889f7a8fffb6b0d61421a0d
  requires_dist:
  - ipython ; extra == 'dev'
  - mypy ; extra == 'dev'
  - mypy-extensions ; extra == 'dev'
  - pre-commit ; extra == 'dev'
  - pyqt5 ; extra == 'dev'
  - pytest-mypy-plugins ; extra == 'dev'
  - rich ; extra == 'dev'
  - ruff ; extra == 'dev'
  - typing-extensions ; extra == 'dev'
  - griffe==0.25.5 ; extra == 'docs'
  - mkdocs-material==8.5.10 ; extra == 'docs'
  - mkdocs-minify-plugin ; extra == 'docs'
  - mkdocs-spellcheck[all] ; extra == 'docs'
  - mkdocs==1.4.2 ; extra == 'docs'
  - mkdocstrings-python==0.8.3 ; extra == 'docs'
  - mkdocstrings==0.20.0 ; extra == 'docs'
  - wrapt ; extra == 'proxy'
  - pydantic ; extra == 'pydantic'
  - attrs ; extra == 'test'
  - dask ; extra == 'test'
  - msgspec ; extra == 'test'
  - numpy ; extra == 'test'
  - pydantic ; extra == 'test'
  - pyinstaller>=4.0 ; extra == 'test'
  - pytest-cov ; extra == 'test'
  - pytest>=6.0 ; extra == 'test'
  - toolz ; extra == 'test'
  - wrapt ; extra == 'test'
  - pytest-qt ; extra == 'testqt'
  - qtpy ; extra == 'testqt'
  requires_python: '>=3.8'
- pypi: https://files.pythonhosted.org/packages/84/6f/868f1d7d22c76b96e0c8a75f8eb196deaff83916ad2da7bd78d1d0f6a5df/psygnal-0.11.1-cp311-cp311-manylinux_2_17_x86_64.manylinux2014_x86_64.whl
  name: psygnal
  version: 0.11.1
  sha256: 24e69ea57ee39e3677298f38a18828af87cdc0bf0aa64685d44259e608bae3ec
  requires_dist:
  - ipython ; extra == 'dev'
  - mypy ; extra == 'dev'
  - mypy-extensions ; extra == 'dev'
  - pre-commit ; extra == 'dev'
  - pyqt5 ; extra == 'dev'
  - pytest-mypy-plugins ; extra == 'dev'
  - rich ; extra == 'dev'
  - ruff ; extra == 'dev'
  - typing-extensions ; extra == 'dev'
  - griffe==0.25.5 ; extra == 'docs'
  - mkdocs-material==8.5.10 ; extra == 'docs'
  - mkdocs-minify-plugin ; extra == 'docs'
  - mkdocs-spellcheck[all] ; extra == 'docs'
  - mkdocs==1.4.2 ; extra == 'docs'
  - mkdocstrings-python==0.8.3 ; extra == 'docs'
  - mkdocstrings==0.20.0 ; extra == 'docs'
  - wrapt ; extra == 'proxy'
  - pydantic ; extra == 'pydantic'
  - attrs ; extra == 'test'
  - dask ; extra == 'test'
  - msgspec ; extra == 'test'
  - numpy ; extra == 'test'
  - pydantic ; extra == 'test'
  - pyinstaller>=4.0 ; extra == 'test'
  - pytest-cov ; extra == 'test'
  - pytest>=6.0 ; extra == 'test'
  - toolz ; extra == 'test'
  - wrapt ; extra == 'test'
  - pytest-qt ; extra == 'testqt'
  - qtpy ; extra == 'testqt'
  requires_python: '>=3.8'
- pypi: https://files.pythonhosted.org/packages/c3/3f/ae610fd14cdbae8735344abfc7f67c76ff8bcf18e0e3c5f26a1ca590014e/psygnal-0.11.1-cp310-cp310-manylinux_2_17_x86_64.manylinux2014_x86_64.whl
  name: psygnal
  version: 0.11.1
  sha256: 7676e89225abc2f37ca7022c300ffd26fefaf21bdc894bc7c41dffbad5e969df
  requires_dist:
  - ipython ; extra == 'dev'
  - mypy ; extra == 'dev'
  - mypy-extensions ; extra == 'dev'
  - pre-commit ; extra == 'dev'
  - pyqt5 ; extra == 'dev'
  - pytest-mypy-plugins ; extra == 'dev'
  - rich ; extra == 'dev'
  - ruff ; extra == 'dev'
  - typing-extensions ; extra == 'dev'
  - griffe==0.25.5 ; extra == 'docs'
  - mkdocs-material==8.5.10 ; extra == 'docs'
  - mkdocs-minify-plugin ; extra == 'docs'
  - mkdocs-spellcheck[all] ; extra == 'docs'
  - mkdocs==1.4.2 ; extra == 'docs'
  - mkdocstrings-python==0.8.3 ; extra == 'docs'
  - mkdocstrings==0.20.0 ; extra == 'docs'
  - wrapt ; extra == 'proxy'
  - pydantic ; extra == 'pydantic'
  - attrs ; extra == 'test'
  - dask ; extra == 'test'
  - msgspec ; extra == 'test'
  - numpy ; extra == 'test'
  - pydantic ; extra == 'test'
  - pyinstaller>=4.0 ; extra == 'test'
  - pytest-cov ; extra == 'test'
  - pytest>=6.0 ; extra == 'test'
  - toolz ; extra == 'test'
  - wrapt ; extra == 'test'
  - pytest-qt ; extra == 'testqt'
  - qtpy ; extra == 'testqt'
  requires_python: '>=3.8'
- pypi: https://files.pythonhosted.org/packages/22/a6/858897256d0deac81a172289110f31629fc4cee19b6f01283303e18c8db3/ptyprocess-0.7.0-py2.py3-none-any.whl
  name: ptyprocess
  version: 0.7.0
  sha256: 4b41f3967fce3af57cc7e94b888626c18bf37a083e3651ca8feeb66d492fef35
- pypi: https://files.pythonhosted.org/packages/8e/37/efad0257dc6e593a18957422533ff0f87ede7c9c6ea010a2177d738fb82f/pure_eval-0.2.3-py3-none-any.whl
  name: pure-eval
  version: 0.2.3
  sha256: 1db8e35b67b3d218d818ae653e27f06c3aa420901fa7b081ca98cbedc874e0d0
  requires_dist:
  - pytest ; extra == 'tests'
- pypi: https://files.pythonhosted.org/packages/31/55/f05fc5608cc96060c2b24de505324d641888bd62d4eed2fa1dacd872a1e1/pyarrow-19.0.0-cp310-cp310-manylinux_2_28_x86_64.whl
  name: pyarrow
  version: 19.0.0
  sha256: e675a3ad4732b92d72e4d24009707e923cab76b0d088e5054914f11a797ebe44
  requires_dist:
  - pytest ; extra == 'test'
  - hypothesis ; extra == 'test'
  - cffi ; extra == 'test'
  - pytz ; extra == 'test'
  - pandas ; extra == 'test'
  requires_python: '>=3.9'
- pypi: https://files.pythonhosted.org/packages/3b/5e/6bc81aa7fc9affc7d1c03b912fbcc984ca56c2a18513684da267715dab7b/pyarrow-19.0.0-cp312-cp312-manylinux_2_28_x86_64.whl
  name: pyarrow
  version: 19.0.0
  sha256: f43f5aef2a13d4d56adadae5720d1fed4c1356c993eda8b59dace4b5983843c1
  requires_dist:
  - pytest ; extra == 'test'
  - hypothesis ; extra == 'test'
  - cffi ; extra == 'test'
  - pytz ; extra == 'test'
  - pandas ; extra == 'test'
  requires_python: '>=3.9'
- pypi: https://files.pythonhosted.org/packages/b8/39/a2a6714b471c000e6dd6af4495dce00d7d1332351b8e3170dfb9f91dad1f/pyarrow-19.0.0-cp311-cp311-manylinux_2_28_x86_64.whl
  name: pyarrow
  version: 19.0.0
  sha256: be686bf625aa7b9bada18defb3a3ea3981c1099697239788ff111d87f04cd263
  requires_dist:
  - pytest ; extra == 'test'
  - hypothesis ; extra == 'test'
  - cffi ; extra == 'test'
  - pytz ; extra == 'test'
  - pandas ; extra == 'test'
  requires_python: '>=3.9'
- pypi: https://files.pythonhosted.org/packages/8a/0b/9fcc47d19c48b59121088dd6da2488a49d5f72dacf8262e2790a1d2c7d15/pygments-2.19.1-py3-none-any.whl
  name: pygments
  version: 2.19.1
  sha256: 9ea1544ad55cecf4b8242fab6dd35a93bbce657034b0611ee383099054ab6d8c
  requires_dist:
  - colorama>=0.4.6 ; extra == 'windows-terminal'
  requires_python: '>=3.8'
- pypi: https://files.pythonhosted.org/packages/91/e1/26d55acea92b1ea4d33672e48f09ceeb274e84d7d542a4fb9a32a556db46/pylint-3.3.3-py3-none-any.whl
  name: pylint
  version: 3.3.3
  sha256: 26e271a2bc8bce0fc23833805a9076dd9b4d5194e2a02164942cb3cdc37b4183
  requires_dist:
  - dill>=0.2 ; python_full_version < '3.11'
  - dill>=0.3.6 ; python_full_version >= '3.11'
  - dill>=0.3.7 ; python_full_version >= '3.12'
  - platformdirs>=2.2.0
  - astroid>=3.3.8,<=3.4.0.dev0
  - isort>=4.2.5,!=5.13.0,<6
  - mccabe>=0.6,<0.8
  - tomli>=1.1.0 ; python_full_version < '3.11'
  - tomlkit>=0.10.1
  - colorama>=0.4.5 ; sys_platform == 'win32'
  - typing-extensions>=3.10.0 ; python_full_version < '3.10'
  - gitpython>3 ; extra == 'testutils'
  - pyenchant~=3.2 ; extra == 'spelling'
  requires_python: '>=3.9.0'
- pypi: https://files.pythonhosted.org/packages/1c/a7/c8a2d361bf89c0d9577c934ebb7421b25dc84bf3a8e3ac0a40aed9acc547/pyparsing-3.2.1-py3-none-any.whl
  name: pyparsing
  version: 3.2.1
  sha256: 506ff4f4386c4cec0590ec19e6302d3aedb992fdc02c761e90416f158dacf8e1
  requires_dist:
  - railroad-diagrams ; extra == 'diagrams'
  - jinja2 ; extra == 'diagrams'
  requires_python: '>=3.9'
- pypi: https://files.pythonhosted.org/packages/11/92/76a1c94d3afee238333bc0a42b82935dd8f9cf8ce9e336ff87ee14d9e1cf/pytest-8.3.4-py3-none-any.whl
  name: pytest
  version: 8.3.4
  sha256: 50e16d954148559c9a74109af1eaf0c945ba2d8f30f0a3d3335edde19788b6f6
  requires_dist:
  - colorama ; sys_platform == 'win32'
  - exceptiongroup>=1.0.0rc8 ; python_full_version < '3.11'
  - iniconfig
  - packaging
  - pluggy>=1.5,<2
  - tomli>=1 ; python_full_version < '3.11'
  - argcomplete ; extra == 'dev'
  - attrs>=19.2 ; extra == 'dev'
  - hypothesis>=3.56 ; extra == 'dev'
  - mock ; extra == 'dev'
  - pygments>=2.7.2 ; extra == 'dev'
  - requests ; extra == 'dev'
  - setuptools ; extra == 'dev'
  - xmlschema ; extra == 'dev'
  requires_python: '>=3.8'
- pypi: https://files.pythonhosted.org/packages/36/3b/48e79f2cd6a61dbbd4807b4ed46cb564b4fd50a76166b1c4ea5c1d9e2371/pytest_cov-6.0.0-py3-none-any.whl
  name: pytest-cov
  version: 6.0.0
  sha256: eee6f1b9e61008bd34975a4d5bab25801eb31898b032dd55addc93e96fcaaa35
  requires_dist:
  - pytest>=4.6
  - coverage[toml]>=7.5
  - fields ; extra == 'testing'
  - hunter ; extra == 'testing'
  - process-tests ; extra == 'testing'
  - pytest-xdist ; extra == 'testing'
  - virtualenv ; extra == 'testing'
  requires_python: '>=3.9'
- conda: https://conda.anaconda.org/conda-forge/linux-64/python-3.10.16-he725a3c_1_cpython.conda
  build_number: 1
  sha256: 3f90a2d5062a73cd2dd8a0027718aee1db93f7975b9cfe529e2c9aeec2db262e
  md5: b887811a901b3aa622a92caf03bc8917
  depends:
  - __glibc >=2.17,<3.0.a0
  - bzip2 >=1.0.8,<2.0a0
  - ld_impl_linux-64 >=2.36.1
  - libffi >=3.4,<4.0a0
  - libgcc >=13
  - liblzma >=5.6.3,<6.0a0
  - libnsl >=2.0.1,<2.1.0a0
  - libsqlite >=3.47.0,<4.0a0
  - libuuid >=2.38.1,<3.0a0
  - libxcrypt >=4.4.36
  - libzlib >=1.3.1,<2.0a0
  - ncurses >=6.5,<7.0a0
  - openssl >=3.4.0,<4.0a0
  - readline >=8.2,<9.0a0
  - tk >=8.6.13,<8.7.0a0
  - tzdata
  constrains:
  - python_abi 3.10.* *_cp310
  license: Python-2.0
  purls: []
  size: 25199631
  timestamp: 1733409331823
- conda: https://conda.anaconda.org/conda-forge/linux-64/python-3.11.11-h9e4cc4f_1_cpython.conda
  build_number: 1
  sha256: b29ce0836fce55bdff8d5c5b71c4921a23f87d3b950aea89a9e75784120b06b0
  md5: 8387070aa413ce9a8cc35a509fae938b
  depends:
  - __glibc >=2.17,<3.0.a0
  - bzip2 >=1.0.8,<2.0a0
  - ld_impl_linux-64 >=2.36.1
  - libexpat >=2.6.4,<3.0a0
  - libffi >=3.4,<4.0a0
  - libgcc >=13
  - liblzma >=5.6.3,<6.0a0
  - libnsl >=2.0.1,<2.1.0a0
  - libsqlite >=3.47.0,<4.0a0
  - libuuid >=2.38.1,<3.0a0
  - libxcrypt >=4.4.36
  - libzlib >=1.3.1,<2.0a0
  - ncurses >=6.5,<7.0a0
  - openssl >=3.4.0,<4.0a0
  - readline >=8.2,<9.0a0
  - tk >=8.6.13,<8.7.0a0
  - tzdata
  constrains:
  - python_abi 3.11.* *_cp311
  license: Python-2.0
  purls: []
  size: 30624804
  timestamp: 1733409665928
- conda: https://conda.anaconda.org/conda-forge/linux-64/python-3.12.8-h9e4cc4f_1_cpython.conda
  build_number: 1
  sha256: 3f0e0518c992d8ccfe62b189125721309836fe48a010dc424240583e157f9ff0
  md5: 7fd2fd79436d9b473812f14e86746844
  depends:
  - __glibc >=2.17,<3.0.a0
  - bzip2 >=1.0.8,<2.0a0
  - ld_impl_linux-64 >=2.36.1
  - libexpat >=2.6.4,<3.0a0
  - libffi >=3.4,<4.0a0
  - libgcc >=13
  - liblzma >=5.6.3,<6.0a0
  - libnsl >=2.0.1,<2.1.0a0
  - libsqlite >=3.47.0,<4.0a0
  - libuuid >=2.38.1,<3.0a0
  - libxcrypt >=4.4.36
  - libzlib >=1.3.1,<2.0a0
  - ncurses >=6.5,<7.0a0
  - openssl >=3.4.0,<4.0a0
  - readline >=8.2,<9.0a0
  - tk >=8.6.13,<8.7.0a0
  - tzdata
  constrains:
  - python_abi 3.12.* *_cp312
  license: Python-2.0
  purls: []
  size: 31565686
  timestamp: 1733410597922
- pypi: https://files.pythonhosted.org/packages/ec/57/56b9bcc3c9c6a792fcbaf139543cee77261f3651ca9da0c93f5c1221264b/python_dateutil-2.9.0.post0-py2.py3-none-any.whl
  name: python-dateutil
  version: 2.9.0.post0
  sha256: a8b2bc7bffae282281c8140a97d3aa9c14da0b136dfe83f850eea9a5f7470427
  requires_dist:
  - six>=1.5
  requires_python: '>=2.7,!=3.0.*,!=3.1.*,!=3.2.*'
- pypi: https://files.pythonhosted.org/packages/11/c3/005fcca25ce078d2cc29fd559379817424e94885510568bc1bc53d7d5846/pytz-2024.2-py2.py3-none-any.whl
  name: pytz
  version: '2024.2'
  sha256: 31c7c1817eb7fae7ca4b8c7ee50c72f93aa2dd863de768e1ef4245d426aa0725
- pypi: https://files.pythonhosted.org/packages/98/cc/ba051cfaef2525054e3367f2d5ff4df38f8f775125b3eebb82af4060026b/pyviz_comms-3.0.4-py3-none-any.whl
  name: pyviz-comms
  version: 3.0.4
  sha256: a40d17db26ec13cf975809633804e712bd24b473e77388c193c44043f85d0b25
  requires_dist:
  - param
  - flake8 ; extra == 'all'
  - jupyterlab~=4.0 ; extra == 'all'
  - keyring ; extra == 'all'
  - pytest ; extra == 'all'
  - rfc3986 ; extra == 'all'
  - setuptools>=40.8.0 ; extra == 'all'
  - twine ; extra == 'all'
  - jupyterlab~=4.0 ; extra == 'build'
  - keyring ; extra == 'build'
  - rfc3986 ; extra == 'build'
  - setuptools>=40.8.0 ; extra == 'build'
  - twine ; extra == 'build'
  - flake8 ; extra == 'tests'
  - pytest ; extra == 'tests'
  requires_python: '>=3.8'
- pypi: https://files.pythonhosted.org/packages/6b/4e/1523cb902fd98355e2e9ea5e5eb237cbc5f3ad5f3075fa65087aa0ecb669/PyYAML-6.0.2-cp310-cp310-manylinux_2_17_x86_64.manylinux2014_x86_64.whl
  name: pyyaml
  version: 6.0.2
  sha256: ec031d5d2feb36d1d1a24380e4db6d43695f3748343d99434e6f5f9156aaa2ed
  requires_python: '>=3.8'
- pypi: https://files.pythonhosted.org/packages/75/e4/2c27590dfc9992f73aabbeb9241ae20220bd9452df27483b6e56d3975cc5/PyYAML-6.0.2-cp311-cp311-manylinux_2_17_x86_64.manylinux2014_x86_64.whl
  name: pyyaml
  version: 6.0.2
  sha256: 3ad2a3decf9aaba3d29c8f537ac4b243e36bef957511b4766cb0057d32b0be85
  requires_python: '>=3.8'
- pypi: https://files.pythonhosted.org/packages/b9/2b/614b4752f2e127db5cc206abc23a8c19678e92b23c3db30fc86ab731d3bd/PyYAML-6.0.2-cp312-cp312-manylinux_2_17_x86_64.manylinux2014_x86_64.whl
  name: pyyaml
  version: 6.0.2
  sha256: 80bab7bfc629882493af4aa31a4cfa43a4c57c83813253626916b8c7ada83476
  requires_python: '>=3.8'
- pypi: https://files.pythonhosted.org/packages/07/3b/44ea6266a6761e9eefaa37d98fabefa112328808ac41aa87b4bbb668af30/pyzmq-26.2.0-cp312-cp312-manylinux_2_28_x86_64.whl
  name: pyzmq
  version: 26.2.0
  sha256: 7f98f6dfa8b8ccaf39163ce872bddacca38f6a67289116c8937a02e30bbe9711
  requires_dist:
  - cffi ; implementation_name == 'pypy'
  requires_python: '>=3.7'
- pypi: https://files.pythonhosted.org/packages/16/29/ca99b4598a9dc7e468b5417eda91f372b595be1e3eec9b7cbe8e5d3584e8/pyzmq-26.2.0-cp310-cp310-manylinux_2_28_x86_64.whl
  name: pyzmq
  version: 26.2.0
  sha256: a2224fa4a4c2ee872886ed00a571f5e967c85e078e8e8c2530a2fb01b3309b88
  requires_dist:
  - cffi ; implementation_name == 'pypy'
  requires_python: '>=3.7'
- pypi: https://files.pythonhosted.org/packages/ab/68/6fb6ae5551846ad5beca295b7bca32bf0a7ce19f135cb30e55fa2314e6b6/pyzmq-26.2.0-cp311-cp311-manylinux_2_28_x86_64.whl
  name: pyzmq
  version: 26.2.0
  sha256: 689c5d781014956a4a6de61d74ba97b23547e431e9e7d64f27d4922ba96e9d6e
  requires_dist:
  - cffi ; implementation_name == 'pypy'
  requires_python: '>=3.7'
- conda: https://conda.anaconda.org/conda-forge/linux-64/readline-8.2-h8228510_1.conda
  sha256: 5435cf39d039387fbdc977b0a762357ea909a7694d9528ab40f005e9208744d7
  md5: 47d31b792659ce70f470b5c82fdfb7a4
  depends:
  - libgcc-ng >=12
  - ncurses >=6.3,<7.0a0
  license: GPL-3.0-only
  license_family: GPL
  purls: []
  size: 281456
  timestamp: 1679532220005
- pypi: https://files.pythonhosted.org/packages/f9/9b/335f9764261e915ed497fcdeb11df5dfd6f7bf257d4a6a2a686d80da4d54/requests-2.32.3-py3-none-any.whl
  name: requests
  version: 2.32.3
  sha256: 70761cfe03c773ceb22aa2f671b4757976145175cdfca038c02654d061d6dcc6
  requires_dist:
  - charset-normalizer>=2,<4
  - idna>=2.5,<4
  - urllib3>=1.21.1,<3
  - certifi>=2017.4.17
  - pysocks>=1.5.6,!=1.5.7 ; extra == 'socks'
  - chardet>=3.0.2,<6 ; extra == 'use-chardet-on-py3'
  requires_python: '>=3.8'
- pypi: https://files.pythonhosted.org/packages/4f/78/90af559403afb6f254c77f5c2b1547e24af208215d4602bb368b36ef4eac/rerun_notebook-0.21.0-py2.py3-none-any.whl
  name: rerun-notebook
  version: 0.21.0
  sha256: e747586e46bd77bc5dcbc34ff585913c88d7a876ff8f66f4b36647182fae8e2a
  requires_dist:
  - anywidget
  - jupyter-ui-poll
  - hatch ; extra == 'dev'
  - jupyterlab ; extra == 'dev'
  - watchfiles ; extra == 'dev'
- pypi: https://files.pythonhosted.org/packages/10/63/405a1b601cf1253878b1aebef6764095b2e8139cf233a908c2ccc4ad4ffd/rerun_sdk-0.21.0-cp38-abi3-manylinux_2_31_x86_64.whl
  name: rerun-sdk
  version: 0.21.0
  sha256: 897649aadcab7014b78096f93c84c61c00a227b80adaf0dec279924b5aab53d8
  requires_dist:
  - attrs>=23.1.0
  - numpy>=1.23
  - pillow>=8.0.0
  - pyarrow>=14.0.2
  - typing-extensions>=4.5
  - pytest==7.1.2 ; extra == 'tests'
  - rerun-notebook==0.21.0 ; extra == 'notebook'
  requires_python: '>=3.8'
- pypi: https://files.pythonhosted.org/packages/1a/f6/52a2973ff108d74b5da706a573379eea160bece098f7cfa3f35dc4622710/ruff-0.8.5-py3-none-manylinux_2_17_x86_64.manylinux2014_x86_64.whl
  name: ruff
  version: 0.8.5
  sha256: f99be814d77a5dac8a8957104bdd8c359e85c86b0ee0e38dca447cb1095f70fb
  requires_python: '>=3.7'
- pypi: https://files.pythonhosted.org/packages/0e/ec/1b15b59c6cc7a993320a52234369e787f50345a4753e50d5a015a91e1a20/scikit_learn-1.6.0-cp311-cp311-manylinux_2_17_x86_64.manylinux2014_x86_64.whl
  name: scikit-learn
  version: 1.6.0
  sha256: 3c716d13ba0a2f8762d96ff78d3e0cde90bc9c9b5c13d6ab6bb9b2d6ca6705fd
  requires_dist:
  - numpy>=1.19.5
  - scipy>=1.6.0
  - joblib>=1.2.0
  - threadpoolctl>=3.1.0
  - numpy>=1.19.5 ; extra == 'build'
  - scipy>=1.6.0 ; extra == 'build'
  - cython>=3.0.10 ; extra == 'build'
  - meson-python>=0.16.0 ; extra == 'build'
  - numpy>=1.19.5 ; extra == 'install'
  - scipy>=1.6.0 ; extra == 'install'
  - joblib>=1.2.0 ; extra == 'install'
  - threadpoolctl>=3.1.0 ; extra == 'install'
  - matplotlib>=3.3.4 ; extra == 'benchmark'
  - pandas>=1.1.5 ; extra == 'benchmark'
  - memory-profiler>=0.57.0 ; extra == 'benchmark'
  - matplotlib>=3.3.4 ; extra == 'docs'
  - scikit-image>=0.17.2 ; extra == 'docs'
  - pandas>=1.1.5 ; extra == 'docs'
  - seaborn>=0.9.0 ; extra == 'docs'
  - memory-profiler>=0.57.0 ; extra == 'docs'
  - sphinx>=7.3.7 ; extra == 'docs'
  - sphinx-copybutton>=0.5.2 ; extra == 'docs'
  - sphinx-gallery>=0.17.1 ; extra == 'docs'
  - numpydoc>=1.2.0 ; extra == 'docs'
  - pillow>=7.1.2 ; extra == 'docs'
  - pooch>=1.6.0 ; extra == 'docs'
  - sphinx-prompt>=1.4.0 ; extra == 'docs'
  - sphinxext-opengraph>=0.9.1 ; extra == 'docs'
  - plotly>=5.14.0 ; extra == 'docs'
  - polars>=0.20.30 ; extra == 'docs'
  - sphinx-design>=0.5.0 ; extra == 'docs'
  - sphinx-design>=0.6.0 ; extra == 'docs'
  - sphinxcontrib-sass>=0.3.4 ; extra == 'docs'
  - pydata-sphinx-theme>=0.15.3 ; extra == 'docs'
  - sphinx-remove-toctrees>=1.0.0.post1 ; extra == 'docs'
  - towncrier>=24.8.0 ; extra == 'docs'
  - matplotlib>=3.3.4 ; extra == 'examples'
  - scikit-image>=0.17.2 ; extra == 'examples'
  - pandas>=1.1.5 ; extra == 'examples'
  - seaborn>=0.9.0 ; extra == 'examples'
  - pooch>=1.6.0 ; extra == 'examples'
  - plotly>=5.14.0 ; extra == 'examples'
  - matplotlib>=3.3.4 ; extra == 'tests'
  - scikit-image>=0.17.2 ; extra == 'tests'
  - pandas>=1.1.5 ; extra == 'tests'
  - pytest>=7.1.2 ; extra == 'tests'
  - pytest-cov>=2.9.0 ; extra == 'tests'
  - ruff>=0.5.1 ; extra == 'tests'
  - black>=24.3.0 ; extra == 'tests'
  - mypy>=1.9 ; extra == 'tests'
  - pyamg>=4.0.0 ; extra == 'tests'
  - polars>=0.20.30 ; extra == 'tests'
  - pyarrow>=12.0.0 ; extra == 'tests'
  - numpydoc>=1.2.0 ; extra == 'tests'
  - pooch>=1.6.0 ; extra == 'tests'
  - conda-lock==2.5.6 ; extra == 'maintenance'
  requires_python: '>=3.9'
- pypi: https://files.pythonhosted.org/packages/17/0e/e6bb84074f1081245a165c0ee775ecef24beae9d2f2e24bcac0c9f155f13/scikit_learn-1.6.0-cp312-cp312-manylinux_2_17_x86_64.manylinux2014_x86_64.whl
  name: scikit-learn
  version: 1.6.0
  sha256: 1dad624cffe3062276a0881d4e441bc9e3b19d02d17757cd6ae79a9d192a0027
  requires_dist:
  - numpy>=1.19.5
  - scipy>=1.6.0
  - joblib>=1.2.0
  - threadpoolctl>=3.1.0
  - numpy>=1.19.5 ; extra == 'build'
  - scipy>=1.6.0 ; extra == 'build'
  - cython>=3.0.10 ; extra == 'build'
  - meson-python>=0.16.0 ; extra == 'build'
  - numpy>=1.19.5 ; extra == 'install'
  - scipy>=1.6.0 ; extra == 'install'
  - joblib>=1.2.0 ; extra == 'install'
  - threadpoolctl>=3.1.0 ; extra == 'install'
  - matplotlib>=3.3.4 ; extra == 'benchmark'
  - pandas>=1.1.5 ; extra == 'benchmark'
  - memory-profiler>=0.57.0 ; extra == 'benchmark'
  - matplotlib>=3.3.4 ; extra == 'docs'
  - scikit-image>=0.17.2 ; extra == 'docs'
  - pandas>=1.1.5 ; extra == 'docs'
  - seaborn>=0.9.0 ; extra == 'docs'
  - memory-profiler>=0.57.0 ; extra == 'docs'
  - sphinx>=7.3.7 ; extra == 'docs'
  - sphinx-copybutton>=0.5.2 ; extra == 'docs'
  - sphinx-gallery>=0.17.1 ; extra == 'docs'
  - numpydoc>=1.2.0 ; extra == 'docs'
  - pillow>=7.1.2 ; extra == 'docs'
  - pooch>=1.6.0 ; extra == 'docs'
  - sphinx-prompt>=1.4.0 ; extra == 'docs'
  - sphinxext-opengraph>=0.9.1 ; extra == 'docs'
  - plotly>=5.14.0 ; extra == 'docs'
  - polars>=0.20.30 ; extra == 'docs'
  - sphinx-design>=0.5.0 ; extra == 'docs'
  - sphinx-design>=0.6.0 ; extra == 'docs'
  - sphinxcontrib-sass>=0.3.4 ; extra == 'docs'
  - pydata-sphinx-theme>=0.15.3 ; extra == 'docs'
  - sphinx-remove-toctrees>=1.0.0.post1 ; extra == 'docs'
  - towncrier>=24.8.0 ; extra == 'docs'
  - matplotlib>=3.3.4 ; extra == 'examples'
  - scikit-image>=0.17.2 ; extra == 'examples'
  - pandas>=1.1.5 ; extra == 'examples'
  - seaborn>=0.9.0 ; extra == 'examples'
  - pooch>=1.6.0 ; extra == 'examples'
  - plotly>=5.14.0 ; extra == 'examples'
  - matplotlib>=3.3.4 ; extra == 'tests'
  - scikit-image>=0.17.2 ; extra == 'tests'
  - pandas>=1.1.5 ; extra == 'tests'
  - pytest>=7.1.2 ; extra == 'tests'
  - pytest-cov>=2.9.0 ; extra == 'tests'
  - ruff>=0.5.1 ; extra == 'tests'
  - black>=24.3.0 ; extra == 'tests'
  - mypy>=1.9 ; extra == 'tests'
  - pyamg>=4.0.0 ; extra == 'tests'
  - polars>=0.20.30 ; extra == 'tests'
  - pyarrow>=12.0.0 ; extra == 'tests'
  - numpydoc>=1.2.0 ; extra == 'tests'
  - pooch>=1.6.0 ; extra == 'tests'
  - conda-lock==2.5.6 ; extra == 'maintenance'
  requires_python: '>=3.9'
- pypi: https://files.pythonhosted.org/packages/50/79/d21599fc44d2d497ced440480670b6314ebc00308e3bae0d0ebca44cd481/scikit_learn-1.6.0-cp310-cp310-manylinux_2_17_x86_64.manylinux2014_x86_64.whl
  name: scikit-learn
  version: 1.6.0
  sha256: a46d3ca0f11a540b8eaddaf5e38172d8cd65a86cb3e3632161ec96c0cffb774c
  requires_dist:
  - numpy>=1.19.5
  - scipy>=1.6.0
  - joblib>=1.2.0
  - threadpoolctl>=3.1.0
  - numpy>=1.19.5 ; extra == 'build'
  - scipy>=1.6.0 ; extra == 'build'
  - cython>=3.0.10 ; extra == 'build'
  - meson-python>=0.16.0 ; extra == 'build'
  - numpy>=1.19.5 ; extra == 'install'
  - scipy>=1.6.0 ; extra == 'install'
  - joblib>=1.2.0 ; extra == 'install'
  - threadpoolctl>=3.1.0 ; extra == 'install'
  - matplotlib>=3.3.4 ; extra == 'benchmark'
  - pandas>=1.1.5 ; extra == 'benchmark'
  - memory-profiler>=0.57.0 ; extra == 'benchmark'
  - matplotlib>=3.3.4 ; extra == 'docs'
  - scikit-image>=0.17.2 ; extra == 'docs'
  - pandas>=1.1.5 ; extra == 'docs'
  - seaborn>=0.9.0 ; extra == 'docs'
  - memory-profiler>=0.57.0 ; extra == 'docs'
  - sphinx>=7.3.7 ; extra == 'docs'
  - sphinx-copybutton>=0.5.2 ; extra == 'docs'
  - sphinx-gallery>=0.17.1 ; extra == 'docs'
  - numpydoc>=1.2.0 ; extra == 'docs'
  - pillow>=7.1.2 ; extra == 'docs'
  - pooch>=1.6.0 ; extra == 'docs'
  - sphinx-prompt>=1.4.0 ; extra == 'docs'
  - sphinxext-opengraph>=0.9.1 ; extra == 'docs'
  - plotly>=5.14.0 ; extra == 'docs'
  - polars>=0.20.30 ; extra == 'docs'
  - sphinx-design>=0.5.0 ; extra == 'docs'
  - sphinx-design>=0.6.0 ; extra == 'docs'
  - sphinxcontrib-sass>=0.3.4 ; extra == 'docs'
  - pydata-sphinx-theme>=0.15.3 ; extra == 'docs'
  - sphinx-remove-toctrees>=1.0.0.post1 ; extra == 'docs'
  - towncrier>=24.8.0 ; extra == 'docs'
  - matplotlib>=3.3.4 ; extra == 'examples'
  - scikit-image>=0.17.2 ; extra == 'examples'
  - pandas>=1.1.5 ; extra == 'examples'
  - seaborn>=0.9.0 ; extra == 'examples'
  - pooch>=1.6.0 ; extra == 'examples'
  - plotly>=5.14.0 ; extra == 'examples'
  - matplotlib>=3.3.4 ; extra == 'tests'
  - scikit-image>=0.17.2 ; extra == 'tests'
  - pandas>=1.1.5 ; extra == 'tests'
  - pytest>=7.1.2 ; extra == 'tests'
  - pytest-cov>=2.9.0 ; extra == 'tests'
  - ruff>=0.5.1 ; extra == 'tests'
  - black>=24.3.0 ; extra == 'tests'
  - mypy>=1.9 ; extra == 'tests'
  - pyamg>=4.0.0 ; extra == 'tests'
  - polars>=0.20.30 ; extra == 'tests'
  - pyarrow>=12.0.0 ; extra == 'tests'
  - numpydoc>=1.2.0 ; extra == 'tests'
  - pooch>=1.6.0 ; extra == 'tests'
  - conda-lock==2.5.6 ; extra == 'maintenance'
  requires_python: '>=3.9'
- pypi: https://files.pythonhosted.org/packages/17/03/390a1c5c61fd76b0fa4b3c5aa3bdd7e60f6c46f712924f1a9df5705ec046/scipy-1.15.1-cp310-cp310-manylinux_2_17_x86_64.manylinux2014_x86_64.whl
  name: scipy
  version: 1.15.1
  sha256: 21e10b1dd56ce92fba3e786007322542361984f8463c6d37f6f25935a5a6ef52
  requires_dist:
  - numpy>=1.23.5,<2.5
  - pytest ; extra == 'test'
  - pytest-cov ; extra == 'test'
  - pytest-timeout ; extra == 'test'
  - pytest-xdist ; extra == 'test'
  - asv ; extra == 'test'
  - mpmath ; extra == 'test'
  - gmpy2 ; extra == 'test'
  - threadpoolctl ; extra == 'test'
  - scikit-umfpack ; extra == 'test'
  - pooch ; extra == 'test'
  - hypothesis>=6.30 ; extra == 'test'
  - array-api-strict>=2.0,<2.1.1 ; extra == 'test'
  - cython ; extra == 'test'
  - meson ; extra == 'test'
  - ninja ; sys_platform != 'emscripten' and extra == 'test'
  - sphinx>=5.0.0,<8.0.0 ; extra == 'doc'
  - intersphinx-registry ; extra == 'doc'
  - pydata-sphinx-theme>=0.15.2 ; extra == 'doc'
  - sphinx-copybutton ; extra == 'doc'
  - sphinx-design>=0.4.0 ; extra == 'doc'
  - matplotlib>=3.5 ; extra == 'doc'
  - numpydoc ; extra == 'doc'
  - jupytext ; extra == 'doc'
  - myst-nb ; extra == 'doc'
  - pooch ; extra == 'doc'
  - jupyterlite-sphinx>=0.16.5 ; extra == 'doc'
  - jupyterlite-pyodide-kernel ; extra == 'doc'
  - mypy==1.10.0 ; extra == 'dev'
  - typing-extensions ; extra == 'dev'
  - types-psutil ; extra == 'dev'
  - pycodestyle ; extra == 'dev'
  - ruff>=0.0.292 ; extra == 'dev'
  - cython-lint>=0.12.2 ; extra == 'dev'
  - rich-click ; extra == 'dev'
  - doit>=0.36.0 ; extra == 'dev'
  - pydevtool ; extra == 'dev'
  requires_python: '>=3.10'
- pypi: https://files.pythonhosted.org/packages/b0/3c/0de11ca154e24a57b579fb648151d901326d3102115bc4f9a7a86526ce54/scipy-1.15.1-cp312-cp312-manylinux_2_17_x86_64.manylinux2014_x86_64.whl
  name: scipy
  version: 1.15.1
  sha256: 0fb57b30f0017d4afa5fe5f5b150b8f807618819287c21cbe51130de7ccdaed2
  requires_dist:
  - numpy>=1.23.5,<2.5
  - pytest ; extra == 'test'
  - pytest-cov ; extra == 'test'
  - pytest-timeout ; extra == 'test'
  - pytest-xdist ; extra == 'test'
  - asv ; extra == 'test'
  - mpmath ; extra == 'test'
  - gmpy2 ; extra == 'test'
  - threadpoolctl ; extra == 'test'
  - scikit-umfpack ; extra == 'test'
  - pooch ; extra == 'test'
  - hypothesis>=6.30 ; extra == 'test'
  - array-api-strict>=2.0,<2.1.1 ; extra == 'test'
  - cython ; extra == 'test'
  - meson ; extra == 'test'
  - ninja ; sys_platform != 'emscripten' and extra == 'test'
  - sphinx>=5.0.0,<8.0.0 ; extra == 'doc'
  - intersphinx-registry ; extra == 'doc'
  - pydata-sphinx-theme>=0.15.2 ; extra == 'doc'
  - sphinx-copybutton ; extra == 'doc'
  - sphinx-design>=0.4.0 ; extra == 'doc'
  - matplotlib>=3.5 ; extra == 'doc'
  - numpydoc ; extra == 'doc'
  - jupytext ; extra == 'doc'
  - myst-nb ; extra == 'doc'
  - pooch ; extra == 'doc'
  - jupyterlite-sphinx>=0.16.5 ; extra == 'doc'
  - jupyterlite-pyodide-kernel ; extra == 'doc'
  - mypy==1.10.0 ; extra == 'dev'
  - typing-extensions ; extra == 'dev'
  - types-psutil ; extra == 'dev'
  - pycodestyle ; extra == 'dev'
  - ruff>=0.0.292 ; extra == 'dev'
  - cython-lint>=0.12.2 ; extra == 'dev'
  - rich-click ; extra == 'dev'
  - doit>=0.36.0 ; extra == 'dev'
  - pydevtool ; extra == 'dev'
  requires_python: '>=3.10'
- pypi: https://files.pythonhosted.org/packages/fc/da/452e1119e6f720df3feb588cce3c42c5e3d628d4bfd4aec097bd30b7de0c/scipy-1.15.1-cp311-cp311-manylinux_2_17_x86_64.manylinux2014_x86_64.whl
  name: scipy
  version: 1.15.1
  sha256: 395be70220d1189756068b3173853029a013d8c8dd5fd3d1361d505b2aa58fa7
  requires_dist:
  - numpy>=1.23.5,<2.5
  - pytest ; extra == 'test'
  - pytest-cov ; extra == 'test'
  - pytest-timeout ; extra == 'test'
  - pytest-xdist ; extra == 'test'
  - asv ; extra == 'test'
  - mpmath ; extra == 'test'
  - gmpy2 ; extra == 'test'
  - threadpoolctl ; extra == 'test'
  - scikit-umfpack ; extra == 'test'
  - pooch ; extra == 'test'
  - hypothesis>=6.30 ; extra == 'test'
  - array-api-strict>=2.0,<2.1.1 ; extra == 'test'
  - cython ; extra == 'test'
  - meson ; extra == 'test'
  - ninja ; sys_platform != 'emscripten' and extra == 'test'
  - sphinx>=5.0.0,<8.0.0 ; extra == 'doc'
  - intersphinx-registry ; extra == 'doc'
  - pydata-sphinx-theme>=0.15.2 ; extra == 'doc'
  - sphinx-copybutton ; extra == 'doc'
  - sphinx-design>=0.4.0 ; extra == 'doc'
  - matplotlib>=3.5 ; extra == 'doc'
  - numpydoc ; extra == 'doc'
  - jupytext ; extra == 'doc'
  - myst-nb ; extra == 'doc'
  - pooch ; extra == 'doc'
  - jupyterlite-sphinx>=0.16.5 ; extra == 'doc'
  - jupyterlite-pyodide-kernel ; extra == 'doc'
  - mypy==1.10.0 ; extra == 'dev'
  - typing-extensions ; extra == 'dev'
  - types-psutil ; extra == 'dev'
  - pycodestyle ; extra == 'dev'
  - ruff>=0.0.292 ; extra == 'dev'
  - cython-lint>=0.12.2 ; extra == 'dev'
  - rich-click ; extra == 'dev'
  - doit>=0.36.0 ; extra == 'dev'
  - pydevtool ; extra == 'dev'
  requires_python: '>=3.10'
- pypi: https://files.pythonhosted.org/packages/cb/76/55d6cb5b4a4e221d0f4054420258045dea917f20f051d469a5b344535970/scoop-0.7.2.0.tar.gz
  name: scoop
  version: 0.7.2.0
  sha256: 7658faf751627f5507b6f636794721d89db1771234a36e1378ee6796dd7ee761
  requires_dist:
  - greenlet>=0.3.4
  - pyzmq>=13.1.0
  - psutil>=0.6.1 ; extra == 'nice'
- pypi: https://files.pythonhosted.org/packages/b7/ce/149a00dd41f10bc29e5921b496af8b574d8413afcd5e30dfa0ed46c2cc5e/six-1.17.0-py2.py3-none-any.whl
  name: six
  version: 1.17.0
  sha256: 4721f391ed90541fddacab5acf947aa0d3dc7d27b2e1e8eda2be8970586c3274
  requires_python: '>=2.7,!=3.0.*,!=3.1.*,!=3.2.*'
- pypi: https://files.pythonhosted.org/packages/32/46/9cb0e58b2deb7f82b84065f37f3bffeb12413f947f9388e4cac22c4621ce/sortedcontainers-2.4.0-py2.py3-none-any.whl
  name: sortedcontainers
  version: 2.4.0
  sha256: a163dcaede0f1c021485e957a39245190e74249897e2ae4b2aa38595db237ee0
- pypi: https://files.pythonhosted.org/packages/3a/ef/5a53a6a60ac5a5d4ed28959317dac1ff72bc16773ccd9b3fe79713fe27f3/SQLAlchemy-2.0.37-cp312-cp312-manylinux_2_17_x86_64.manylinux2014_x86_64.whl
  name: sqlalchemy
  version: 2.0.37
  sha256: 1cdba1f73b64530c47b27118b7053b8447e6d6f3c8104e3ac59f3d40c33aa9fd
  requires_dist:
  - importlib-metadata ; python_full_version < '3.8'
  - greenlet!=0.4.17 ; (python_full_version < '3.14' and platform_machine == 'AMD64') or (python_full_version < '3.14' and platform_machine == 'WIN32') or (python_full_version < '3.14' and platform_machine == 'aarch64') or (python_full_version < '3.14' and platform_machine == 'amd64') or (python_full_version < '3.14' and platform_machine == 'ppc64le') or (python_full_version < '3.14' and platform_machine == 'win32') or (python_full_version < '3.14' and platform_machine == 'x86_64')
  - typing-extensions>=4.6.0
  - greenlet!=0.4.17 ; extra == 'asyncio'
  - mypy>=0.910 ; extra == 'mypy'
  - pyodbc ; extra == 'mssql'
  - pymssql ; extra == 'mssql-pymssql'
  - pyodbc ; extra == 'mssql-pyodbc'
  - mysqlclient>=1.4.0 ; extra == 'mysql'
  - mysql-connector-python ; extra == 'mysql-connector'
  - mariadb>=1.0.1,!=1.1.2,!=1.1.5,!=1.1.10 ; extra == 'mariadb-connector'
  - cx-oracle>=8 ; extra == 'oracle'
  - oracledb>=1.0.1 ; extra == 'oracle-oracledb'
  - psycopg2>=2.7 ; extra == 'postgresql'
  - pg8000>=1.29.1 ; extra == 'postgresql-pg8000'
  - greenlet!=0.4.17 ; extra == 'postgresql-asyncpg'
  - asyncpg ; extra == 'postgresql-asyncpg'
  - psycopg2-binary ; extra == 'postgresql-psycopg2binary'
  - psycopg2cffi ; extra == 'postgresql-psycopg2cffi'
  - psycopg>=3.0.7 ; extra == 'postgresql-psycopg'
  - psycopg[binary]>=3.0.7 ; extra == 'postgresql-psycopgbinary'
  - pymysql ; extra == 'pymysql'
  - greenlet!=0.4.17 ; extra == 'aiomysql'
  - aiomysql>=0.2.0 ; extra == 'aiomysql'
  - greenlet!=0.4.17 ; extra == 'aioodbc'
  - aioodbc ; extra == 'aioodbc'
  - greenlet!=0.4.17 ; extra == 'asyncmy'
  - asyncmy>=0.2.3,!=0.2.4,!=0.2.6 ; extra == 'asyncmy'
  - greenlet!=0.4.17 ; extra == 'aiosqlite'
  - aiosqlite ; extra == 'aiosqlite'
  - typing-extensions!=3.10.0.1 ; extra == 'aiosqlite'
  - sqlcipher3-binary ; extra == 'sqlcipher'
  requires_python: '>=3.7'
- pypi: https://files.pythonhosted.org/packages/40/c6/e7e8e894c8f065f96ca202cdb00454d60d4962279b3eb5a81b8766dfa836/SQLAlchemy-2.0.37-cp310-cp310-manylinux_2_17_x86_64.manylinux2014_x86_64.whl
  name: sqlalchemy
  version: 2.0.37
  sha256: 41296bbcaa55ef5fdd32389a35c710133b097f7b2609d8218c0eabded43a1d84
  requires_dist:
  - importlib-metadata ; python_full_version < '3.8'
  - greenlet!=0.4.17 ; (python_full_version < '3.14' and platform_machine == 'AMD64') or (python_full_version < '3.14' and platform_machine == 'WIN32') or (python_full_version < '3.14' and platform_machine == 'aarch64') or (python_full_version < '3.14' and platform_machine == 'amd64') or (python_full_version < '3.14' and platform_machine == 'ppc64le') or (python_full_version < '3.14' and platform_machine == 'win32') or (python_full_version < '3.14' and platform_machine == 'x86_64')
  - typing-extensions>=4.6.0
  - greenlet!=0.4.17 ; extra == 'asyncio'
  - mypy>=0.910 ; extra == 'mypy'
  - pyodbc ; extra == 'mssql'
  - pymssql ; extra == 'mssql-pymssql'
  - pyodbc ; extra == 'mssql-pyodbc'
  - mysqlclient>=1.4.0 ; extra == 'mysql'
  - mysql-connector-python ; extra == 'mysql-connector'
  - mariadb>=1.0.1,!=1.1.2,!=1.1.5,!=1.1.10 ; extra == 'mariadb-connector'
  - cx-oracle>=8 ; extra == 'oracle'
  - oracledb>=1.0.1 ; extra == 'oracle-oracledb'
  - psycopg2>=2.7 ; extra == 'postgresql'
  - pg8000>=1.29.1 ; extra == 'postgresql-pg8000'
  - greenlet!=0.4.17 ; extra == 'postgresql-asyncpg'
  - asyncpg ; extra == 'postgresql-asyncpg'
  - psycopg2-binary ; extra == 'postgresql-psycopg2binary'
  - psycopg2cffi ; extra == 'postgresql-psycopg2cffi'
  - psycopg>=3.0.7 ; extra == 'postgresql-psycopg'
  - psycopg[binary]>=3.0.7 ; extra == 'postgresql-psycopgbinary'
  - pymysql ; extra == 'pymysql'
  - greenlet!=0.4.17 ; extra == 'aiomysql'
  - aiomysql>=0.2.0 ; extra == 'aiomysql'
  - greenlet!=0.4.17 ; extra == 'aioodbc'
  - aioodbc ; extra == 'aioodbc'
  - greenlet!=0.4.17 ; extra == 'asyncmy'
  - asyncmy>=0.2.3,!=0.2.4,!=0.2.6 ; extra == 'asyncmy'
  - greenlet!=0.4.17 ; extra == 'aiosqlite'
  - aiosqlite ; extra == 'aiosqlite'
  - typing-extensions!=3.10.0.1 ; extra == 'aiosqlite'
  - sqlcipher3-binary ; extra == 'sqlcipher'
  requires_python: '>=3.7'
- pypi: https://files.pythonhosted.org/packages/57/4f/e1db9475f940f1c54c365ed02d4f6390f884fc95a6a4022ece7725956664/SQLAlchemy-2.0.37-cp311-cp311-manylinux_2_17_x86_64.manylinux2014_x86_64.whl
  name: sqlalchemy
  version: 2.0.37
  sha256: 2fa2c0913f02341d25fb858e4fb2031e6b0813494cca1ba07d417674128ce11b
  requires_dist:
  - importlib-metadata ; python_full_version < '3.8'
  - greenlet!=0.4.17 ; (python_full_version < '3.14' and platform_machine == 'AMD64') or (python_full_version < '3.14' and platform_machine == 'WIN32') or (python_full_version < '3.14' and platform_machine == 'aarch64') or (python_full_version < '3.14' and platform_machine == 'amd64') or (python_full_version < '3.14' and platform_machine == 'ppc64le') or (python_full_version < '3.14' and platform_machine == 'win32') or (python_full_version < '3.14' and platform_machine == 'x86_64')
  - typing-extensions>=4.6.0
  - greenlet!=0.4.17 ; extra == 'asyncio'
  - mypy>=0.910 ; extra == 'mypy'
  - pyodbc ; extra == 'mssql'
  - pymssql ; extra == 'mssql-pymssql'
  - pyodbc ; extra == 'mssql-pyodbc'
  - mysqlclient>=1.4.0 ; extra == 'mysql'
  - mysql-connector-python ; extra == 'mysql-connector'
  - mariadb>=1.0.1,!=1.1.2,!=1.1.5,!=1.1.10 ; extra == 'mariadb-connector'
  - cx-oracle>=8 ; extra == 'oracle'
  - oracledb>=1.0.1 ; extra == 'oracle-oracledb'
  - psycopg2>=2.7 ; extra == 'postgresql'
  - pg8000>=1.29.1 ; extra == 'postgresql-pg8000'
  - greenlet!=0.4.17 ; extra == 'postgresql-asyncpg'
  - asyncpg ; extra == 'postgresql-asyncpg'
  - psycopg2-binary ; extra == 'postgresql-psycopg2binary'
  - psycopg2cffi ; extra == 'postgresql-psycopg2cffi'
  - psycopg>=3.0.7 ; extra == 'postgresql-psycopg'
  - psycopg[binary]>=3.0.7 ; extra == 'postgresql-psycopgbinary'
  - pymysql ; extra == 'pymysql'
  - greenlet!=0.4.17 ; extra == 'aiomysql'
  - aiomysql>=0.2.0 ; extra == 'aiomysql'
  - greenlet!=0.4.17 ; extra == 'aioodbc'
  - aioodbc ; extra == 'aioodbc'
  - greenlet!=0.4.17 ; extra == 'asyncmy'
  - asyncmy>=0.2.3,!=0.2.4,!=0.2.6 ; extra == 'asyncmy'
  - greenlet!=0.4.17 ; extra == 'aiosqlite'
  - aiosqlite ; extra == 'aiosqlite'
  - typing-extensions!=3.10.0.1 ; extra == 'aiosqlite'
  - sqlcipher3-binary ; extra == 'sqlcipher'
  requires_python: '>=3.7'
- pypi: https://files.pythonhosted.org/packages/f1/7b/ce1eafaf1a76852e2ec9b22edecf1daa58175c090266e9f6c64afcd81d91/stack_data-0.6.3-py3-none-any.whl
  name: stack-data
  version: 0.6.3
  sha256: d5558e0c25a4cb0853cddad3d77da9891a08cb85dd9f9f91b9f8cd66e511e695
  requires_dist:
  - executing>=1.2.0
  - asttokens>=2.1.0
  - pure-eval
  - pytest ; extra == 'tests'
  - typeguard ; extra == 'tests'
  - pygments ; extra == 'tests'
  - littleutils ; extra == 'tests'
  - cython ; extra == 'tests'
- pypi: https://files.pythonhosted.org/packages/fc/8c/42e61df3b86bb675b719877283da915d3db93fb0d1820fc7bf2a9153f739/str2bool-1.1.zip
  name: str2bool
  version: '1.1'
  sha256: dbc3c917dca831904bce8568f6fb1f91435fcffc2ec4a46d62c9aa08d7cf77c3
- pypi: https://files.pythonhosted.org/packages/81/69/297302c5f5f59c862faa31e6cb9a4cd74721cd1e052b38e464c5b402df8b/StrEnum-0.4.15-py3-none-any.whl
  name: strenum
  version: 0.4.15
  sha256: a30cda4af7cc6b5bf52c8055bc4bf4b2b6b14a93b574626da33df53cf7740659
  requires_dist:
  - sphinx ; extra == 'docs'
  - sphinx-rtd-theme ; extra == 'docs'
  - myst-parser[linkify] ; extra == 'docs'
  - twine ; extra == 'release'
  - pytest ; extra == 'test'
  - pytest-black ; extra == 'test'
  - pytest-cov ; extra == 'test'
  - pytest-pylint ; extra == 'test'
  - pylint ; extra == 'test'
- pypi: https://files.pythonhosted.org/packages/b6/cb/b86984bed139586d01532a587464b5805f12e397594f19f931c4c2fbfa61/tenacity-9.0.0-py3-none-any.whl
  name: tenacity
  version: 9.0.0
  sha256: 93de0c98785b27fcf659856aa9f54bfbd399e29969b0621bc7f762bd441b4539
  requires_dist:
  - reno ; extra == 'doc'
  - sphinx ; extra == 'doc'
  - pytest ; extra == 'test'
  - tornado>=4.5 ; extra == 'test'
  - typeguard ; extra == 'test'
  requires_python: '>=3.8'
- pypi: https://files.pythonhosted.org/packages/4b/2c/ffbf7a134b9ab11a67b0cf0726453cedd9c5043a4fe7a35d1cefa9a1bcfb/threadpoolctl-3.5.0-py3-none-any.whl
  name: threadpoolctl
  version: 3.5.0
  sha256: 56c1e26c150397e58c4926da8eeee87533b1e32bef131bd4bf6a2f45f3185467
  requires_python: '>=3.8'
- conda: https://conda.anaconda.org/conda-forge/linux-64/tk-8.6.13-noxft_h4845f30_101.conda
  sha256: e0569c9caa68bf476bead1bed3d79650bb080b532c64a4af7d8ca286c08dea4e
  md5: d453b98d9c83e71da0741bb0ff4d76bc
  depends:
  - libgcc-ng >=12
  - libzlib >=1.2.13,<2.0.0a0
  license: TCL
  license_family: BSD
  purls: []
  size: 3318875
  timestamp: 1699202167581
- pypi: https://files.pythonhosted.org/packages/6e/c2/61d3e0f47e2b74ef40a68b9e6ad5984f6241a942f7cd3bbfbdbd03861ea9/tomli-2.2.1-py3-none-any.whl
  name: tomli
  version: 2.2.1
  sha256: cb55c73c5f4408779d0cf3eef9f762b9c9f147a77de7b258bef0a5628adc85cc
  requires_python: '>=3.8'
- pypi: https://files.pythonhosted.org/packages/f9/b6/a447b5e4ec71e13871be01ba81f5dfc9d0af7e473da256ff46bc0e24026f/tomlkit-0.13.2-py3-none-any.whl
  name: tomlkit
  version: 0.13.2
  sha256: 7a974427f6e119197f670fbbbeae7bef749a6c14e793db934baefc1b5f03efde
  requires_python: '>=3.8'
- pypi: https://files.pythonhosted.org/packages/22/55/b78a464de78051a30599ceb6983b01d8f732e6f69bf37b4ed07f642ac0fc/tornado-6.4.2-cp38-abi3-manylinux_2_5_x86_64.manylinux1_x86_64.manylinux_2_17_x86_64.manylinux2014_x86_64.whl
  name: tornado
  version: 6.4.2
  sha256: bca9eb02196e789c9cb5c3c7c0f04fb447dc2adffd95265b2c7223a8a615ccbf
  requires_python: '>=3.8'
- pypi: https://files.pythonhosted.org/packages/d0/30/dc54f88dd4a2b5dc8a0279bdd7270e735851848b762aeb1c1184ed1f6b14/tqdm-4.67.1-py3-none-any.whl
  name: tqdm
  version: 4.67.1
  sha256: 26445eca388f82e72884e0d580d5464cd801a3ea01e63e5601bdff9ba6a48de2
  requires_dist:
  - colorama ; platform_system == 'Windows'
  - pytest>=6 ; extra == 'dev'
  - pytest-cov ; extra == 'dev'
  - pytest-timeout ; extra == 'dev'
  - pytest-asyncio>=0.24 ; extra == 'dev'
  - nbval ; extra == 'dev'
  - requests ; extra == 'discord'
  - slack-sdk ; extra == 'slack'
  - requests ; extra == 'telegram'
  - ipywidgets>=6 ; extra == 'notebook'
  requires_python: '>=3.7'
- pypi: https://files.pythonhosted.org/packages/00/c0/8f5d070730d7836adc9c9b6408dec68c6ced86b304a9b26a14df072a6e8c/traitlets-5.14.3-py3-none-any.whl
  name: traitlets
  version: 5.14.3
  sha256: b74e89e397b1ed28cc831db7aea759ba6640cb3de13090ca145426688ff1ac4f
  requires_dist:
  - myst-parser ; extra == 'docs'
  - pydata-sphinx-theme ; extra == 'docs'
  - sphinx ; extra == 'docs'
  - argcomplete>=3.0.3 ; extra == 'test'
  - mypy>=1.7.0 ; extra == 'test'
  - pre-commit ; extra == 'test'
  - pytest-mock ; extra == 'test'
  - pytest-mypy-testing ; extra == 'test'
  - pytest>=7.0,<8.2 ; extra == 'test'
  requires_python: '>=3.8'
- pypi: https://files.pythonhosted.org/packages/26/9f/ad63fc0248c5379346306f8668cda6e2e2e9c95e01216d2b8ffd9ff037d0/typing_extensions-4.12.2-py3-none-any.whl
  name: typing-extensions
  version: 4.12.2
  sha256: 04e5ca0351e0f3f85c6853954072df659d0d13fac324d0072316b67d7794700d
  requires_python: '>=3.8'
- pypi: https://files.pythonhosted.org/packages/a6/ab/7e5f53c3b9d14972843a647d8d7a853969a58aecc7559cb3267302c94774/tzdata-2024.2-py2.py3-none-any.whl
  name: tzdata
  version: '2024.2'
  sha256: a48093786cdcde33cad18c2555e8532f34422074448fbc874186f0abd79565cd
  requires_python: '>=2'
- conda: https://conda.anaconda.org/conda-forge/noarch/tzdata-2025a-h78e105d_0.conda
  sha256: c4b1ae8a2931fe9b274c44af29c5475a85b37693999f8c792dad0f8c6734b1de
  md5: dbcace4706afdfb7eb891f7b37d07c04
  license: LicenseRef-Public-Domain
  purls: []
  size: 122921
  timestamp: 1737119101255
- pypi: https://files.pythonhosted.org/packages/37/87/1f677586e8ac487e29672e4b17455758fce261de06a0d086167bb760361a/uc_micro_py-1.0.3-py3-none-any.whl
  name: uc-micro-py
  version: 1.0.3
  sha256: db1dffff340817673d7b466ec86114a9dc0e9d4d9b5ba229d9d60e5c12600cd5
  requires_dist:
  - pytest ; extra == 'test'
  - coverage ; extra == 'test'
  - pytest-cov ; extra == 'test'
  requires_python: '>=3.7'
- pypi: https://files.pythonhosted.org/packages/c8/19/4ec628951a74043532ca2cf5d97b7b14863931476d117c471e8e2b1eb39f/urllib3-2.3.0-py3-none-any.whl
  name: urllib3
  version: 2.3.0
  sha256: 1cee9ad369867bfdbbb48b7dd50374c0967a0bb7710050facf0dd6911440e3df
  requires_dist:
  - brotli>=1.0.9 ; platform_python_implementation == 'CPython' and extra == 'brotli'
  - brotlicffi>=0.8.0 ; platform_python_implementation != 'CPython' and extra == 'brotli'
  - h2>=4,<5 ; extra == 'h2'
  - pysocks>=1.5.6,!=1.5.7,<2.0 ; extra == 'socks'
  - zstandard>=0.18.0 ; extra == 'zstd'
  requires_python: '>=3.9'
- pypi: https://files.pythonhosted.org/packages/89/9b/599bcfc7064fbe5740919e78c5df18e5dceb0887e676256a1061bb5ae232/virtualenv-20.29.1-py3-none-any.whl
  name: virtualenv
  version: 20.29.1
  sha256: 4e4cb403c0b0da39e13b46b1b2476e505cb0046b25f242bee80f62bf990b2779
  requires_dist:
  - distlib>=0.3.7,<1
  - filelock>=3.12.2,<4
  - importlib-metadata>=6.6 ; python_full_version < '3.8'
  - platformdirs>=3.9.1,<5
  - furo>=2023.7.26 ; extra == 'docs'
  - proselint>=0.13 ; extra == 'docs'
  - sphinx>=7.1.2,!=7.3 ; extra == 'docs'
  - sphinx-argparse>=0.4 ; extra == 'docs'
  - sphinxcontrib-towncrier>=0.2.1a0 ; extra == 'docs'
  - towncrier>=23.6 ; extra == 'docs'
  - covdefaults>=2.3 ; extra == 'test'
  - coverage-enable-subprocess>=1 ; extra == 'test'
  - coverage>=7.2.7 ; extra == 'test'
  - flaky>=3.7 ; extra == 'test'
  - packaging>=23.1 ; extra == 'test'
  - pytest-env>=0.8.2 ; extra == 'test'
  - pytest-freezer>=0.4.8 ; (python_full_version >= '3.13' and platform_python_implementation == 'CPython' and sys_platform == 'win32' and extra == 'test') or (platform_python_implementation == 'PyPy' and extra == 'test')
  - pytest-mock>=3.11.1 ; extra == 'test'
  - pytest-randomly>=3.12 ; extra == 'test'
  - pytest-timeout>=2.1 ; extra == 'test'
  - pytest>=7.4 ; extra == 'test'
  - setuptools>=68 ; extra == 'test'
  - time-machine>=2.10 ; platform_python_implementation == 'CPython' and extra == 'test'
  requires_python: '>=3.8'
- pypi: https://files.pythonhosted.org/packages/fd/84/fd2ba7aafacbad3c4201d395674fc6348826569da3c0937e75505ead3528/wcwidth-0.2.13-py2.py3-none-any.whl
  name: wcwidth
  version: 0.2.13
  sha256: 3da69048e4540d84af32131829ff948f1e022c1c6bdb8d6102117aac784f6859
  requires_dist:
  - backports-functools-lru-cache>=1.2.1 ; python_full_version < '3.2'
- pypi: https://files.pythonhosted.org/packages/f4/24/2a3e3df732393fed8b3ebf2ec078f05546de641fe1b667ee316ec1dcf3b7/webencodings-0.5.1-py2.py3-none-any.whl
  name: webencodings
  version: 0.5.1
  sha256: a0af1213f3c2226497a97e2b3aa01a7e4bee4f403f95be16fc9acd2947514a78
- pypi: https://files.pythonhosted.org/packages/52/24/ab44c871b0f07f491e5d2ad12c9bd7358e527510618cb1b803a88e986db1/werkzeug-3.1.3-py3-none-any.whl
  name: werkzeug
  version: 3.1.3
  sha256: 54b78bf3716d19a65be4fceccc0d1d7b89e608834989dfae50ea87564639213e
  requires_dist:
  - markupsafe>=2.1.1
  - watchdog>=2.3 ; extra == 'watchdog'
  requires_python: '>=3.9'
- pypi: https://files.pythonhosted.org/packages/21/02/88b65cc394961a60c43c70517066b6b679738caf78506a5da7b88ffcb643/widgetsnbextension-4.0.13-py3-none-any.whl
  name: widgetsnbextension
  version: 4.0.13
  sha256: 74b2692e8500525cc38c2b877236ba51d34541e6385eeed5aec15a70f88a6c71
  requires_python: '>=3.7'
- pypi: https://files.pythonhosted.org/packages/40/ed/1c4631ad5909487ea8907cd326d9855c2207d790e3936e77bda48173b8be/xarray-2024.11.0-py3-none-any.whl
  name: xarray
  version: 2024.11.0
  sha256: 6ee94f63ddcbdd0cf3909d1177f78cdac756640279c0e32ae36819a89cdaba37
  requires_dist:
  - numpy>=1.24
  - packaging>=23.2
  - pandas>=2.1
  - scipy ; extra == 'accel'
  - bottleneck ; extra == 'accel'
  - numbagg ; extra == 'accel'
  - numba>=0.54 ; extra == 'accel'
  - flox ; extra == 'accel'
  - opt-einsum ; extra == 'accel'
  - xarray[accel,etc,io,parallel,viz] ; extra == 'complete'
  - hypothesis ; extra == 'dev'
  - jinja2 ; extra == 'dev'
  - mypy ; extra == 'dev'
  - pre-commit ; extra == 'dev'
  - pytest ; extra == 'dev'
  - pytest-cov ; extra == 'dev'
  - pytest-env ; extra == 'dev'
  - pytest-xdist ; extra == 'dev'
  - pytest-timeout ; extra == 'dev'
  - ruff ; extra == 'dev'
  - sphinx ; extra == 'dev'
  - sphinx-autosummary-accessors ; extra == 'dev'
  - xarray[complete] ; extra == 'dev'
  - netcdf4 ; extra == 'io'
  - h5netcdf ; extra == 'io'
  - scipy ; extra == 'io'
  - pydap ; python_full_version < '3.10' and extra == 'io'
  - zarr ; extra == 'io'
  - fsspec ; extra == 'io'
  - cftime ; extra == 'io'
  - pooch ; extra == 'io'
  - sparse ; extra == 'etc'
  - dask[complete] ; extra == 'parallel'
  - cartopy ; extra == 'viz'
  - matplotlib ; extra == 'viz'
  - nc-time-axis ; extra == 'viz'
  - seaborn ; extra == 'viz'
  requires_python: '>=3.10'
- pypi: https://files.pythonhosted.org/packages/9a/6e/49408735dae940a0c1c225c6b908fd83bd6e3f5fae120f865754e72f78cb/xyzservices-2025.1.0-py3-none-any.whl
  name: xyzservices
  version: 2025.1.0
  sha256: fa599956c5ab32dad1689960b3bb08fdcdbe0252cc82d84fc60ae415dc648907
  requires_python: '>=3.8'<|MERGE_RESOLUTION|>--- conflicted
+++ resolved
@@ -1158,9 +1158,8 @@
   requires_python: '>=3.7'
 - pypi: .
   name: holobench
-<<<<<<< HEAD
-  version: 1.35.0
-  sha256: d2a9acb0cdab05b8e3e957ec106870e56ab97639164884c3da649ffa1cf442be
+  version: 1.37.1
+  sha256: f6f28bc8524d0e914a3a966abecdda761822de5d680c73c26081bb4ee86bcca7
   requires_dist:
   - holoviews==1.20.0
   - numpy
@@ -1178,27 +1177,6 @@
   - scikit-learn==1.6.0
   - str2bool==1.1
   - scoop==0.7.2.0
-=======
-  version: 1.37.1
-  sha256: f6f28bc8524d0e914a3a966abecdda761822de5d680c73c26081bb4ee86bcca7
-  requires_dist:
-  - holoviews>=1.15,<=1.20.0
-  - numpy>=1.0,<=2.2.1
-  - param>=1.13.0,<=2.2.0
-  - hvplot>=0.8,<=0.10.0
-  - matplotlib>=3.6.3,<=3.10.0
-  - panel>=1.3.6,<=1.5.5
-  - diskcache>=5.6,<=5.6.3
-  - optuna>=3.2,<=4.1.0
-  - xarray>=2023.7,<=2024.11.0
-  - plotly>=5.15,<=5.24.1
-  - sortedcontainers>=2.4,<=2.4
-  - pandas>=2.0,<=2.2.3
-  - strenum>=0.4.0,<=0.4.15
-  - scikit-learn>=1.2,<=1.6.0
-  - str2bool>=1.1,<=1.1
-  - scoop>=0.7.0,<=0.7.2.0
->>>>>>> b28ac6d0
   - moviepy-fix-codec
   - pylint>=3.2.5,<=3.3.3 ; extra == 'test'
   - pytest-cov>=4.1,<=6.0.0 ; extra == 'test'
