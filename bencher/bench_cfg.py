from __future__ import annotations

import argparse
import copy
import logging
from typing import Any, Callable, List, Tuple

import param
import xarray as xr
from pandas import DataFrame
from str2bool import str2bool
import holoviews as hv
import numpy as np
import panel as pn

<<<<<<< HEAD
import panel as pn

=======
>>>>>>> d738d5d0

import bencher as bch
from bencher.variables.sweep_base import hash_sha1, describe_variable
from bencher.variables.time import TimeSnapshot, TimeEvent
from bencher.variables.results import OptDir
from bencher.utils import hmap_canonical_input

from enum import Enum, auto


class ReduceType(Enum):
    AUTO = auto()
    SQUEEZE = auto()
    REDUCE = auto()
    NONE = auto()


class PltCfgBase(param.Parameterized):
    """A base class that contains plotting parameters shared by seaborn and xarray"""

    x: str = param.String(None, doc="the x parameter for seaborn and xarray plotting functions")
    y: str = param.String(None, doc="the y parameter for seaborn and xarray plotting functions")
    z: str = param.String(None, doc="the z parameter for xarray plotting functions")
    hue: str = param.String(None, doc="the hue parameter for seaborn and xarray plotting functions")

    row: str = param.String(None, doc="the row parameter for seaborn and xarray plotting functions")
    col: str = param.String(None, doc="the col parameter for seaborn and xarray plotting functions")

    num_rows: int = param.Integer(1, doc="The number of rows in the facetgrid")
    num_cols: int = param.Integer(1, doc="The number of cols in the facetgrid")

    kind: str = param.String(None, doc="the 'kind' of plot, ie barplot, lineplot, scatter etc")
    marker: str = param.String(None, doc="The marker to use when plotting")

    cmap = param.String(None, doc="colormap type")

    plot_callback_sns: Callable = None
    plot_callback_xra: Callable = None
    plot_callback: Callable = None

    xlabel: str = param.String(None, doc="The label for the x-axis")
    ylabel: str = param.String(None, doc="The label for the y-axis")
    zlabel: str = param.String(None, doc="The label for the z-axis")

    title: str = param.String(None, doc="The title of the graph")

    def as_dict(self, include_params: List[str] = None, exclude_params: List[str] = None) -> dict:
        """Return this class as dictionary to pass to plotting functions but exclude parameters that are not expected by those functions

        Args:
            include_params (List[str], optional): a list of property names to include. Defaults to None.
            exclude_params (List[str], optional): a list of property names to exclude. Defaults to None.

        Returns:
            dict: a dictionary of plotting arguments
        """
        all_params = self.param.values()
        all_params.pop("name")

        output = {}
        if include_params is not None:
            for i in include_params:
                output[i] = all_params[i]
        else:
            output = all_params

        if exclude_params is not None:
            for e in exclude_params:
                output.pop(e)

        return output

    def as_sns_args(self) -> dict:
        return self.as_dict(include_params=["x", "y", "hue", "row", "col", "kind"])

    def as_xra_args(self) -> dict:
        return self.as_dict(include_params=["x", "y", "hue", "row", "col", "cmap"])


class PltCntCfg(param.Parameterized):
    """Plot Count Config"""

    float_vars = param.List(doc="A list of float vars in order of plotting, x then y")
    float_cnt = param.Integer(0, doc="The number of float variables to plot")
    cat_vars = param.List(doc="A list of categorical values to plot in order hue,row,col")
    cat_cnt = param.Integer(0, doc="The number of cat variables")
    vector_len = param.Integer(1, doc="The vector length of the return variable , scalars = len 1")
    result_vars = param.Integer(1, doc="The number result variables to plot")


class BenchPlotSrvCfg(param.Parameterized):
    port: int = param.Integer(None, doc="The port to launch panel with")
    allow_ws_origin = param.Boolean(
        False,
        doc="Add the port to the whilelist, (warning will disable remote access if set to true)",
    )


class BenchRunCfg(BenchPlotSrvCfg):
    """A Class to store options for how to run a benchmark parameter sweep"""

    repeats: bool = param.Integer(1, doc="The number of times to sample the inputs")

    over_time: bool = param.Boolean(
        False,
        doc="If true each time the function is called it will plot a timeseries of historical and the latest result.",
    )

    debug: bool = param.Boolean(
        False, doc="Debug the sampling faster by reducing the dimension sampling resolution"
    )

    use_optuna: bool = param.Boolean(False, doc="show optuna plots")

    print_bench_inputs: bool = param.Boolean(
        True, doc="Print the inputs to the benchmark function every time it is called"
    )

    print_bench_results: bool = param.Boolean(
        True, doc="Print the results of the benchmark function every time it is called"
    )

    clear_history: bool = param.Boolean(False, doc="Clear historical results")

    print_pandas: bool = param.Boolean(
        False, doc="Print a pandas summary of the results to the console."
    )

    print_xarray: bool = param.Boolean(
        False, doc="Print an xarray summary of the results to the console"
    )

    serve_pandas: bool = param.Boolean(
        False,
        doc="Serve a pandas summary on the results webpage.  If you have a large dataset consider setting this to false if the page loading is slow",
    )

    serve_pandas_flat: bool = param.Boolean(
        True,
        doc="Serve a flattend pandas summary on the results webpage.  If you have a large dataset consider setting this to false if the page loading is slow",
    )

    serve_xarray: bool = param.Boolean(
        False,
        doc="Serve an xarray summary on the results webpage. If you have a large dataset consider setting this to false if the page loading is slow",
    )

    auto_plot: bool = param.Boolean(
        True, doc=" Automaticlly dedeuce the best type of plot for the results."
    )

    raise_duplicate_exception: bool = param.Boolean(False, doc=" Used to debug unique plot names.")

    use_cache: bool = param.Boolean(
        False,
        doc="This is a benchmark level cache that stores the results of a fully completed benchmark. At the end of a benchmark the values are added to the cache but are not if the benchmark does not complete.  If you want to cache values during the benchmark you need to use the use_sample_cache option. Beware that depending on how you change code in the objective function, the cache could provide values that are not correct.",
    )

    clear_cache: bool = param.Boolean(
        False, doc=" Clear the cache of saved input->output mappings."
    )

    use_sample_cache: bool = param.Boolean(
        False,
        doc="If true, every time the benchmark function is called, bencher will check if that value has been calculated before and if so load the from the cache.  Note that the sample level cache is different from the benchmark level cache which only caches the aggregate of all the results at the end of the benchmark. This cache lets you stop a benchmark halfway through and continue. However, beware that depending on how you change code in the objective function, the cache could provide values that are not correct.",
    )

    only_hash_tag: bool = param.Boolean(
        False,
        doc="By default when checking if a sample has been calculated before it includes the hash of the greater benchmarking context.  This is safer because it means that data generated from one benchmark will not affect data from another benchmark.  However, if you are careful it can be more flexible to ignore which benchmark generated the data and only use the tag hash to check if that data has been calculated before. ie, you can create two benchmarks that sample a subset of the problem during exploration and give them the same tag, and then afterwards create a larger benchmark that covers the cases you already explored.  If this value is true, the combined benchmark will use any data from other benchmarks with the same tag.",
    )

    clear_sample_cache: bool = param.Boolean(
        False,
        doc="Clears the per-sample cache.  Use this if you get unexpected behavior.  The per_sample cache is tagged by the specific benchmark it was sampled from. So clearing the cache of one benchmark will not clear the cache of other benchmarks.",
    )

    overwrite_sample_cache: bool = param.Boolean(
        False,
        doc="If True, recalculate the value and overwrite the value stored in the sample cache",
    )

    only_plot: bool = param.Boolean(
        False, doc="Do not attempt to calculate benchmarks if no results are found in the cache"
    )

    use_holoview: bool = param.Boolean(False, doc="Use holoview for plotting")

    nightly: bool = param.Boolean(
        False, doc="Run a more extensive set of tests for a nightly benchmark"
    )

    time_event: str = param.String(
        None,
        doc="A string representation of a sequence over time, i.e. datetime, pull request number, or run number",
    )

    headless: bool = param.Boolean(False, doc="Run the benchmarks headlessly")

    render_plotly = param.Boolean(
        True,
        doc="Plotly and Bokeh don't play nicely together, so by default pre-render plotly figures to a non dynamic version so that bokeh plots correctly.  If you want interactive 3D graphs, set this to true but be aware that your 2D interactive graphs will probalby stop working.",
    )

    @staticmethod
    def from_cmd_line() -> BenchRunCfg:
        """create a BenchRunCfg by parsing command line arguments

        Returns:
            parsed args: parsed args
        """

        parser = argparse.ArgumentParser(description="benchmark")

        parser.add_argument(
            "--use-cache",
            action="store_true",
            help=BenchRunCfg.param.use_cache.doc,
        )

        parser.add_argument(
            "--only-plot",
            action="store_true",
            help=BenchRunCfg.param.only_plot.doc,
        )

        parser.add_argument(
            "--port",
            type=int,
            help=BenchRunCfg.param.port.doc,
        )

        parser.add_argument(
            "--nightly",
            type=lambda b: bool(str2bool(b)),
            nargs="?",
            const=False,
            default=False,
            help="turn on nightly benchmarking",
        )

        parser.add_argument(
            "--time_event",
            type=str,
            default=BenchRunCfg.param.time_event.default,
            help=BenchRunCfg.param.time_event.doc,
        )

        parser.add_argument(
            "--repeats",
            type=int,
            default=BenchRunCfg.param.repeats.default,
            help=BenchRunCfg.param.repeats.doc,
        )

        return BenchRunCfg(**vars(parser.parse_args()))


class BenchCfg(BenchRunCfg):
    """A class for storing the arguments to configure a benchmark protocol  If the inputs variables are the same the class should return the same hash and same filename.  This is so that historical data can be referenced and ensures that the generated plots are unique per benchmark"""

    input_vars = param.List(
        default=None,
        doc="A list of ParameterizedSweep variables to perform a parameter sweep over",
    )
    result_vars = param.List(
        default=None,
        doc="A list of ParameterizedSweep results collect and plot.",
    )

    const_vars = param.List(
        default=None,
        doc="Variables to keep constant but are different from the default value",
    )

    meta_vars = param.List(
        default=None,
        doc="Meta variables such as recording time and repeat id",
    )
    all_vars = param.List(
        default=None,
        doc="Stores a list of both the input_vars and meta_vars that are used to define a unique hash for the input",
    )
    iv_time = param.List(
        default=[],
        class_=TimeSnapshot | TimeEvent,
        doc="A parameter to represent the sampling the same inputs over time as a scalar type",
    )

    iv_time_event = param.List(
        default=[],
        class_=TimeEvent,
        doc="A parameter to represent the sampling the same inputs over time as a discrete type",
    )

    over_time: param.Boolean(
        False, doc="A parameter to control whether the function is sampled over time"
    )
    name: str = param.String(None, doc="The name of the benchmarkCfg")
    title: str = param.String(None, doc="The title of the benchmark")
    raise_duplicate_exception: str = param.Boolean(
        False, doc="Use this while debugging if filename generation is unique"
    )
    bench_name: str = param.String(
        None, doc="The name of the benchmark and the name of the save folder"
    )
    description: str = param.String(
        None,
        doc="A place to store a longer description of the function of the benchmark",
    )
    post_description: str = param.String(None, doc="A place to comment on the output of the graphs")

    has_results: bool = param.Boolean(
        False,
        doc="If this config has results, true, otherwise used to store titles and other bench metadata",
    )

    pass_repeat: bool = param.Boolean(
        False,
        doc="By default do not pass the kwarg 'repeat' to the benchmark function.  Set to true if you want the benchmark function to be passed the repeat number",
    )

    tag: str = param.String(
        "",
        doc="Use tags to group different benchmarks together. By default benchmarks are considered distinct from eachother and are identified by the hash of their name and inputs, constants and results and tag, but you can optionally change the hash value to only depend on the tag.  This way you can have multiple unrelated benchmarks share values with eachother based only on the tag value.",
    )

    hash_value: str = param.String(
        "",
        doc="store the hash value of the config to avoid having to hash multiple times",
    )

    def __init__(self, **params):
        super().__init__(**params)
        self.studies = []
        self.ds = xr.Dataset()
        self.plot_lib = None
        self.hmap = {}
        self.hmap_kdims = None
        self.iv_repeat = None

    def hash_persistent(self, include_repeats) -> str:
        """override the default hash function becuase the default hash function does not return the same value for the same inputs.  It references internal variables that are unique per instance of BenchCfg

        Args:
            include_repeats (bool) : by default include repeats as part of the hash execpt with using the sample cache
        """

        if include_repeats:
            # needed so that the historical xarray arrays are the same size
            repeats_hash = hash_sha1(self.repeats)
        else:
            repeats_hash = 0

        hash_val = hash_sha1(
            (
                hash_sha1(str(self.bench_name)),
                hash_sha1(str(self.title)),
                hash_sha1(self.over_time),
                repeats_hash,
                hash_sha1(self.debug),
                hash_sha1(self.tag),
            )
        )
        all_vars = self.input_vars + self.result_vars
        for v in all_vars:
            hash_val = hash_sha1((hash_val, v.hash_persistent()))

        for v in self.const_vars:
            hash_val = hash_sha1((v[0].hash_persistent(), hash_sha1(v[1])))

        return hash_val

    def get_optimal_value_indices(self, result_var: bch.ParametrizedSweep) -> xr.DataArray:
        """Get an xarray mask of the values with the best values found during a parameter sweep

        Args:
            result_var (bch.ParametrizedSweep): Optimal value of this result variable

        Returns:
            xr.DataArray: xarray mask of optimal values
        """
        result_da = self.ds[result_var.name]
        if result_var.direction == OptDir.maximize:
            opt_val = result_da.max()
        else:
            opt_val = result_da.min()
        indicies = result_da.where(result_da == opt_val, drop=True).squeeze()
        logging.info(f"optimal value of {result_var.name}: {opt_val.values}")
        return indicies

    def get_optimal_inputs(
        self, result_var: bch.ParametrizedSweep, keep_existing_consts: bool = True
    ) -> Tuple[bch.ParametrizedSweep, Any]:
        """Get a list of tuples of optimal variable names and value pairs, that can be fed in as constant values to subsequent parameter sweeps

        Args:
            result_var (bch.ParametrizedSweep): Optimal values of this result variable
            keep_existing_consts (bool): Include any const values that were defined as part of the parameter sweep

        Returns:
            Tuple[bch.ParametrizedSweep, Any]: Tuples of variable name and optimal values
        """
        da = self.get_optimal_value_indices(result_var)
        if keep_existing_consts:
            output = copy.deepcopy(self.const_vars)
        else:
            output = []

        for iv in self.input_vars:
            # assert da.coords[iv.name].values.size == (1,)
            if da.coords[iv.name].values.size == 1:
                # https://stackoverflow.com/questions/773030/why-are-0d-arrays-in-numpy-not-considered-scalar
                # use [()] to convert from a 0d numpy array to a scalar
                output.append((iv, da.coords[iv.name].values[()]))
            else:
                logging.warning(f"values size: {da.coords[iv.name].values.size}")
                output.append((iv, max(da.coords[iv.name].values[()])))

            logging.info(f"Maximum value of {iv.name}: {output[-1][1]}")
        return output

    def get_optimal_vec(
        self,
        result_var: bch.ParametrizedSweep,
        input_vars: List[bch.ParametrizedSweep],
    ) -> List[Any]:
        """Get the optimal values from the sweep as a vector.

        Args:
            result_var (bch.ParametrizedSweep): Optimal values of this result variable
            input_vars (List[bch.ParametrizedSweep]): Define which input vars values are returned in the vector

        Returns:
            List[Any]: A vector of optimal values for the desired input vector
        """

        da = self.get_optimal_value_indices(result_var)
        output = []
        for iv in input_vars:
            if da.coords[iv.name].values.size == 1:
                # https://stackoverflow.com/questions/773030/why-are-0d-arrays-in-numpy-not-considered-scalar
                # use [()] to convert from a 0d numpy array to a scalar
                output.append(da.coords[iv.name].values[()])
            else:
                logging.warning(f"values size: {da.coords[iv.name].values.size}")
                output.append(max(da.coords[iv.name].values[()]))
            logging.info(f"Maximum value of {iv.name}: {output[-1]}")
        return output

    def get_dataframe(self, reset_index=True) -> DataFrame:
        """Get the xarray results as a pandas dataframe

        Returns:
            pd.DataFrame: The xarray results array as a pandas dataframe
        """
        ds = self.ds.to_dataframe()
        if reset_index:
            return ds.reset_index()
        return ds

    def get_best_trial_params(self):
        return self.studies[0].best_trials[0].params

    def get_pareto_front_params(self):
        return [p.params for p in self.studies[0].trials]

    def get_hv_dataset(self, reduce: ReduceType = ReduceType.AUTO) -> hv.Dataset:
        """Generate a holoviews dataset from the xarray dataset.

        Args:
            reduce (ReduceType, optional): Optionally perform reduce options on the dataset.  By default the returned dataset will calculate the mean and standard devation over the "repeat" dimension so that the dataset plays nicely with most of the holoviews plot types.  Reduce.Sqeeze is used if there is only 1 repeat and you want the "reduce" variable removed from the dataset. ReduceType.None returns an unaltered dataset. Defaults to ReduceType.AUTO.

        Returns:
            hv.Dataset: results in the form of a holoviews dataset
        """
        ds = convert_dataset_bool_dims_to_str(self.ds)

        if reduce == ReduceType.AUTO:
            reduce = ReduceType.REDUCE if self.repeats > 1 else ReduceType.SQUEEZE

        result_vars_str = [r.name for r in self.result_vars]
        hvds = hv.Dataset(ds, vdims=result_vars_str)
        if reduce == ReduceType.REDUCE:
            return hvds.reduce(["repeat"], np.mean, np.std)
        if reduce == ReduceType.SQUEEZE:
            return hv.Dataset(ds.squeeze("repeat", drop=True), vdims=result_vars_str)
        return hvds

    def to(self, hv_type: hv.Chart, reduce: ReduceType = ReduceType.AUTO, **kwargs) -> hv.Chart:
        return self.get_hv_dataset(reduce).to(hv_type, **kwargs)

    def to_curve(self, reduce: ReduceType = ReduceType.AUTO) -> hv.Curve:
        ds = self.get_hv_dataset(reduce)
        pt = ds.to(hv.Curve)
        if self.repeats > 1:
            pt *= ds.to(hv.Spread).opts(alpha=0.2)
        return pt

    def to_error_bar(self) -> hv.Bars:
        return self.get_hv_dataset(ReduceType.REDUCE).to(hv.ErrorBars)

    def to_points(self, reduce: ReduceType = ReduceType.AUTO) -> hv.Points:
        ds = self.get_hv_dataset(reduce)
        pt = ds.to(hv.Points)
        if reduce:
            pt *= ds.to(hv.ErrorBars)
        return pt

    def to_scatter(self) -> hv.Scatter:
        ds = self.get_hv_dataset(ReduceType.NONE)
        pt = ds.to(hv.Scatter).opts(jitter=0.1).overlay("repeat").opts(show_legend=False)
        return pt

    def to_bar(self, reduce: ReduceType = ReduceType.AUTO) -> hv.Bars:
        ds = self.get_hv_dataset(reduce)
        pt = ds.to(hv.Bars)
        if reduce:
            pt *= ds.to(hv.ErrorBars)
        return pt

    def to_heatmap(self, reduce: ReduceType = ReduceType.AUTO, **kwargs) -> hv.HeatMap:
        return self.to(hv.HeatMap, reduce, **kwargs)

    def to_nd_layout(self) -> hv.NdLayout:
        return hv.NdLayout(self.hmap, kdims=self.hmap_kdims).opts(
            shared_axes=False, shared_datasource=False
        )

    def to_holomap(self) -> hv.HoloMap:
        # return hv.HoloMap(self.hmap, self.hmap_kdims)
        return hv.HoloMap(self.to_nd_layout()).opts(shared_axes=False)

    def to_dynamic_map(self) -> hv.DynamicMap:
        """use the values stored in the holomap dictionary to populate a dynamic map. Note that this is much faster than passing the holomap to a holomap object as the values are calculated on the fly"""

        def cb(**kwargs):
            return self.hmap[hmap_canonical_input(kwargs)].opts(framewise=True, shared_axes=False)

        kdims = []
        for i in self.input_vars + [self.iv_repeat]:
            kdims.append(i.as_dim(compute_values=True, debug=self.debug))

        return hv.DynamicMap(cb, kdims=kdims)

    def to_grid(self, inputs=None):
        if inputs is None:
            inputs = self.inputs_as_str()
        if len(inputs) > 2:
            inputs = inputs[:2]
        return self.to_holomap().grid(inputs)

    def inputs_as_str(self) -> List[str]:
        return [i.name for i in self.input_vars]

    def describe_sweep(self) -> pn.pane.Markdown:
<<<<<<< HEAD
=======
        """Produce a markdown summary of the sweep settings
>>>>>>> d738d5d0

        Returns:
            pn.pane.Markdown: _description_
        """
        return pn.pane.Markdown(describe_benchmark(self), label=self.bench_name)

<<<<<<< HEAD
    def summarise_sweep(self) -> pn.pane.Markdown:
        col = pn.Column()
        col.append(pn.pane.Markdown(f"# {self.title}"))
        col.append(pn.pane.Markdown(self.description))
=======
    def summarise_sweep(self, **kwargs) -> pn.pane.Markdown:
        """Produce panel output summarising the title, description and sweep setting"""
        col = pn.Column(**kwargs)
        col.append(pn.pane.Markdown(f"# {self.title}"))
        if self.description is not None:
            col.append(pn.pane.Markdown(self.description))
>>>>>>> d738d5d0
        col.append(self.describe_sweep())
        return col


def describe_benchmark(bench_cfg: BenchCfg) -> str:
    """Generate a string summary of the inputs and results from a BenchCfg

    Args:
        bench_cfg (BenchCfg): BenchCfg to generate a summary of

    Returns:
        str: summary of BenchCfg
    """
    benchmark_sampling_str = ["````text"]
    benchmark_sampling_str.append("")
    benchmark_sampling_str.append("Input Variables:")
    for iv in bench_cfg.input_vars:
        benchmark_sampling_str.extend(describe_variable(iv, bench_cfg.debug, True))

    if bench_cfg.const_vars:
        benchmark_sampling_str.append("\nConstants:")
        for cv in bench_cfg.const_vars:
            c = cv[0]
            benchmark_sampling_str.extend(
                [f"\t{c.name}: \n\t\tvalue: {cv[1]}\n\t\tunits: {c.units}\n\t\tdocs: {c.doc}"]
            )

    print_meta = True
    if len(bench_cfg.meta_vars) == 1:
        mv = bench_cfg.meta_vars[0]
        if mv.name == "repeat" and mv.samples == 1:
            print_meta = False

    if print_meta:
        benchmark_sampling_str.append("\nMeta Variables:")
        for mv in bench_cfg.meta_vars:
            benchmark_sampling_str.extend(describe_variable(mv, bench_cfg.debug, True))

    benchmark_sampling_str.append("\nResult Variables:")
    for rv in bench_cfg.result_vars:
        benchmark_sampling_str.extend(describe_variable(rv, bench_cfg.debug, False))

    benchmark_sampling_str.append("````")

    benchmark_sampling_str = "\n".join(benchmark_sampling_str)
    return benchmark_sampling_str


def convert_dataset_bool_dims_to_str(dataset: xr.Dataset) -> xr.Dataset:
    """Given a dataarray that contains boolean coordinates, conver them to strings so that holoviews loads the data properly

    Args:
        dataarray (xr.DataArray): dataarray with boolean coordinates

    Returns:
        xr.DataArray: dataarray with boolean coordinates converted to strings
    """
    bool_coords = {}
    for c in dataset.coords:
        if dataset.coords[c].dtype == bool:
            bool_coords[c] = [str(vals) for vals in dataset.coords[c].values]

    if len(bool_coords) > 0:
        return dataset.assign_coords(bool_coords)
    return dataset


class DimsCfg:
    """A class to store data about the sampling and result dimensions"""

    def __init__(self, bench_cfg: BenchCfg) -> None:
        self.dims_name = [i.name for i in bench_cfg.all_vars]

        self.dim_ranges = []
        self.dim_ranges = [i.values(bench_cfg.debug) for i in bench_cfg.all_vars]
        self.dims_size = [len(p) for p in self.dim_ranges]
        self.dim_ranges_index = [list(range(i)) for i in self.dims_size]
        self.dim_ranges_str = [f"{s}\n" for s in self.dim_ranges]
        self.coords = dict(zip(self.dims_name, self.dim_ranges))

        logging.debug(f"dims_name: {self.dims_name}")
        logging.debug(f"dim_ranges {self.dim_ranges_str}")
        logging.debug(f"dim_ranges_index {self.dim_ranges_index}")
        logging.debug(f"coords: {self.coords}")<|MERGE_RESOLUTION|>--- conflicted
+++ resolved
@@ -13,11 +13,6 @@
 import numpy as np
 import panel as pn
 
-<<<<<<< HEAD
-import panel as pn
-
-=======
->>>>>>> d738d5d0
 
 import bencher as bch
 from bencher.variables.sweep_base import hash_sha1, describe_variable
@@ -574,29 +569,19 @@
         return [i.name for i in self.input_vars]
 
     def describe_sweep(self) -> pn.pane.Markdown:
-<<<<<<< HEAD
-=======
         """Produce a markdown summary of the sweep settings
->>>>>>> d738d5d0
 
         Returns:
             pn.pane.Markdown: _description_
         """
         return pn.pane.Markdown(describe_benchmark(self), label=self.bench_name)
 
-<<<<<<< HEAD
-    def summarise_sweep(self) -> pn.pane.Markdown:
-        col = pn.Column()
-        col.append(pn.pane.Markdown(f"# {self.title}"))
-        col.append(pn.pane.Markdown(self.description))
-=======
     def summarise_sweep(self, **kwargs) -> pn.pane.Markdown:
         """Produce panel output summarising the title, description and sweep setting"""
         col = pn.Column(**kwargs)
         col.append(pn.pane.Markdown(f"# {self.title}"))
         if self.description is not None:
             col.append(pn.pane.Markdown(self.description))
->>>>>>> d738d5d0
         col.append(self.describe_sweep())
         return col
 
