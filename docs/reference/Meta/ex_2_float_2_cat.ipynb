{
<<<<<<< HEAD
   "cells": [
      {
         "cell_type": "markdown",
         "id": "4dc47406",
         "metadata": {},
         "source": [
            "# 2_float_2_cat"
         ]
      },
      {
         "cell_type": "code",
         "execution_count": null,
         "id": "a051d9c2",
         "metadata": {},
         "outputs": [],
         "source": [
            "\n",
            "%%capture\n",
            "import bencher as bch\n",
            "from bencher.example.meta.example_meta import BenchableObject\n",
            "\n",
            "run_cfg = bch.BenchRunCfg()\n",
            "run_cfg.repeats = 20\n",
            "run_cfg.level = 4 \n",
            "bench = BenchableObject().to_bench(run_cfg)\n",
            "res=bench.plot_sweep(input_vars=['float1', 'float2', 'noisy', 'noise_distribution'],\n",
            "                    result_vars=[\"distance\",\"sample_noise\"])\n"
         ]
      },
      {
         "cell_type": "code",
         "execution_count": null,
         "id": "6a53a4bd",
         "metadata": {},
         "outputs": [],
         "source": [
            "\n",
            "from bokeh.io import output_notebook\n",
            "output_notebook()\n",
            "res.to_auto_plots()\n"
         ]
      }
   ],
   "metadata": {},
   "nbformat": 4,
   "nbformat_minor": 5
=======
 "cells": [
  {
   "cell_type": "markdown",
   "id": "399b0b4e",
   "metadata": {},
   "source": [
    "# 2_float_2_cat"
   ]
  },
  {
   "cell_type": "code",
   "execution_count": null,
   "id": "90e9bc24",
   "metadata": {},
   "outputs": [],
   "source": [
    "%%capture\n",
    "import bencher as bch\n",
    "from bencher.example.meta.example_meta import BenchableObject\n",
    "\n",
    "run_cfg = bch.BenchRunCfg()\n",
    "run_cfg.repeats = 1\n",
    "run_cfg.level = 4\n",
    "bench = BenchableObject().to_bench(run_cfg)\n",
    "res = bench.plot_sweep(\n",
    "    input_vars=[\"float1\", \"float2\", \"noisy\", \"noise_distribution\"],\n",
    "    result_vars=[\"distance\", \"sample_noise\"],\n",
    ")"
   ]
  },
  {
   "cell_type": "code",
   "execution_count": null,
   "id": "6e1052ed",
   "metadata": {},
   "outputs": [],
   "source": [
    "from bokeh.io import output_notebook\n",
    "\n",
    "output_notebook()\n",
    "res.to_auto_plots()"
   ]
  }
 ],
 "metadata": {},
 "nbformat": 4,
 "nbformat_minor": 5
>>>>>>> 380ceb1b
}<|MERGE_RESOLUTION|>--- conflicted
+++ resolved
@@ -1,9 +1,8 @@
 {
-<<<<<<< HEAD
    "cells": [
       {
          "cell_type": "markdown",
-         "id": "4dc47406",
+         "id": "399b0b4e",
          "metadata": {},
          "source": [
             "# 2_float_2_cat"
@@ -12,87 +11,39 @@
       {
          "cell_type": "code",
          "execution_count": null,
-         "id": "a051d9c2",
+         "id": "90e9bc24",
          "metadata": {},
          "outputs": [],
          "source": [
-            "\n",
             "%%capture\n",
             "import bencher as bch\n",
             "from bencher.example.meta.example_meta import BenchableObject\n",
             "\n",
             "run_cfg = bch.BenchRunCfg()\n",
-            "run_cfg.repeats = 20\n",
-            "run_cfg.level = 4 \n",
+            "run_cfg.repeats = 1\n",
+            "run_cfg.level = 4\n",
             "bench = BenchableObject().to_bench(run_cfg)\n",
-            "res=bench.plot_sweep(input_vars=['float1', 'float2', 'noisy', 'noise_distribution'],\n",
-            "                    result_vars=[\"distance\",\"sample_noise\"])\n"
+            "res = bench.plot_sweep(\n",
+            "    input_vars=[\"float1\", \"float2\", \"noisy\", \"noise_distribution\"],\n",
+            "    result_vars=[\"distance\", \"sample_noise\"],\n",
+            ")"
          ]
       },
       {
          "cell_type": "code",
          "execution_count": null,
-         "id": "6a53a4bd",
+         "id": "6e1052ed",
          "metadata": {},
          "outputs": [],
          "source": [
+            "from bokeh.io import output_notebook\n",
             "\n",
-            "from bokeh.io import output_notebook\n",
             "output_notebook()\n",
-            "res.to_auto_plots()\n"
+            "res.to_auto_plots()"
          ]
       }
    ],
    "metadata": {},
    "nbformat": 4,
    "nbformat_minor": 5
-=======
- "cells": [
-  {
-   "cell_type": "markdown",
-   "id": "399b0b4e",
-   "metadata": {},
-   "source": [
-    "# 2_float_2_cat"
-   ]
-  },
-  {
-   "cell_type": "code",
-   "execution_count": null,
-   "id": "90e9bc24",
-   "metadata": {},
-   "outputs": [],
-   "source": [
-    "%%capture\n",
-    "import bencher as bch\n",
-    "from bencher.example.meta.example_meta import BenchableObject\n",
-    "\n",
-    "run_cfg = bch.BenchRunCfg()\n",
-    "run_cfg.repeats = 1\n",
-    "run_cfg.level = 4\n",
-    "bench = BenchableObject().to_bench(run_cfg)\n",
-    "res = bench.plot_sweep(\n",
-    "    input_vars=[\"float1\", \"float2\", \"noisy\", \"noise_distribution\"],\n",
-    "    result_vars=[\"distance\", \"sample_noise\"],\n",
-    ")"
-   ]
-  },
-  {
-   "cell_type": "code",
-   "execution_count": null,
-   "id": "6e1052ed",
-   "metadata": {},
-   "outputs": [],
-   "source": [
-    "from bokeh.io import output_notebook\n",
-    "\n",
-    "output_notebook()\n",
-    "res.to_auto_plots()"
-   ]
-  }
- ],
- "metadata": {},
- "nbformat": 4,
- "nbformat_minor": 5
->>>>>>> 380ceb1b
 }