--- conflicted
+++ resolved
@@ -2,32 +2,16 @@
 
 
 class VideoWriter:
-<<<<<<< HEAD
-    def __init__(self,filename:str) -> None:
-=======
-    def __init__(self) -> None:
->>>>>>> 3b0b6f4a
+    def __init__(self, filename: str) -> None:
         self.images = []
         self.filename = gen_video_path(filename)
 
     def append(self, img):
         self.images.append(img)
 
-<<<<<<< HEAD
-    def write(self,  bitrate:int=1500)->str:
-=======
-    def write(self, file, bitrate: int = 1500) -> str:
->>>>>>> 3b0b6f4a
+    def write(self, bitrate: int = 1500) -> str:
         import moviepy.video.io.ImageSequenceClip
 
         clip = moviepy.video.io.ImageSequenceClip.ImageSequenceClip(self.images, fps=30)
-<<<<<<< HEAD
         clip.write_videofile(self.filename, bitrate=f"{bitrate}k")
-        return self.filename
-
-    
-=======
-        fn = gen_video_path(file)
-        clip.write_videofile(fn, bitrate=f"{bitrate}k")
-        return fn
->>>>>>> 3b0b6f4a
+        return self.filename