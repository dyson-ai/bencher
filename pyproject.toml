--- conflicted
+++ resolved
@@ -5,10 +5,6 @@
 authors = [{ name = "Austin Gregg-Smith", email = "blooop@gmail.com" }]
 description = "A package for benchmarking the performance of arbitrary functions"
 readme = "README.md"
-<<<<<<< HEAD
-=======
-requires-python = ">= 3.10"
->>>>>>> 0d5d05e3
 
 #incompatible with setuptools
 requires-python = ">= 3.10"
@@ -45,11 +41,7 @@
 [project.optional-dependencies]
 test = [
   "black>=23,<=24.4.2",
-<<<<<<< HEAD
   "pylint>=2.17.7,<=3.1.1",
-=======
-  "pylint>=2.17.7,<=3.2.2",
->>>>>>> 0d5d05e3
   "pytest-cov>=4.1,<=5.0.0",
   "pytest>=7.4,<=8.2.0",
   "hypothesis>=6.82,<=6.100.5",
@@ -74,16 +66,6 @@
 
 [tool.pixi.feature.test.tasks]
 format = "black ."
-<<<<<<< HEAD
-ruff-lint = "ruff check . --fix && git diff --exit-code"
-pylint = "echo 'running pylint...'; pylint --version && pylint $(git ls-files '*.py')"
-lint = { depends_on = ["ruff-lint", "pylint"] }
-test = "pytest"
-coverage = "coverage run -m pytest; coverage xml -o coverage.xml"
-coverage-report = "coverage report -m"
-ci-no-cover = { depends_on = ["format", "lint", "test"] }
-ci = { depends_on = ["format", "lint", "coverage", "coverage-report"] }
-=======
 check-clean-workspace = "git diff --exit-code"
 ruff-lint = "ruff check . --fix"
 pylint = "echo 'running pylint...'; pylint --version && pylint $(git ls-files '*.py')"
@@ -94,7 +76,6 @@
 coverage-report = "coverage report -m"
 ci-no-cover = { depends_on = ["style", "test"] }
 ci = { depends_on = ["style", "coverage", "coverage-report"] }
->>>>>>> 0d5d05e3
 update-lock-push = "pixi install; git commit -a -m'update pixi.lock';git push"
 
 
