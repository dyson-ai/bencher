from __future__ import annotations

import bencher as bch
import logging
import argparse
import copy
import param

from str2bool import str2bool
import xarray as xr
from typing import List, Callable, Tuple, Any

from bencher.bench_vars import TimeSnapshot, TimeEvent, describe_variable, OptDir, hash_sha1
from pandas import DataFrame


def to_filename(
    param_cfg: param.Parameterized, param_list: list[str] = None, exclude_params: list[str] = None
) -> str:
    """given a parametrized class, generate a filename based on some of the parameter properties

    Args:
        param_cfg (param.Parameterized): any parametrized class
        param_list (list[str], optional): params to include in the filename. Defaults to None.
        exclude_params (list[str], optional): params to exclude from the filename. Defaults to None.

    Returns:
        str: a filename string
    """

    if exclude_params is None:
        exclude_params = []
    # param_cfg.get_param_values()
    if param_list is None:
        changed_params = param_cfg.param.values(onlychanged=True)
    else:
        params_dict = param_cfg.param.values()
        changed_params = {}
        for p in param_list:
            changed_params[p] = params_dict[p]

    # by default we don't want the name as part of the filename (because it is unquie per instance), but during debugging the hashing its useful to be able to turn on name as part of the timename to isolate what parts of the filename are not unique
    output = [f"{param_cfg.name},"]
    output = []
    for k, v in changed_params.items():
        if k not in exclude_params:
            output.append(f"{k}={v.__repr__()},")
    return "".join(output)[:-1].replace("'", "")  # remove trailing comma


class PltCfgBase(param.Parameterized):
    """A base class that contains plotting parameters shared by seaborn and xarray"""

    x: str = param.String(None, doc="the x parameter for seaborn and xarray plotting functions")
    y: str = param.String(None, doc="the y parameter for seaborn and xarray plotting functions")
    z: str = param.String(None, doc="the z parameter for xarray plotting functions")
    hue: str = param.String(None, doc="the hue parameter for seaborn and xarray plotting functions")

    row: str = param.String(None, doc="the row parameter for seaborn and xarray plotting functions")
    col: str = param.String(None, doc="the col parameter for seaborn and xarray plotting functions")

    num_rows: int = param.Integer(1, doc="The number of rows in the facetgrid")
    num_cols: int = param.Integer(1, doc="The number of cols in the facetgrid")

    kind: str = param.String(None, doc="the 'kind' of plot, ie barplot, lineplot, scatter etc")
    marker: str = param.String(None, doc="The marker to use when plotting")

    cmap = param.String(None, doc="colormap type")

    plot_callback_sns: Callable = None
    plot_callback_xra: Callable = None
    plot_callback: Callable = None

    xlabel: str = param.String(None, doc="The label for the x-axis")
    ylabel: str = param.String(None, doc="The label for the y-axis")
    zlabel: str = param.String(None, doc="The label for the z-axis")

    title: str = param.String(None, doc="The title of the graph")

    def as_dict(self, include_params: List[str] = None, exclude_params: List[str] = None) -> dict:
        """Return this class as dictionary to pass to plotting functions but exclude parameters that are not expected by those functions

        Args:
            include_params (List[str], optional): a list of property names to include. Defaults to None.
            exclude_params (List[str], optional): a list of property names to exclude. Defaults to None.

        Returns:
            dict: a dictionary of plotting arguments
        """
        all_params = self.param.values()
        all_params.pop("name")

        output = {}
        if include_params is not None:
            for i in include_params:
                output[i] = all_params[i]
        else:
            output = all_params

        if exclude_params is not None:
            for e in exclude_params:
                output.pop(e)

        return output

    def as_sns_args(self) -> dict:
        return self.as_dict(include_params=["x", "y", "hue", "row", "col", "kind", "marker"])

    def as_xra_args(self) -> dict:
        return self.as_dict(include_params=["x", "y", "hue", "row", "col", "cmap"])

    def as_filename(self) -> str:
        """generate a unique filename based on the plotting configuration

        Returns:
            str: filename
        """
        return to_filename(self, exclude_params=["marker", "xlabel", "ylabel", "title"])


class PltCntCfg(param.Parameterized):
    """Plot Count Config"""

    float_vars = param.List(doc="A list of float vars in order of plotting, x then y")
    float_cnt = param.Integer(0, doc="The number of float variables to plot")
    cat_vars = param.List(doc="A list of categorical values to plot in order hue,row,col")
    cat_cnt = param.Integer(0, doc="The number of cat variables")
    vector_len = param.Integer(1, doc="The vector length of the return variable , scalars = len 1")
    result_vars = param.Integer(1, doc="The number result variables to plot")


class BenchPlotSrvCfg(param.Parameterized):
    port: int = param.Integer(None, doc="The port to launch panel with")


class BenchRunCfg(BenchPlotSrvCfg):
    """A Class to store options for how to run a benchmark parameter sweep"""

    repeats: bool = param.Integer(1, doc="The number of times to sample the inputs")

    over_time: bool = param.Boolean(
        False,
        doc="If true each time the function is called it will plot a timeseries of historical and the latest result.",
    )

    debug: bool = param.Boolean(
        False, doc="Debug the sampling faster by reducing the dimension sampling resolution"
    )

    use_optuna: bool = param.Boolean(False, doc="show optuna plots")

    print_bench_inputs: bool = param.Boolean(
        True, doc="Print the inputs to the benchmark function every time it is called"
    )

    print_bench_results: bool = param.Boolean(
        True, doc="Print the results of the benchmark function every time it is called"
    )

    clear_history: bool = param.Boolean(False, doc="Clear historical results")

    print_pandas: bool = param.Boolean(
        False, doc="Print a pandas summary of the results to the console."
    )

    print_xarray: bool = param.Boolean(
        False, doc="Print an xarray summary of the results to the console"
    )

    serve_pandas: bool = param.Boolean(
        True,
        doc="Serve a pandas summary on the results webpage.  If you have a large dataset consider setting this to false if the page loading is slow",
    )

    serve_xarray: bool = param.Boolean(
        True,
        doc="Serve an xarray summary on the results webpage. If you have a large dataset consider setting this to false if the page loading is slow",
    )

    auto_plot: bool = param.Boolean(
        True, doc=" Automaticlly dedeuce the best type of plot for the results."
    )

    raise_duplicate_exception: bool = param.Boolean(False, doc=" Used to debug unique plot names.")

    use_cache: bool = param.Boolean(
        False,
        doc="This is a benchmark level cache that stores the results of a fully completed benchmark. At the end of a benchmark the values are added to the cache but are not if the benchmark does not complete.  If you want to cache values during the benchmark you need to use the use_sample_cache option. Beware that depending on how you change code in the objective function, the cache could provide values that are not correct.",
    )

    clear_cache: bool = param.Boolean(
        False, doc=" Clear the cache of saved input->output mappings."
    )

    use_sample_cache: bool = param.Boolean(
        False,
        doc="If true, every time the benchmark function is called, bencher will check if that value has been calculated before and if so load the from the cache.  Note that the sample level cache is different from the benchmark level cache which only caches the aggregate of all the results at the end of the benchmark. This cache lets you stop a benchmark halfway through and continue. However, beware that depending on how you change code in the objective function, the cache could provide values that are not correct.",
    )

    only_hash_tag: bool = param.Boolean(
        False,
        doc="By default when checking if a sample has been calculated before it includes the hash of the greater benchmarking context.  This is safer because it means that data generated from one benchmark will not affect data from another benchmark.  However, if you are careful it can be more flexible to ignore which benchmark generated the data and only use the tag hash to check if that data has been calculated before. ie, you can create two benchmarks that sample a subset of the problem during exploration and give them the same tag, and then afterwards create a larger benchmark that covers the cases you already explored.  If this value is true, the combined benchmark will use any data from other benchmarks with the same tag.",
    )

    clear_sample_cache: bool = param.Boolean(
        False,
        doc="Clears the per-sample cache.  Use this if you get unexpected behavior.  The per_sample cache is tagged by the specific benchmark it was sampled from. So clearing the cache of one benchmark will not clear the cache of other benchmarks.",
    )

    only_plot: bool = param.Boolean(
        False, doc="Do not attempt to calculate benchmarks if no results are found in the cache"
    )

    save_fig: bool = param.Boolean(False, doc="Optionally save a png of each figure")
    use_holoview: bool = param.Boolean(False, doc="Use holoview for plotting")

    nightly: bool = param.Boolean(
        False, doc="Run a more extensive set of tests for a nightly benchmark"
    )

    time_event: str = param.String(
        None,
        doc="A string representation of a sequence over time, i.e. datetime, pull request number, or run number",
    )

    headless: bool = param.Boolean(False, doc="Run the benchmarks headlessly")

    @staticmethod
    def from_cmd_line() -> BenchRunCfg:
        """create a BenchRunCfg by parsing command line arguments

        Returns:
            parsed args: parsed args
        """

        parser = argparse.ArgumentParser(description="benchmark")

        parser.add_argument(
            "--use-cache",
            action="store_true",
            help=BenchRunCfg.param.use_cache.doc,
        )

        parser.add_argument(
            "--only-plot",
            action="store_true",
            help=BenchRunCfg.param.only_plot.doc,
        )

        parser.add_argument(
            "--port",
            type=int,
            help=BenchRunCfg.param.port.doc,
        )

        parser.add_argument(
            "--nightly",
            type=lambda b: bool(str2bool(b)),
            nargs="?",
            const=False,
            default=False,
            help="turn on nightly benchmarking",
        )

        parser.add_argument(
            "--time_event",
            type=str,
            default=BenchRunCfg.param.time_event.default,
            help=BenchRunCfg.param.time_event.doc,
        )

        parser.add_argument(
            "--repeats",
            type=int,
            default=BenchRunCfg.param.repeats.default,
            help=BenchRunCfg.param.repeats.doc,
        )

        return BenchRunCfg(**vars(parser.parse_args()))


class BenchCfg(BenchRunCfg):
    """A class for storing the arguments to configure a benchmark protocol  If the inputs variables are the same the class should return the same hash and same filename.  This is so that historical data can be referenced and ensures that the generated plots are unique per benchmark"""

    input_vars = param.List(
        default=None,
        doc="A list of ParameterizedSweep variables to perform a parameter sweep over",
    )
    result_vars = param.List(
        default=None,
        doc="A list of ParameterizedSweep results collect and plot.",
    )

    const_vars = param.List(
        default=None,
        doc="Variables to keep constant but are different from the default value",
    )

    meta_vars = param.List(
        default=None,
        doc="Meta variables such as recording time and repeat id",
    )
    all_vars = param.List(
        default=None,
        doc="Stores a list of both the input_vars and meta_vars that are used to define a unique hash for the input",
    )
    iv_time = param.List(
        default=[],
        class_=TimeSnapshot | TimeEvent,
        doc="A parameter to represent the sampling the same inputs over time as a scalar type",
    )

    iv_time_event = param.List(
        default=[],
        class_=TimeEvent,
        doc="A parameter to represent the sampling the same inputs over time as a discrete type",
    )

    over_time: param.Boolean(
        False, doc="A parameter to control whether the function is sampled over time"
    )
    name: str = param.String(None, doc="The name of the benchmarkCfg")
    title: str = param.String(None, doc="The title of the benchmark")
    raise_duplicate_exception: str = param.Boolean(
        False, doc="Use this while debugging if filename generation is unique"
    )
    bench_name: str = param.String(
        None, doc="The name of the benchmark and the name of the save folder"
    )
    description: str = param.String(
        None,
        doc="A place to store a longer description of the function of the benchmark",
    )
    post_description: str = param.String(None, doc="A place to comment on the output of the graphs")

    has_results: bool = param.Boolean(
        False,
        doc="If this config has results, true, otherwise used to store titles and other bench metadata",
    )

    pass_repeat: bool = param.Boolean(
        False,
        doc="By default do not pass the kwarg 'repeat' to the benchmark function.  Set to true if you want the benchmark function to be passed the repeat number",
    )

    tag: str = param.String(
        "",
        doc="Use tags to group different benchmarks together. By default benchmarks are considered distinct from eachother and are identified by the hash of their name and inputs, constants and results and tag, but you can optionally change the hash value to only depend on the tag.  This way you can have multiple unrelated benchmarks share values with eachother based only on the tag value.",
    )

    hash_value: str = param.String(
        "",
        doc="store the hash value of the config to avoid having to hash multiple times",
    )

    ds = xr.Dataset()
<<<<<<< HEAD

    # def __init__(**params):
    #     super().__init__(**params)

    #     self.plot_lib = None
    #     # plot_lib = PlotLibrary()
    #     # plot_lib.add_plotter(Catplot())
    #     # plot_lib.add_plotter(Tables())

=======

>>>>>>> 1122ee98
    def hash_persistent(self, include_repeats) -> str:
        """override the default hash function becuase the default hash function does not return the same value for the same inputs.  It references internal variables that are unique per instance of BenchCfg

        Args:
            include_repeats (bool) : by default include repeats as part of the hash execpt with using the sample cache
        """

        if include_repeats:
            # needed so that the historical xarray arrays are the same size
            repeats_hash = hash_sha1(self.repeats)
        else:
            repeats_hash = 0

        hash_val = hash_sha1(
            (
                hash_sha1(str(self.bench_name)),
                hash_sha1(str(self.title)),
                hash_sha1(self.over_time),
                repeats_hash,
                hash_sha1(self.debug),
                hash_sha1(self.tag),
            )
        )
        all_vars = self.input_vars + self.result_vars
        for v in all_vars:
            hash_val = hash_sha1((hash_val, v.hash_persistent()))

        for v in self.const_vars:
            hash_val = hash_sha1((v[0].hash_persistent(), hash_sha1(v[1])))

        return hash_val

    def as_filename(self) -> str:
        """Generate a unique filename for this BenchCfg"""
        strs = []
        strs.append("rv:")
        for r in self.result_vars:
            strs.append(f"{r.name},")
        strs.append(f"repeats={self.repeats},over_time={self.over_time}")
        return "".join(strs)

    def get_optimal_value_indices(self, result_var: bch.ParametrizedSweep) -> xr.DataArray:
        """Get an xarray mask of the values with the best values found during a parameter sweep

        Args:
            result_var (bch.ParametrizedSweep): Optimal value of this result variable

        Returns:
            xr.DataArray: xarray mask of optimal values
        """
        result_da = self.ds[result_var.name]
        if result_var.direction == OptDir.maximize:
            opt_val = result_da.max()
        else:
            opt_val = result_da.min()
        indicies = result_da.where(result_da == opt_val, drop=True).squeeze()
        logging.info(f"optimal value of {result_var.name}: {opt_val.values}")
        return indicies

    def get_optimal_inputs(
        self, result_var: bch.ParametrizedSweep, keep_existing_consts: bool = True
    ) -> Tuple[bch.ParametrizedSweep, Any]:
        """Get a list of tuples of optimal variable names and value pairs, that can be fed in as constant values to subsequent parameter sweeps

        Args:
            result_var (bch.ParametrizedSweep): Optimal values of this result variable
            keep_existing_consts (bool): Include any const values that were defined as part of the parameter sweep

        Returns:
            Tuple[bch.ParametrizedSweep, Any]: Tuples of variable name and optimal values
        """
        da = self.get_optimal_value_indices(result_var)
        if keep_existing_consts:
            output = copy.deepcopy(self.const_vars)
        else:
            output = []

        for iv in self.input_vars:
            # assert da.coords[iv.name].values.size == (1,)
            if da.coords[iv.name].values.size == 1:
                # https://stackoverflow.com/questions/773030/why-are-0d-arrays-in-numpy-not-considered-scalar
                # use [()] to convert from a 0d numpy array to a scalar
                output.append((iv, da.coords[iv.name].values[()]))
            else:
                logging.warning(f"values size: {da.coords[iv.name].values.size}")
                output.append((iv, max(da.coords[iv.name].values[()])))

            logging.info(f"Maximum value of {iv.name}: {output[-1][1]}")
        return output

    def get_optimal_vec(
        self,
        result_var: bch.ParametrizedSweep,
        input_vars: List[bch.ParametrizedSweep],
    ) -> List[Any]:
        """Get the optimal values from the sweep as a vector.

        Args:
            result_var (bch.ParametrizedSweep): Optimal values of this result variable
            input_vars (List[bch.ParametrizedSweep]): Define which input vars values are returned in the vector

        Returns:
            List[Any]: A vector of optimal values for the desired input vector
        """

        da = self.get_optimal_value_indices(result_var)
        output = []
        for iv in input_vars:
            if da.coords[iv.name].values.size == 1:
                # https://stackoverflow.com/questions/773030/why-are-0d-arrays-in-numpy-not-considered-scalar
                # use [()] to convert from a 0d numpy array to a scalar
                output.append(da.coords[iv.name].values[()])
            else:
                logging.warning(f"values size: {da.coords[iv.name].values.size}")
                output.append(max(da.coords[iv.name].values[()]))
            logging.info(f"Maximum value of {iv.name}: {output[-1]}")
        return output

    def get_dataframe(self) -> DataFrame:
        """Get the xarray results as a pandas dataframe

        Returns:
            pd.DataFrame: The xarray results array as a pandas dataframe
        """

        return self.ds.to_dataframe().reset_index()


def describe_benchmark(bench_cfg: BenchCfg) -> str:
    """Generate a string summary of the inputs and results from a BenchCfg

    Args:
        bench_cfg (BenchCfg): BenchCfg to generate a summary of

    Returns:
        str: summary of BenchCfg
    """
    benchmark_sampling_str = ["````text"]
    benchmark_sampling_str.append("")
    benchmark_sampling_str.append("Input Variables:")
    for iv in bench_cfg.input_vars:
        benchmark_sampling_str.extend(describe_variable(iv, bench_cfg.debug, True))

    if bench_cfg.const_vars:
        benchmark_sampling_str.append("\nConstants:")
        for cv in bench_cfg.const_vars:
            c = cv[0]
            benchmark_sampling_str.extend(
                [f"\t{c.name}: \n\t\tvalue: {cv[1]}\n\t\tunits: {c.units}\n\t\tdocs: {c.doc}"]
            )

    print_meta = True
    if len(bench_cfg.meta_vars) == 1:
        mv = bench_cfg.meta_vars[0]
        if mv.name == "repeat" and mv.samples == 1:
            print_meta = False

    if print_meta:
        benchmark_sampling_str.append("\nMeta Variables:")
        for mv in bench_cfg.meta_vars:
            benchmark_sampling_str.extend(describe_variable(mv, bench_cfg.debug, True))

    benchmark_sampling_str.append("\nResult Variables:")
    for rv in bench_cfg.result_vars:
        benchmark_sampling_str.extend(describe_variable(rv, bench_cfg.debug, False))

    benchmark_sampling_str.append("````")

    benchmark_sampling_str = "\n".join(benchmark_sampling_str)
    return benchmark_sampling_str


class DimsCfg:
    """A class to store data about the sampling and result dimensions"""

    def __init__(self, bench_cfg: BenchCfg) -> None:
        self.dims_name = [i.name for i in bench_cfg.all_vars]
        self.dim_ranges = [i.values(bench_cfg.debug) for i in bench_cfg.all_vars]
        self.dims_size = [len(p) for p in self.dim_ranges]
        self.dim_ranges_index = [list(range(i)) for i in self.dims_size]
        self.dim_ranges_str = [f"{s}\n" for s in self.dim_ranges]
        self.coords = dict(zip(self.dims_name, self.dim_ranges))

        logging.debug(f"dims_name: {self.dims_name}")
        logging.debug(f"dim_ranges {self.dim_ranges_str}")
        logging.debug(f"dim_ranges_index {self.dim_ranges_index}")
        logging.debug(f"coords: {self.coords}")<|MERGE_RESOLUTION|>--- conflicted
+++ resolved
@@ -12,6 +12,7 @@
 
 from bencher.bench_vars import TimeSnapshot, TimeEvent, describe_variable, OptDir, hash_sha1
 from pandas import DataFrame
+
 
 
 def to_filename(
@@ -354,19 +355,7 @@
     )
 
     ds = xr.Dataset()
-<<<<<<< HEAD
-
-    # def __init__(**params):
-    #     super().__init__(**params)
-
-    #     self.plot_lib = None
-    #     # plot_lib = PlotLibrary()
-    #     # plot_lib.add_plotter(Catplot())
-    #     # plot_lib.add_plotter(Tables())
-
-=======
-
->>>>>>> 1122ee98
+
     def hash_persistent(self, include_repeats) -> str:
         """override the default hash function becuase the default hash function does not return the same value for the same inputs.  It references internal variables that are unique per instance of BenchCfg
 
