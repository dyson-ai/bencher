--- conflicted
+++ resolved
@@ -10,12 +10,7 @@
 import holoviews as hv
 
 
-<<<<<<< HEAD
-class HvInteractive():
-
-=======
 class HvInteractive:
->>>>>>> 2a359952
     float_0_cat_at_least1_vec_1_res_1 = PlotFilter(
         float_range=VarRange(0, 0),
         cat_range=VarRange(1, None),
