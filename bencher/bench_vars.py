--- conflicted
+++ resolved
@@ -78,17 +78,6 @@
         return param_hash(self, True, False)
 
 
-<<<<<<< HEAD
-class ParametrizedOutput(Parameterized):
-    """Parent class for all Output types that need a custom hash"""
-
-    def hash_persistent(self) -> str:
-        """A hash function that avoids the PYTHONHASHSEED 'feature' which returns a different hash value each time the program is run"""
-        return param_hash(self, True, False)
-
-
-=======
->>>>>>> 1d0d16ea
 # slots that are shared across all Sweep classes
 # param does not work with multiple inheritance so define here
 shared_slots = ["units", "samples", "samples_debug"]
