[project]
name = "holobench"
version = "1.26.3"

authors = [{ name = "Austin Gregg-Smith", email = "blooop@gmail.com" }]
description = "A package for benchmarking the performance of arbitrary functions"
readme = "README.md"

dependencies = [
  "holoviews>=1.15,<=1.19.0",
  "numpy>=1.0,<=1.26.4",
  "param>=1.13.0,<=2.1.0",
  "hvplot>=0.8,<=0.10.0",
  "matplotlib>=3.6.3,<=3.9.0",
  "panel>=1.3.6,<=1.4.4",
  "diskcache>=5.6,<=5.6.3",
  "optuna>=3.2,<=3.6.1",
  "xarray>=2023.7,<=2024.6.0",
  "plotly>=5.15,<=5.22.0",
  "sortedcontainers>=2.4,<=2.4",
  "pandas>=2.0,<=2.2.2",
  "strenum>=0.4.0,<=0.4.15",
  "scikit-learn>=1.2,<=1.5.0",
  "str2bool>=1.1,<=1.1",
  "scoop>=0.7.0,<=0.7.2.0",
  "moviepy>=1.0.3,<=1.0.3",
]

[tool.pixi.project]
channels = ["conda-forge"]
platforms = ["linux-64"]

[tool.pixi.dependencies]
python = ">=3.10"


[tool.pixi.feature.py310.dependencies]
python = "3.10.*"
[tool.pixi.feature.py311.dependencies]
python = "3.11.*"

[tool.pixi.pypi-dependencies]
bencher = { path = ".", editable = true }

[tool.pixi.feature.devenv.pypi-dependencies]
deps-rocker = ">=0.2"

[project.optional-dependencies]
test = [
  "black>=23,<=24.4.2",
  "pylint>=2.17.7,<=3.2.3",
  "pytest-cov>=4.1,<=5.0.0",
  "pytest>=7.4,<=8.2.2",
  "hypothesis>=6.82,<=6.103.2",
  "ruff>=0.0.280,<=0.4.9",
  "coverage>=7.2.7,<=7.5.3",
]

[project.urls]
Repository = "https://github.com/dyson-ai/bencher"
Home = "https://github.com/dyson-ai/bencher"
Documentation = "https://bencher.readthedocs.io/en/latest/"

[build-system]
requires = ["setuptools"]
build-backend = "setuptools.build_meta"

[tool.setuptools.packages.find]
include = ["bencher"]

# Environments
[tool.pixi.environments]
<<<<<<< HEAD
default = { features = ["test"], solve-group = "default" }
py310 = ["py310", "test"]
py311 = ["py311", "test"]
devenv = ["devenv"]
=======
default = {features = ["test"], solve-group = "default" }
py310 = ["py310","test"]
py311 = ["py311","test"]
devenv ={features = ["devenv"], solve-group = "devenv" }
>>>>>>> 211d2077

[tool.pixi.feature.devenv.tasks]
code = "scripts/launch_vscode.sh"

[tool.pixi.tasks]
format = "black ."
check-clean-workspace = "git diff --exit-code"
ruff-lint = "ruff check . --fix"
pylint = "pylint --version && echo 'running pylint...' && pylint $(git ls-files '*.py')"
lint = { depends_on = ["ruff-lint", "pylint"] }
style = { depends_on = ["format", "lint"] }
commit-format = "git commit -a -m'autoformat code'"
test = "pytest"
coverage = "coverage run -m pytest && coverage xml -o coverage.xml"
coverage-report = "coverage report -m"
update-lock = "pixi update && git commit -a -m'update pixi.lock'"
fix = { depends_on = ["update-lock", "format", "ruff-lint"] }
push = "git push"
update-lock-push = { depends_on = ["update-lock", "push"] }
fix-commit-push = { depends_on = ["fix", "commit-format", "update-lock-push"] }

ci-no-cover = { depends_on = ["style", "test"] }
ci = { depends_on = [
  "format",
  "ruff-lint",
  "check-clean-workspace",
  "pylint",
  "coverage",
  "coverage-report",
] }
ci-push = { depends_on = ["format", "ruff-lint", "update-lock", "ci", "push"] }
clear-pixi = "rm -rf .pixi pixi.lock"

[tool.pylint]
extension-pkg-whitelist = ["numpy", "scipy"]
jobs = 16                                    #detect number of cores

[tool.pylint.'MESSAGES CONTROL']
disable = "C,logging-fstring-interpolation,line-too-long,fixme,missing-module-docstring,too-many-instance-attributes,too-few-public-methods,too-many-arguments,too-many-locals,too-many-branches,too-many-statements,use-dict-literal,duplicate-code,too-many-public-methods,too-many-nested-blocks,cyclic-import"
enable = "no-else-return,consider-using-in"

[tool.black]
line-length = 100

[tool.ruff]
line-length = 100 # Same as Black.

target-version = "py310"

[tool.ruff.lint]
# Never enforce `E501` (line length violations).
#"F841" will auto remove unused variables which is annoying during development, pylint catches this anyway
ignore = ["E501", "E902", "F841"]
# Allow unused variables when underscore-prefixed.
dummy-variable-rgx = "^(_+|(_+[a-zA-Z0-9_]*[a-zA-Z0-9]+?))$"

# Ignore `E402` (import violations) in all `__init__.py` files, and in `path/to/file.py`.
[tool.ruff.lint.per-file-ignores]
"__init__.py" = ["E402", "F401"]


[tool.coverage.run]
omit = ["*/test/*", "__init__.py"]

[tool.coverage.report]
exclude_also = [
  "def __repr__",
  "if False:",
  "if 0:",
  "raise AssertionError",
  "raise NotImplementedError",
  "if __name__ == .__main__.:",
  "pass",
  "(_):",
]<|MERGE_RESOLUTION|>--- conflicted
+++ resolved
@@ -70,17 +70,10 @@
 
 # Environments
 [tool.pixi.environments]
-<<<<<<< HEAD
-default = { features = ["test"], solve-group = "default" }
-py310 = ["py310", "test"]
-py311 = ["py311", "test"]
-devenv = ["devenv"]
-=======
 default = {features = ["test"], solve-group = "default" }
 py310 = ["py310","test"]
 py311 = ["py311","test"]
 devenv ={features = ["devenv"], solve-group = "devenv" }
->>>>>>> 211d2077
 
 [tool.pixi.feature.devenv.tasks]
 code = "scripts/launch_vscode.sh"
