--- conflicted
+++ resolved
@@ -1106,11 +1106,7 @@
 - pypi: .
   name: holobench
   version: 1.40.1
-<<<<<<< HEAD
-  sha256: b431c6f1d6129007a725d836ebe94d6fa5a0497a4387eff2157a7556645de3b2
-=======
   sha256: 903232c1c3b178e2cc62bfe5190115f4d4848c4e18a8673f5a36ca38f37818ba
->>>>>>> 4d706e87
   requires_dist:
   - holoviews>=1.15,<=1.20.0
   - numpy>=1.0,<=2.2.2
