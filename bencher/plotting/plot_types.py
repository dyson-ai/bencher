from enum import auto

from strenum import StrEnum


class PlotTypes(StrEnum):
    """A enum that contains all of the inbuilt plot types.  The enum is a strEnum so the value of the enum is a str representation of the name of itself.  e.g PlotTypes.swarmplot is equal to the string 'swarmplot'.  The PlotCollection class has an add() and remove() method that takes the string name of the plot to add or remove.  You can either pass raw string, or to help reduce typos and enhance discoverability use PlotTypes.xxxxxxxx."""

    # catplot enums
    swarmplot = auto()
    barplot = auto()
    violinplot = auto()
    boxenplot = auto()
    boxplot = auto()

    # table enums
    dataframe_multi_index = auto()
    dataframe_flat = auto()
    dataframe_mean = auto()
    xarray = auto()

    heatmap_2D = auto()
    heatmap_1D = auto()

    lineplot = auto()
    lineplot_hv = auto()
    lineplot_hv_overlay = auto()
    lineplot_hv_layout = auto()
    bar_hv = auto()
    # lineplot_hv_subplot = auto()
    # lineplot_hv_repeats = auto()

<<<<<<< HEAD
    scatter2D_sns = auto()
    # scatter_hv = auto()
=======
    # scatter2D_sns = auto()
    scatter_hv = auto()
>>>>>>> 2075ef41

    volume_plotly = auto()
    # cone_plotly = auto()
    surface_hv = auto()

    # hv_interactive = auto()<|MERGE_RESOLUTION|>--- conflicted
+++ resolved
@@ -30,13 +30,10 @@
     # lineplot_hv_subplot = auto()
     # lineplot_hv_repeats = auto()
 
-<<<<<<< HEAD
     scatter2D_sns = auto()
     # scatter_hv = auto()
-=======
     # scatter2D_sns = auto()
     scatter_hv = auto()
->>>>>>> 2075ef41
 
     volume_plotly = auto()
     # cone_plotly = auto()
