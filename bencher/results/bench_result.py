--- conflicted
+++ resolved
@@ -8,10 +8,7 @@
 from bencher.results.plotly_result import PlotlyResult
 from bencher.results.holoview_result import HoloviewResult
 from bencher.utils import listify
-<<<<<<< HEAD
-=======
 
->>>>>>> 10611c6b
 
 class BenchResult(PlotlyResult, HoloviewResult, VideoSummaryResult):
 
@@ -47,10 +44,7 @@
     ) -> List[pn.panel]:
         self.plt_cnt_cfg.print_debug = False
         plot_list = listify(plot_list)
-<<<<<<< HEAD
-=======
         remove_plots = listify(remove_plots)
->>>>>>> 10611c6b
 
         if plot_list is None:
             plot_list = BenchResult.default_plot_callbacks()
