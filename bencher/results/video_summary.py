--- conflicted
+++ resolved
@@ -201,12 +201,7 @@
         else:
             compose_method_list = [first_compose_method]
             compose_method_list.extend(
-<<<<<<< HEAD
-                ComposeType.flip(compose_method_list[-1])
-                for _ in range(num_dims - 1)
-=======
                 ComposeType.flip(compose_method_list[-1]) for _ in range(num_dims - 1)
->>>>>>> 7d8fd3e5
             )
             compose_method_list.append(ComposeType.sequence)
 
