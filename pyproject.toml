--- conflicted
+++ resolved
@@ -71,11 +71,7 @@
 format = "black ."
 check-clean-workspace = "git diff --exit-code"
 ruff-lint = "ruff check . --fix"
-<<<<<<< HEAD
-pylint = "echo 'running pylint...'; pylint --version && pylint $(git ls-files '*.py')"
-=======
 pylint = "pylint --version ; echo 'running pylint...'; pylint $(git ls-files '*.py')"
->>>>>>> 6477d2b0
 lint = { depends_on = ["ruff-lint", "check-clean-workspace", "pylint"] }
 style = { depends_on = ["format", "lint"] }
 test = "pytest"
