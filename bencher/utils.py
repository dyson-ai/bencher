from collections import namedtuple
import xarray as xr
from sortedcontainers import SortedDict
import hashlib
import re
import math
from colorsys import hsv_to_rgb
from pathlib import Path
from uuid import uuid4
from functools import partial
from typing import Callable, Any, List, Tuple
import param
import numpy as np


def hmap_canonical_input(dic: dict) -> tuple:
    """From a dictionary of kwargs, return a hashable representation (tuple) that is always the same for the same inputs and retains the order of the input arguments.  e.g, {x=1,y=2} -> (1,2) and {y=2,x=1} -> (1,2).  This is used so that keywords arguments can be hashed and converted the the tuple keys that are used for holomaps

    Args:
        dic (dict): dictionary with keyword arguments and values in any order

    Returns:
        tuple: values of the dictionary always in the same order and hashable
    """

    function_input = SortedDict(dic)
    return tuple(function_input.values())


def make_namedtuple(class_name: str, **fields) -> namedtuple:
    """Convenience method for making a named tuple

    Args:
        class_name (str): name of the named tuple

    Returns:
        namedtuple: a named tuple with the fields as values
    """
    return namedtuple(class_name, fields)(*fields.values())


def get_nearest_coords(dataset: xr.Dataset, collapse_list=False, **kwargs) -> dict:
    """Given an xarray dataset and kwargs of key value pairs of coordinate values, return a dictionary of the nearest coordinate name value pair that was found in the dataset

    Args:
        ds (xr.Dataset): dataset

    Returns:
        dict: nearest coordinate name value pair that matches the input coordinate name value pairs.
    """

    selection = dataset.sel(method="nearest", **kwargs)
    cd = selection.coords.to_dataset().to_dict()["coords"]
    cd2 = {}
    for k, v in cd.items():
        cd2[k] = v["data"]
        if collapse_list and isinstance(cd2[k], list):
            cd2[k] = cd2[k][0]  # select the first item in the list
    return cd2


def get_nearest_coords1D(val: Any, coords) -> Any:
    if isinstance(val, (int, float)):
        return min(coords, key=lambda x_: abs(x_ - val))
    for i in coords:
        if val == i:
            return i
    return val


def hash_sha1(var: any) -> str:
    """A hash function that avoids the PYTHONHASHSEED 'feature' which returns a different hash value each time the program is run"""
    return hashlib.sha1(str(var).encode("ASCII")).hexdigest()


def capitalise_words(message: str):
    """Given a string of lowercase words, capitalise them

    Args:
        message (str): lower case string

    Returns:
        _type_: capitalised string
    """
    capitalized_message = " ".join([word.capitalize() for word in message.split(" ")])
    return capitalized_message


def un_camel(camel: str) -> str:
    """Given a snake_case string return a CamelCase string

    Args:
        camel (str): camelcase string

    Returns:
        str: uncamelcased string
    """

    return capitalise_words(re.sub("([a-z])([A-Z])", r"\g<1> \g<2>", camel.replace("_", " ")))


<<<<<<< HEAD
def mult_tuple(inp: Tuple[float], val: float):
    return tuple(np.array(inp) * val)
=======
def tabs_in_markdown(regular_str: str, spaces: int = 2) -> str:
    """Given a string with tabs in the form \t convert the to &ensp; which is a double space in markdown

    Args:
        regular_str (str): A string with tabs in it
        spaces (int): the number of spaces per tab

    Returns:
        str: A string with sets of &nbsp; to represent the tabs in markdown
    """
    return regular_str.replace("\t", "".join(["&nbsp;"] * spaces))
>>>>>>> a8104297


def int_to_col(int_val, sat=0.5, val=0.95, alpha=-1) -> tuple[float, float, float]:
    """Uses the golden angle to generate colors programmatically with minimum overlap between colors.
    https://martin.ankerl.com/2009/12/09/how-to-create-random-colors-programmatically/

    Args:
        int_val (_type_): index of an object you want to color, this is mapped to hue in HSV
        sat (float, optional): saturation in HSV. Defaults to 0.5.
        val (float, optional): value in HSV. Defaults to 0.95.
        alpha (int, optional): transparency.  If -1 then only RGB is returned, if 0 or greater, RGBA is returned. Defaults to -1.

    Returns:
        tuple[float, float, float] | tuple[float, float, float, float]: either RGB or RGBA vector
    """
    golden_ratio_conjugate = (1 + math.sqrt(5)) / 2
    rgb = hsv_to_rgb(int_val * golden_ratio_conjugate, sat, val)
    if alpha >= 0:
        return (*rgb, alpha)
    return rgb


def lerp(value, input_low: float, input_high: float, output_low: float, output_high: float):
    input_low = float(input_low)
    return output_low + ((float(value) - input_low) / (float(input_high) - input_low)) * (
        float(output_high) - output_low
    )


def color_tuple_to_css(color: tuple[float, float, float]) -> str:
    return f"rgb{(color[0] * 255, color[1] * 255, color[2] * 255)}"


def color_tuple_to_255(color: tuple[float, float, float]) -> str:
    return (
        min(int(color[0] * 255), 255),
        min(int(color[1] * 255), 255),
        min(int(color[2] * 255), 255),
    )


def gen_path(filename, folder="generic", suffix=".dat"):
    path = Path(f"cachedir/{folder}/{filename}/")
    path.mkdir(parents=True, exist_ok=True)
    return f"{path.absolute().as_posix()}/{filename}_{uuid4()}{suffix}"


def gen_video_path(video_name: str = "vid", extension: str = ".mp4") -> str:
    return gen_path(video_name, "vid", extension)


def gen_image_path(image_name: str = "img", filetype=".png") -> str:
    return gen_path(image_name, "img", filetype)


def callable_name(any_callable: Callable[..., Any]) -> str:
    if isinstance(any_callable, partial):
        return any_callable.func.__name__
    try:
        return any_callable.__name__
    except AttributeError:
        return str(any_callable)


def listify(obj) -> list:
    """Take an object and turn it into a list if its not already a list.  However if the object is none, don't turn it into a list"""
    if obj is None:
        return None
    if isinstance(obj, list):
        return obj
    if isinstance(obj, tuple):
        return list(obj)
    return [obj]


def get_name(var):
    if isinstance(var, param.Parameter):
        return var.name
    return var


def params_to_str(param_list: List[param.Parameter]):
    return [get_name(i) for i in param_list]<|MERGE_RESOLUTION|>--- conflicted
+++ resolved
@@ -99,10 +99,8 @@
     return capitalise_words(re.sub("([a-z])([A-Z])", r"\g<1> \g<2>", camel.replace("_", " ")))
 
 
-<<<<<<< HEAD
 def mult_tuple(inp: Tuple[float], val: float):
     return tuple(np.array(inp) * val)
-=======
 def tabs_in_markdown(regular_str: str, spaces: int = 2) -> str:
     """Given a string with tabs in the form \t convert the to &ensp; which is a double space in markdown
 
@@ -114,7 +112,6 @@
         str: A string with sets of &nbsp; to represent the tabs in markdown
     """
     return regular_str.replace("\t", "".join(["&nbsp;"] * spaces))
->>>>>>> a8104297
 
 
 def int_to_col(int_val, sat=0.5, val=0.95, alpha=-1) -> tuple[float, float, float]:
