import logging
from datetime import datetime
import xarray as xr
import numpy as np
from itertools import product
from typing import Callable, List
from diskcache import Cache
import param

from bencher.bench_vars import (
    IntSweep,
    TimeSnapshot,
    TimeEvent,
    ParametrizedSweep,
    ParametrizedOutput,
    ResultVar,
    hash_cust,
)
from bencher.plt_cfg import BenchPlotter
from bencher.bench_cfg import BenchCfg, BenchRunCfg, DimsCfg
from bencher.bench_plot_server import BenchPlotServer


# Customize the formatter
formatter = logging.Formatter("%(levelname)s: %(message)s")
logging.basicConfig(level=logging.INFO, format="%(levelname)s %(message)s")

for handler in logging.root.handlers:
    handler.setFormatter(formatter)


import panel as pn


def set_xarray_multidim(data_array: xr.DataArray, index_tuple, value: float) -> xr.DataArray:
    """This is terrible, I need to do this in a better way, but [] does not like *args syntax and the () version of the set function doesn't either"""
    match len(index_tuple):
        case 1:
            data_array[index_tuple[0]] = value
        case 2:
            data_array[index_tuple[0], index_tuple[1]] = value
        case 3:
            data_array[index_tuple[0], index_tuple[1], index_tuple[2]] = value
        case 4:
            data_array[index_tuple[0], index_tuple[1], index_tuple[2], index_tuple[3]] = value
        case 5:
            data_array[
                index_tuple[0], index_tuple[1], index_tuple[2], index_tuple[3], index_tuple[4]
            ] = value
        case 6:
            data_array[
                index_tuple[0],
                index_tuple[1],
                index_tuple[2],
                index_tuple[3],
                index_tuple[4],
                index_tuple[5],
            ] = value
        case 7:
            data_array[
                index_tuple[0],
                index_tuple[1],
                index_tuple[2],
                index_tuple[3],
                index_tuple[4],
                index_tuple[5],
                index_tuple[6],
            ] = value
        case 8:
            data_array[
                index_tuple[0],
                index_tuple[1],
                index_tuple[2],
                index_tuple[3],
                index_tuple[4],
                index_tuple[5],
                index_tuple[6],
                index_tuple[7],
            ] = value
        case 9:
            data_array[
                index_tuple[0],
                index_tuple[1],
                index_tuple[2],
                index_tuple[3],
                index_tuple[4],
                index_tuple[5],
                index_tuple[6],
                index_tuple[7],
                index_tuple[8],
            ] = value
    return data_array


class Bench(BenchPlotServer):
    def __init__(
        self,
        bench_name: str = None,
        worker: Callable = None,
        worker_input_cfg: ParametrizedSweep = None,
    ) -> None:
        """Create a new Bench object from a function and a class defining the inputs to the function

        Args:
            bench_name (str): The name of the benchmark and output folder for the figures
            worker (Callable): A function that accepts a class of type (worker_input_config)
            worker_input_config (ParametrizedSweep): A class defining the parameters of the function.
        """
        self.bench_name = bench_name
        self.worker = None
        self.worker_input_cfg = None
        self.set_worker(worker, worker_input_cfg)

        self.plots_instance = pn.Tabs(tabs_location="left", name=self.bench_name)
        self.worker_wrapper_call_count = 0  # The number of times the wrapped worker was called
        self.worker_fn_call_count = 0  # The number of times the raw worker was called
        # The number of times the cache was used instead of the raw worker
        self.worker_cache_call_count = 0
        self.bench_cfg_hashes = []  # a list of hashes that point to benchmark results
        self.last_run_cfg = None  # cached run_cfg used to pass to the plotting function
        self.sample_cache = None  # store the results of each benchmark function call in a cache

    def set_worker(self, worker: Callable, worker_input_cfg: ParametrizedSweep = None) -> None:
        """Set the benchmark worker function and optionally the type the worker expects

        Args:
            worker (Callable): The benchmark worker function
            worker_input_cfg (ParametrizedSweep, optional): The input type the worker expects. Defaults to None.
        """
        self.worker = worker
        self.worker_input_cfg = worker_input_cfg

    def plot_sweep(
        self,
        title: str,
        input_vars: List[ParametrizedSweep] = None,
        result_vars: List[ParametrizedOutput] = None,
        const_vars: List[ParametrizedSweep] = None,
        time_src: datetime = None,
        description: str = None,
        post_description: str = None,
        pass_repeat: bool = False,
        run_cfg: BenchRunCfg = None,
    ) -> BenchCfg:
        """The all in 1 function benchmarker and results plotter.

        Args:
            input_vars (List[ParametrizedSweep], optional): _description_. Defaults to None.
            result_vars (List[ParametrizedOutput], optional): _description_. Defaults to None.
            const_vars (List[ParametrizedSweep], optional): A list of variables to keep constant with a specified value. Defaults to None.
            title (str, optional): The title of the benchmark. Defaults to None.
            description (str, optional): A description of the benchmark. Defaults to None.
            post_description (str, optional): A description that comes after the benchmark plots. Defaults to None.
            run_cfg: (BenchRunCfg, optional): A config for storing how the benchmarks and run and plotted
            time_src (datetime, optional): Set a time that the result was generated. Defaults to datetime.now().
            pass_repeat (bool,optional) By default do not pass the kwarg 'repeat' to the benchmark function.  Set to true if you want the benchmark function to be passed the repeat number

        Raises:
            ValueError: If a result variable is not set

        Returns:
            BenchCfg: A class with all the data used to generate the results and the results
        """

        if input_vars is None:
            input_vars = []
        if result_vars is None:
            result_vars = []
        if const_vars is None:
            const_vars = []

        for i in input_vars:
            self.check_var_is_a_param(i, "input")
        for i in result_vars:
            self.check_var_is_a_param(i, "result")
        for i in const_vars:
            self.check_var_is_a_param(i[0], "const")  # consts come as tuple pairs

        if post_description is None:
            post_description = (
                "## Description\nPlease set post_description to explain these results"
            )
        if run_cfg is None:
            run_cfg = BenchRunCfg()
        elif run_cfg.only_plot:
            run_cfg.use_cache = True
        self.last_run_cfg = run_cfg

        bench_cfg = BenchCfg(
            input_vars=input_vars,
            result_vars=result_vars,
            const_vars=const_vars,
            bench_name=self.bench_name,
            description=description,
            post_description=post_description,
            title=title,
            pass_repeat=pass_repeat,
        )
        bench_cfg.param.update(run_cfg.param.values())

        bench_cfg_hash = bench_cfg.hash_custom(True)
        # does not include repeats in hash as sample_hash already includes repeat as part of the per sample hash
        bench_cfg_sample_hash = bench_cfg.hash_custom(False)

        if bench_cfg.use_sample_cache:
            self.sample_cache = Cache("cachedir/sample_cache", tag_index=True)
            if bench_cfg.clear_sample_cache:
                logging.info(
                    f"clearing the sample cache for bench_cfg_hash: {bench_cfg_sample_hash}"
                )
                removed_vals = self.sample_cache.evict(bench_cfg_sample_hash)
                logging.info(f"removed: {removed_vals} items from the cache")

        calculate_results = True
        with Cache("cachedir/benchmark_inputs") as c:
            if run_cfg.clear_cache:
                c.delete(bench_cfg_hash)
                logging.info("cleared cache")
            elif run_cfg.use_cache:
                logging.info(
                    f"checking for previously calculated results with key: {bench_cfg_hash}"
                )
                if bench_cfg_hash in c:
                    logging.info(f"loading cached results from key: {bench_cfg_hash}")
                    bench_cfg = c[bench_cfg_hash]
                    # if not over_time:  # if over time we always want to calculate results
                    calculate_results = False
                else:
                    logging.info("did not detect results in cache")
                    if run_cfg.only_plot:
                        raise FileNotFoundError("Was not able to load the results to plot!")

        if calculate_results:
            if run_cfg.time_event is not None:
                time_src = run_cfg.time_event
            bench_cfg = self.calculate_benchmark_results(
                bench_cfg, time_src, bench_cfg_sample_hash, run_cfg
            )
            if self.sample_cache is not None:
                self.sample_cache.close()

            # use the hash of the inputs to look up historical values in the cache
            if run_cfg.over_time:
                bench_cfg.ds = self.load_history_cache(
                    bench_cfg.ds, bench_cfg_hash, run_cfg.clear_history
                )

            self.report_results(bench_cfg, run_cfg.print_xarray, run_cfg.print_pandas)
            self.cache_results(bench_cfg, bench_cfg_hash)

        self.plots_instance = BenchPlotter.plot(bench_cfg, self.plots_instance)
        return bench_cfg

    def check_var_is_a_param(self, variable: param.Parameter, var_type: str):
        """check that a variable is a subclass of param

        Args:
            variable (param.Parameter): the varible to check
            var_type (str): a string representation of the variable type for better error messages

        Raises:
            TypeError: the input variable type is not a param.
        """
        if not isinstance(variable, param.Parameter):
            raise TypeError(
                f"You need to use {var_type}_vars =[{self.worker_input_cfg}.param.your_variable], instead of {var_type}_vars =[{self.worker_input_cfg}.your_variable]"
            )

    def cache_results(self, bench_cfg: BenchCfg, bench_cfg_hash: int) -> None:
        with Cache("cachedir/benchmark_inputs") as c:
            logging.info(f"saving results with key: {bench_cfg_hash}")
            self.bench_cfg_hashes.append(bench_cfg_hash)
            c[bench_cfg_hash] = bench_cfg
            logging.info(f"saving benchmark: {self.bench_name}")
            c[self.bench_name] = self.bench_cfg_hashes

    def calculate_benchmark_results(
        self, bench_cfg, time_src: datetime | str, bench_cfg_hash, bench_run_cfg
    ):
        """A function for generating an n-d xarray from a set of input variables in the BenchCfg

        Args:
            bench_cfg (BenchCfg): description of the benchmark parameters
            time_src (datetime): a representation of the sample time

        Returns:
            bench_cfg (BenchCfg): description of the benchmark parameters
        """
        bench_cfg, func_inputs, dims_name = self.setup_dataset(bench_cfg, time_src)
        constant_inputs = self.define_const_inputs(bench_cfg.const_vars)
        callcount = 1
        for idx_tuple, function_input_vars in func_inputs:
            logging.info(f"{bench_cfg.title}:call {callcount}/{len(func_inputs)}")
            self.call_worker_and_store_results(
                bench_cfg,
                idx_tuple,
                function_input_vars,
                dims_name,
                constant_inputs,
                bench_cfg_hash,
                bench_run_cfg,
            )
            callcount += 1

        for inp in bench_cfg.all_vars:
            self.add_metadata_to_dataset(bench_cfg, inp)
        return bench_cfg

    def plot(self, run_cfg: BenchRunCfg = None) -> None:
        """Launches a webserver with plots of the benchmark results, blocking

        Args:
            run_cfg (BenchRunCfg, optional): Options for the webserve such as the port. Defaults to None.

        """
        if run_cfg is None:
            run_cfg = self.last_run_cfg
        BenchPlotServer().plot_server(self.bench_name, run_cfg, self.plots_instance)

    def load_history_cache(
        self, ds: xr.Dataset, bench_cfg_hash: int, clear_history: bool
    ) -> xr.Dataset:
        """Load historical data from a cache if over_time=true

        Args:
            ds (xr.Dataset): Freshly calcuated data
            bench_cfg_hash (int): Hash of the input variables used to generate the data
            clear_history (bool): Optionally clear the history

        Returns:
            xr.Dataset: historical data as an xr dataset
        """
        with Cache("cachedir/history") as c:
            if clear_history:
                logging.info("clearing history")
            else:
                logging.info(f"checking historical key: {bench_cfg_hash}")
                if bench_cfg_hash in c:
                    logging.info("loading historical data from cache")
                    ds_old = c[bench_cfg_hash]
                    ds = xr.concat([ds_old, ds], "over_time")
                else:
                    logging.info("did not detect any historical data")

            logging.info("saving data to history cache")
            c[bench_cfg_hash] = ds
        return ds

    def setup_dataset(
        self, bench_cfg: BenchCfg, time_src: datetime | str
    ) -> tuple[BenchCfg, List, List]:
        """A function for generating an n-d xarray from a set of input variables in the BenchCfg

        Args:
            bench_cfg (BenchCfg): description of the benchmark parameters
            time_src (datetime | str): a representation of the sample time

        Returns:
            _type_: _description_
        """

        if time_src is None:
            time_src = datetime.now()
        bench_cfg.meta_vars = self.define_extra_vars(bench_cfg, bench_cfg.repeats, time_src)

        bench_cfg.all_vars = bench_cfg.input_vars + bench_cfg.meta_vars

        for i in bench_cfg.all_vars:
            logging.info(i.sampling_str(bench_cfg.debug))

        dims_cfg = DimsCfg(bench_cfg)
        function_inputs = list(
            zip(product(*dims_cfg.dim_ranges_index), product(*dims_cfg.dim_ranges))
        )
        # xarray stores K N-dimensional arrays of data.  Each array is named and in this case we have a nd array for each result variable
        data_vars = {}

        for rv in bench_cfg.result_vars:
            if type(rv) == ResultVar:
                result_data = np.empty(dims_cfg.dims_size)
                result_data.fill(np.nan)
                data_vars[rv.name] = (dims_cfg.dims_name, result_data)
            else:
                for i in range(rv.size):
                    result_data = np.empty(dims_cfg.dims_size)
                    result_data.fill(np.nan)
                    data_vars[rv.index_name(i)] = (dims_cfg.dims_name, result_data)

        bench_cfg.ds = xr.Dataset(data_vars=data_vars, coords=dims_cfg.coords)

        return bench_cfg, function_inputs, dims_cfg.dims_name

    def define_const_inputs(self, const_vars) -> dict:
        constant_inputs = None
        if const_vars is not None:
            const_vars, constant_values = [
                [i for i, j in const_vars],
                [j for i, j in const_vars],
            ]

            constant_names = [i.name for i in const_vars]
            constant_inputs = dict(zip(constant_names, constant_values))
        return constant_inputs

    def define_extra_vars(self, bench_cfg: BenchCfg, repeats: int, time_src) -> list[IntSweep]:
        """Define extra meta vars that are stored in the n-d array but are not passed to the benchmarking function, such as number of repeats and the time the function was called.

        Args:
            bench_cfg (BenchCfg): description of the benchmark parameters
            repeats (int): the number of times to sample the function
            time_src (datetime): a representation of the sample time

        Returns:
            _type_: _description_
        """
        iv_repeats = IntSweep(
            default=repeats,
            bounds=[1, repeats],
            samples=repeats,
            samples_debug=2 if repeats > 2 else 1,
            units="repeats",
        )
        iv_repeats.name = "repeat"
        extra_vars = [iv_repeats]

        if bench_cfg.over_time:
            if type(time_src) == str:
                iv_over_time = TimeEvent(time_src)
            else:
                iv_over_time = TimeSnapshot(time_src)
            iv_over_time.name = "over_time"
            extra_vars.append(iv_over_time)
            bench_cfg.iv_time = [iv_over_time]
        return extra_vars

    def worker_wrapper(self, bench_cfg: BenchCfg, function_input: dict):
        self.worker_fn_call_count += 1
        if not bench_cfg.pass_repeat:
            function_input.pop("repeat")
        if "over_time" in function_input:
            function_input.pop("over_time")
        if "time_event" in function_input:
            function_input.pop("time_event")

        if self.worker_input_cfg is None:  # worker takes kwargs
            return self.worker(**function_input)

        # worker takes a parametrised input object
        input_cfg = self.worker_input_cfg()
        for k, v in function_input.items():
            input_cfg.param.set_param(k, v)

        return self.worker(input_cfg)

    def call_worker_and_store_results(
        self,
        bench_cfg: BenchCfg,
        index_tuple: tuple,
        function_input_vars: List,
        dims_name: List[str],
        constant_inputs: dict,
        bench_sample_hash,
        bench_run_cfg,
    ) -> None:
        """A wrapper around the benchmarking function to set up and store the results of the benchmark function

        Args:
            bench_cfg (BenchCfg): description of the benchmark parameters
            index_tuple (tuple): tuple of n-d array indices
            function_input_vars (List): list of function inputs as dicts
            dims_name (List[str]): names of the n-d dimension
            constant_inputs (dict): input values to keep constant
        """
        self.worker_wrapper_call_count += 1
        function_input = dict(zip(dims_name, function_input_vars))

        if constant_inputs is not None:
            function_input |= constant_inputs

        if bench_cfg.print_bench_inputs:
            logging.info("Bench Inputs:")
            for k, v in function_input.items():
                logging.info(f"\t {k}:{v}")

        if bench_cfg.use_sample_cache and self.sample_cache is not None:
            # the signature is the hash of the inputs to to the function + meta variables such as repeat and time + the hash of the benchmark sweep as a whole (without the repeats hash)
            function_input_signature_pure = hash_cust(zip(dims_name, function_input_vars))

            function_input_signature_benchmark_context = hash_cust(
                (function_input_signature_pure, bench_sample_hash)
            )

            if function_input_signature_benchmark_context in self.sample_cache:
                logging.info(
                    f"Found a previously calculated value in the sample cache with the benchmark context: {bench_sample_hash}"
                )
                result = self.sample_cache[function_input_signature_benchmark_context]
                self.worker_cache_call_count += 1
            elif (
                bench_run_cfg.sample_cache_include_bench_context
                and function_input_signature_pure in self.sample_cache
            ):
                logging.info(
                    f"A value including the benchmark context was not found: {bench_sample_hash}, but the function has been called with these inputs before so loading those values from the hash.  Beware that depending on how you have run the benchmarks, the data in this cache could be invalid"
                )
                result = self.sample_cache[function_input_signature_benchmark_context]
            else:
                logging.info("Sample cache values Not Found, calling benchmark function")
<<<<<<< HEAD
                result = self.worker_wrapper(function_input)
                self.sample_cache.set(
                    function_input_signature_benchmark_context, result, tag=bench_sample_hash
                )
                self.sample_cache.set(function_input_signature_pure, result, tag=bench_sample_hash)
=======
                result = self.worker_wrapper(bench_cfg, function_input)
                self.sample_cache.set(function_input_signature, result, tag=bench_sample_hash)
>>>>>>> ef223771
        else:
            result = self.worker_wrapper(bench_cfg, function_input)

        logging.debug(f"input_index {index_tuple}")
        logging.debug(f"input {function_input_vars}")
        logging.debug(f"result {result}")

        for rv in bench_cfg.result_vars:
            if type(result) == dict:
                result_value = result[rv.name]
            else:
                result_value = result.param.values()[rv.name]
            logging.debug(f"rn:{rv.name},rv:{result_value}")

            print(rv.name, result_value)

            if type(rv) == ResultVar:
                set_xarray_multidim(bench_cfg.ds[rv.name], index_tuple, result_value)
            else:
                if isinstance(result_value, (list, np.ndarray)):
                    if len(result_value) == rv.size:
                        for i in range(rv.size):
                            set_xarray_multidim(
                                bench_cfg.ds[rv.index_name(i)], index_tuple, result_value[i]
                            )

    def add_metadata_to_dataset(self, bench_cfg: BenchCfg, input_var: ParametrizedSweep) -> None:
        """Adds variable metadata to the xrarry so that it can be used to automatically plot the dimension units etc.

        Args:
            bench_cfg (BenchCfg):
            input_var (ParametrizedSweep): The varible to extract metadata from
        """

        for rv in bench_cfg.result_vars:
            if type(rv) == ResultVar:
                bench_cfg.ds[rv.name].attrs["units"] = rv.units
                bench_cfg.ds[rv.name].attrs["long_name"] = rv.name
            else:
                for i in range(rv.size):
                    bench_cfg.ds[rv.index_name(i)].attrs["units"] = rv.units
                    bench_cfg.ds[rv.index_name(i)].attrs["long_name"] = rv.name

        dsvar = bench_cfg.ds[input_var.name]
        dsvar.attrs["long_name"] = input_var.name
        if input_var.units is not None:
            dsvar.attrs["units"] = input_var.units
        if input_var.__doc__ is not None:
            dsvar.attrs["description"] = input_var.__doc__

    def report_results(self, bench_cfg: BenchCfg, print_xarray: bool, print_pandas: bool):
        """Optionally display the caculated benchmark data as either as pandas, xarray or plot

        Args:
            bench_cfg (BenchCfg):
            print_xarray (bool):
            print_pandas (bool):
        """
        if print_xarray:
            logging.info(bench_cfg.ds)
        if print_pandas:
            logging.info(bench_cfg.ds.to_dataframe())

    def clear_call_counts(self) -> None:
        self.worker_wrapper_call_count = 0
        self.worker_fn_call_count = 0
        self.worker_cache_call_count = 0<|MERGE_RESOLUTION|>--- conflicted
+++ resolved
@@ -506,16 +506,11 @@
                 result = self.sample_cache[function_input_signature_benchmark_context]
             else:
                 logging.info("Sample cache values Not Found, calling benchmark function")
-<<<<<<< HEAD
-                result = self.worker_wrapper(function_input)
+                result = self.worker_wrapper(bench_cfg, function_input)
                 self.sample_cache.set(
                     function_input_signature_benchmark_context, result, tag=bench_sample_hash
                 )
                 self.sample_cache.set(function_input_signature_pure, result, tag=bench_sample_hash)
-=======
-                result = self.worker_wrapper(bench_cfg, function_input)
-                self.sample_cache.set(function_input_signature, result, tag=bench_sample_hash)
->>>>>>> ef223771
         else:
             result = self.worker_wrapper(bench_cfg, function_input)
 
