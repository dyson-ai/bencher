[project]
name = "holobench"
version = "1.30.2"

authors = [{ name = "Austin Gregg-Smith", email = "blooop@gmail.com" }]
description = "A package for benchmarking the performance of arbitrary functions"
readme = "README.md"
license = "MIT"

requires-python = ">=3.10,<3.13"

dependencies = [
  "holoviews>=1.15,<=1.19.1",
  "numpy>=1.0,<=2.1.1",
  "param>=1.13.0,<=2.1.1",
  "hvplot>=0.8,<=0.10.0",
  "matplotlib>=3.6.3,<=3.9.2",
  "panel>=1.3.6,<=1.4.5",
  "diskcache>=5.6,<=5.6.3",
  "optuna>=3.2,<=4.0.0",
  "xarray>=2023.7,<=2024.7.0",
  "plotly>=5.15,<=5.24.0",
  "sortedcontainers>=2.4,<=2.4",
  "pandas>=2.0,<=2.2.2",
  "strenum>=0.4.0,<=0.4.15",
  "scikit-learn>=1.2,<=1.5.1",
  "str2bool>=1.1,<=1.1",
  "scoop>=0.7.0,<=0.7.2.0",
  "moviepy-fix-codec",
<<<<<<< HEAD
  "rerun-sdk==0.18.2",
  "rerun-notebook"
=======
>>>>>>> e88bd5d3
]


[project.urls]
Repository = "https://github.com/dyson-ai/bencher"
Home = "https://github.com/dyson-ai/bencher"
Documentation = "https://bencher.readthedocs.io/en/latest/"

[tool.pixi.project]
channels = ["conda-forge"]
platforms = ["linux-64"]

<<<<<<< HEAD
[tool.pixi.dependencies]
python = ">=3.10"
rerun-sdk = "==0.18.2"


=======
>>>>>>> e88bd5d3
[tool.pixi.feature.py310.dependencies]
python = "3.10.*"
[tool.pixi.feature.py311.dependencies]
python = "3.11.*"
[tool.pixi.feature.py312.dependencies]
python = "3.12.*"


[tool.pixi.pypi-dependencies]
holobench = { path = ".", editable = true }

[project.optional-dependencies]
test = [
  "pylint>=3.2.5,<=3.3.1",
  "pytest-cov>=4.1,<=6.0.0",
  "pytest>=7.4,<=8.3.3",
  "hypothesis>=6.104.2,<=6.119.1",
  "ruff>=0.5.0,<=0.7.4",
  "coverage>=7.5.4,<=7.6.7",
  "pre-commit<=4.0.1"
]

[build-system]
requires = ["hatchling"]
build-backend = "hatchling.build"

[tool.hatch.build]
include = ["bencher"]

# Environments
[tool.pixi.environments]
default = {features = ["test"], solve-group = "default" }
py310 = ["py310","test"]
py311 = ["py311","test"]
py312 = ["py312","test"]


[tool.pixi.tasks]
pre-commit = "pre-commit run -a"
pre-commit-update = "pre-commit autoupdate"
format = "ruff format ."
check-clean-workspace = "git diff --exit-code"
ruff-lint = "ruff check . --fix"
pylint = "pylint --version && echo 'running pylint...' && pylint $(git ls-files '*.py')"
lint = { depends_on = ["ruff-lint", "pylint"] }
style = { depends_on = ["format", "lint"] }
commit-format = "git commit -a -m'autoformat code' || true"
test = "pytest"
coverage = "coverage run -m pytest && coverage xml -o coverage.xml"
coverage-report = "coverage report -m"
update-lock = "pixi update && git commit -a -m'update pixi.lock' || true"
push = "git push"
update-lock-push = { depends_on = ["update-lock", "push"] }
fix = { depends_on = ["update-lock","pre-commit", "format", "ruff-lint"] }
fix-commit-push = { depends_on = ["fix", "commit-format", "update-lock-push"] }
ci-no-cover = { depends_on = ["style", "test"] }
ci = { depends_on = ["format","ruff-lint", "pylint", "coverage", "coverage-report"] }
ci-push = {depends_on=["format","ruff-lint","update-lock","ci","push"]}
clear-pixi = "rm -rf .pixi pixi.lock"
setup-git-merge-driver = "git config merge.ours.driver true"
update-from-template-repo = "./scripts/update_from_template.sh"

#demos
demo = "python3 bencher/example/example_image.py"
demo_rerun = "python3 bencher/example/example_rerun.py"

[tool.pylint]
extension-pkg-whitelist = ["numpy", "scipy"]
jobs = 16                                    #detect number of cores

[tool.pylint.'MESSAGES CONTROL']
disable = "C,logging-fstring-interpolation,line-too-long,fixme,missing-module-docstring,too-many-instance-attributes,too-few-public-methods,too-many-arguments,too-many-locals,too-many-branches,too-many-statements,use-dict-literal,duplicate-code,too-many-public-methods,too-many-nested-blocks,cyclic-import, too-many-positional-arguments"
enable = "no-else-return,consider-using-in"

[tool.coverage.run]
omit = ["*/test/*", "__init__.py"]

[tool.coverage.report]
exclude_also = [
  "def __repr__",
  "if False:",
  "if 0:",
  "raise AssertionError",
  "raise NotImplementedError",
  "if __name__ == .__main__.:",
  "pass",
  "(_):",
]<|MERGE_RESOLUTION|>--- conflicted
+++ resolved
@@ -27,11 +27,8 @@
   "str2bool>=1.1,<=1.1",
   "scoop>=0.7.0,<=0.7.2.0",
   "moviepy-fix-codec",
-<<<<<<< HEAD
   "rerun-sdk==0.18.2",
   "rerun-notebook"
-=======
->>>>>>> e88bd5d3
 ]
 
 
@@ -44,14 +41,6 @@
 channels = ["conda-forge"]
 platforms = ["linux-64"]
 
-<<<<<<< HEAD
-[tool.pixi.dependencies]
-python = ">=3.10"
-rerun-sdk = "==0.18.2"
-
-
-=======
->>>>>>> e88bd5d3
 [tool.pixi.feature.py310.dependencies]
 python = "3.10.*"
 [tool.pixi.feature.py311.dependencies]
