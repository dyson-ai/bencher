import nbformat as nbf
from typing import Any
import bencher as bch


from bencher.example.meta.example_meta import BenchableObject


class BenchMetaGen(bch.ParametrizedSweep):
    """This class uses bencher to display the multidimensional types bencher can represent"""

    float_vars = bch.IntSweep(
        default=0, bounds=(0, 4), doc="The number of floating point variables that are swept"
    )
    categorical_vars = bch.IntSweep(
        default=0, bounds=(0, 3), doc="The number of categorical variables that are swept"
    )
    sample_with_repeats = bch.IntSweep(default=1, bounds=(1, 100))

    sample_over_time = bch.BoolSweep(default=False)

    level = bch.IntSweep(default=2, units="level", bounds=(2, 5))

    run_bench = False

    plots = bch.ResultReference(units="int")

    def __call__(self, **kwargs: Any) -> Any:
        self.update_params_from_kwargs(**kwargs)

        run_cfg = bch.BenchRunCfg()
        run_cfg.level = self.level
        run_cfg.repeats = self.sample_with_repeats
        run_cfg.over_time = self.sample_over_time
        run_cfg.plot_size = 500

        # bench = bch.Bench("benchable", BenchableObject(), run_cfg=run_cfg)

        inputs_vars_float = [
            "float1",
            "float2",
            bch.p("float3", max_level=3),
            "sigma",
        ]

        inputs_vars_cat = [
            "noisy",
            "noise_distribution",
            "negate_output",
        ]

        input_vars = inputs_vars_float[: self.float_vars] + inputs_vars_cat[: self.categorical_vars]

        if self.run_bench:
            bench = BenchableObject().to_bench(run_cfg)
            res = bench.plot_sweep(
                "test",
                input_vars=input_vars,
                result_vars=[BenchableObject.param.distance],
                # result_vars=[BenchableObject.param.distance, BenchableObject.param.sample_noise],
                # result_vars=[ BenchableObject.param.sample_noise],
                # result_vars=[BenchableObject.param.result_hmap],
                plot_callbacks=False,
            )
            self.plots = bch.ResultReference()
            self.plots.obj = res.to_auto()

        title = f"{self.float_vars}_float_{self.categorical_vars}_cat"

        nb = nbf.v4.new_notebook()
        text = f"""# {title}"""

        code_gen = f"""
%%capture
import bencher as bch
from bencher.example.meta.example_meta import BenchableObject

bench = BenchableObject().to_bench(bch.BenchRunCfg())
res=bench.plot_sweep(input_vars={input_vars},result_vars=["distance"])
"""
        code_results = """
from bokeh.io import output_notebook
output_notebook()
res.to_auto_plots()
"""

        nb["cells"] = [
            nbf.v4.new_markdown_cell(text),
            nbf.v4.new_code_cell(code_gen),
            nbf.v4.new_code_cell(code_results),
        ]
        from pathlib import Path

        fname = Path(f"docs/reference/Meta/ex_{title}.ipynb")
        fname.parent.mkdir(parents=True, exist_ok=True)
        fname.write_text(nbf.writes(nb), encoding="utf-8")

        return super().__call__()


def example_meta(run_cfg: bch.BenchRunCfg = None, report: bch.BenchReport = None) -> bch.Bench:
    bench = BenchMetaGen().to_bench(run_cfg, report)

    bench.plot_sweep(
        title="Meta Bench",
        description="""## All Combinations of Variable Sweeps and Resulting Plots
This uses bencher to display all the combinations of plots bencher is able to produce""",
        input_vars=[
            bch.p("float_vars", [0, 1]),
            "categorical_vars",
            bch.p("sample_with_repeats", [1, 20]),
<<<<<<< HEAD
            # BenchMeta.param.sample_over_time,
=======
>>>>>>> 380ceb1b
        ],
        const_vars=[
            # BenchMeta.param.float_vars.with_const(1),
            # BenchMeta.param.sample_with_repeats.with_const(2),
            # BenchMeta.param.categorical_vars.with_const(2),
            # BenchMeta.param.sample_over_time.with_const(True),
        ],
    )
    bench.plot_sweep(
        title="Meta Bench",
        description="""## All Combinations of Variable Sweeps and Resulting Plots
This uses bencher to display all the combinations of plots bencher is able to produce""",
        input_vars=[
            bch.p("float_vars", [2, 3]),
            "categorical_vars",
        ],
    )

    #     bench.plot_sweep(
    #         title="Meta Bench",
    #         description="""## All Combinations of Variable Sweeps and Resulting Plots
    # This uses bencher to display all the combinations of plots bencher is able to produce""",
    #         input_vars=[
    #             bch.p("float_vars", [2, 3]),
    #             "categorical_vars",
    #         ],
    #         const_vars=[
    #             dict(level=3)
    #             # BenchMeta.param.sample_with_repeats.with_const(2),
    #             # BenchMeta.param.categorical_vars.with_const(2),
    #             # BenchMeta.param.sample_over_time.with_const(True),
    #         ],
    #     )

    return bench


if __name__ == "__main__":
    example_meta().report.show()<|MERGE_RESOLUTION|>--- conflicted
+++ resolved
@@ -109,10 +109,6 @@
             bch.p("float_vars", [0, 1]),
             "categorical_vars",
             bch.p("sample_with_repeats", [1, 20]),
-<<<<<<< HEAD
-            # BenchMeta.param.sample_over_time,
-=======
->>>>>>> 380ceb1b
         ],
         const_vars=[
             # BenchMeta.param.float_vars.with_const(1),
