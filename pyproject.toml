[project]
name = "holobench"
version = "1.40.1"

authors = [{ name = "Austin Gregg-Smith", email = "blooop@gmail.com" }]
description = "A package for benchmarking the performance of arbitrary functions"
readme = "README.md"
license = "MIT"

requires-python = ">=3.10,<3.13"

dependencies = [
    "holoviews>=1.15,<=1.20.0",
    "numpy>=1.0,<=2.2.3",
    "param>=1.13.0,<=2.2.0",
    "hvplot>=0.8,<=0.10.0",      #greater versions cause an error
    "panel>=1.3.6,<=1.6.1",
    "diskcache>=5.6,<=5.6.3",
    "optuna>=3.2,<=4.2.1",
    "xarray>=2023.7,<=2025.1.2",
    "plotly>=5.15,<=6.0.0",
    "pandas>=2.0,<=2.2.3",
    "strenum>=0.4.0,<=0.4.15",
    "scikit-learn>=1.2,<=1.6.1",
    "moviepy>=2.1.2,<=2.1.2",
]

[project.urls]
Repository = "https://github.com/dyson-ai/bencher"
Home = "https://github.com/dyson-ai/bencher"
Documentation = "https://bencher.readthedocs.io/en/latest/"

[tool.pixi.project]
channels = ["conda-forge"]
platforms = ["linux-64"]

[tool.pixi.system-requirements]
libc = "2.31"

[tool.pixi.feature.py310.dependencies]
python = "3.10.*"
[tool.pixi.feature.py311.dependencies]
python = "3.11.*"
[tool.pixi.feature.py312.dependencies]
python = "3.12.*"


[tool.pixi.pypi-dependencies]
holobench = { path = ".", editable = true }

<<<<<<< HEAD
# Define a consolidated docs feature with all dependencies
[tool.pixi.feature.docs.dependencies]
python = "3.10.*"
firefox = ">=134.0,<135"         # Conda package
geckodriver = "*"                # Conda package
sphinx = "*"
gtk3 = "*"
python-chromedriver-binary = "*"

[tool.pixi.feature.docs.pypi-dependencies]
# All Python documentation dependencies
pydata-sphinx-theme = "*"
sphinx-rtd-theme = "*"
sphinxcontrib-napoleon = "*"
sphinx-autoapi = "*"
nbsite = "==0.8.7"
jupyter_bokeh = "*"
selenium = "*"
chromedriver_binary = "*"
ipykernel = "*"

=======
>>>>>>> eeed43c3
[project.optional-dependencies]
test = [
    "pylint>=3.2.5,<=3.3.4",
    "pytest-cov>=4.1,<=6.0.0",
    "pytest>=7.4,<=8.3.4",
    "hypothesis>=6.104.2,<=6.125.3",
    "ruff>=0.5.0,<=0.9.6",
    "coverage>=7.5.4,<=7.6.12",
    "pre-commit<=4.1.0",
    "nbformat",
    "ipykernel",
    "pip",
    "jupyter_bokeh",
]

#adds support for embedding rerun windows (alpha)
rerun = ["rerun-sdk==0.22.0", "rerun-notebook", "flask", "flask-cors"]
scoop = ["scoop>=0.7.0,<=0.7.2.0"]

[build-system]
requires = ["hatchling"]
build-backend = "hatchling.build"

[tool.hatch.build]
include = ["bencher", "CHANGELOG.md"]

# Environments
[tool.pixi.environments]
default = { features = ["test", "rerun", "docs"], solve-group = "default" }
py310 = ["py310", "test", "rerun"]
py311 = ["py311", "test", "rerun"]
py312 = ["py312", "test", "rerun"]


[tool.pixi.tasks]
pre-commit = "pre-commit run -a"
pre-commit-update = "pre-commit autoupdate"
format = "ruff format ."
check-clean-workspace = "git diff --exit-code"
ruff-lint = "ruff check . --fix"
pylint = "pylint --version && echo 'running pylint...' && pylint $(git ls-files '*.py')"
lint = { depends-on = ["ruff-lint", "pylint"] }
style = { depends-on = ["format", "lint"] }
commit-format = "git commit -a -m'autoformat code' || true"
test = "pytest"
coverage = "coverage run -m pytest && coverage xml -o coverage.xml"
coverage-report = "coverage report -m"
update-lock = "pixi update && git commit -a -m'update pixi.lock' || true"
push = "git push"
update-lock-push = { depends-on = ["update-lock", "push"] }
fix = { depends-on = ["update-lock", "format", "ruff-lint", "pre-commit"] }
fix-commit-push = { depends-on = ["fix", "commit-format", "update-lock-push"] }
ci-no-cover = { depends-on = ["style", "test"] }
ci = { depends-on = [
    "format",
    "ruff-lint",
    "pylint",
    "coverage",
    "coverage-report",
] }
ci-push = { depends-on = ["format", "ruff-lint", "update-lock", "ci", "push"] }
clear-pixi = "rm -rf .pixi pixi.lock"
setup-git-merge-driver = "git config merge.ours.driver true"
update-from-template-repo = "./scripts/update_from_template.sh"

docs = "rm -rf docs/builtdocs; rm -rf docs/jupyter_execute; sphinx-build -b html docs docs/builtdocs"


#demos
demo = "python3 bencher/example/example_image.py"
demo_rerun = "python3 bencher/example/example_rerun.py"


[tool.pylint]
extension-pkg-whitelist = ["numpy", "scipy"]
jobs = 16                                    #detect number of cores
ignore-paths = "docs/*"

[tool.pylint.'MESSAGES CONTROL']
disable = "C,logging-fstring-interpolation,line-too-long,fixme,missing-module-docstring,too-many-instance-attributes,too-few-public-methods,too-many-arguments,too-many-locals,too-many-branches,too-many-statements,use-dict-literal,duplicate-code,too-many-public-methods,too-many-nested-blocks,cyclic-import,too-many-positional-arguments"
enable = "no-else-return,consider-using-in"

[tool.coverage.run]
omit = ["*/test/*", "__init__.py"]

[tool.coverage.report]
exclude_also = [
    "def __repr__",
    "if False:",
    "if 0:",
    "raise AssertionError",
    "raise NotImplementedError",
    "if __name__ == .__main__.:",
    "pass",
    "(_):",
]<|MERGE_RESOLUTION|>--- conflicted
+++ resolved
@@ -48,30 +48,6 @@
 [tool.pixi.pypi-dependencies]
 holobench = { path = ".", editable = true }
 
-<<<<<<< HEAD
-# Define a consolidated docs feature with all dependencies
-[tool.pixi.feature.docs.dependencies]
-python = "3.10.*"
-firefox = ">=134.0,<135"         # Conda package
-geckodriver = "*"                # Conda package
-sphinx = "*"
-gtk3 = "*"
-python-chromedriver-binary = "*"
-
-[tool.pixi.feature.docs.pypi-dependencies]
-# All Python documentation dependencies
-pydata-sphinx-theme = "*"
-sphinx-rtd-theme = "*"
-sphinxcontrib-napoleon = "*"
-sphinx-autoapi = "*"
-nbsite = "==0.8.7"
-jupyter_bokeh = "*"
-selenium = "*"
-chromedriver_binary = "*"
-ipykernel = "*"
-
-=======
->>>>>>> eeed43c3
 [project.optional-dependencies]
 test = [
     "pylint>=3.2.5,<=3.3.4",
