# Bencher
 
 ## Continuous Integration Status

[![Ci](https://github.com/dyson-ai/bencher/actions/workflows/ci.yml/badge.svg?branch=main)](https://github.com/dyson-ai/bencher/actions/workflows/ci.yml?query=branch%3Amain)
![Read the Docs](https://img.shields.io/readthedocs/bencher)
[![Codecov](https://codecov.io/gh/dyson-ai/bencher/branch/main/graph/badge.svg?token=Y212GW1PG6)](https://codecov.io/gh/dyson-ai/bencher)
[![GitHub issues](https://img.shields.io/github/issues/dyson-ai/bencher.svg)](https://GitHub.com/dyson-ai/bencher/issues/)
[![GitHub pull-requests merged](https://badgen.net/github/merged-prs/dyson-ai/bencher)](https://github.com/dyson-ai/bencher/pulls?q=is%3Amerged)
[![PyPI](https://img.shields.io/pypi/v/holobench)](https://pypi.org/project/holobench/)
[![GitHub release](https://img.shields.io/github/release/dyson-ai/bencher.svg)](https://GitHub.com/dyson-ai/bencher/releases/)
[![License](https://img.shields.io/pypi/l/bencher)](https://opensource.org/license/mit/)
[![Python](https://img.shields.io/badge/python-3.10-blue)](https://www.python.org/downloads/release/python-310/)
[![Python](https://img.shields.io/badge/python-3.11-blue)](https://www.python.org/downloads/release/python-311/)
[![Pixi Badge](https://img.shields.io/endpoint?url=https://raw.githubusercontent.com/prefix-dev/pixi/main/assets/badge/v0.json)](https://pixi.sh)

## Badges

### Pixi Badge
The Pixi badge indicates that this project is optimized for performance and follows best practices as evaluated by the Pixi tool. For more information, visit [Pixi](https://pixi.sh).


## Intro

<<<<<<< HEAD
Bencher is a tool to make it easy to benchmark the interactions between the input parameters to your algorithm and its resulting performance on a set of metrics.  It calculates the [cartesian product](https://en.wikipedia.org/wiki/Cartesian_product) of a set of variables

Parameters for bencher are defined using the [param](https://param.holoviz.org/) library  as a config class with extra metadata that describes the bounds of the search space you want to measure.  You must define a benchmarking function that accepts an instance of the config class and return a dictionary with string metric names and float values.

Parameters are benchmarked by passing in a list N parameters, and an N-Dimensional tensor is returned.   You can optionally sample each point multiple times to get back a distribution and also track its value over time.  By default the data will be plotted automatically based on the types of parameters you are sampling (e.g, continous, discrete), but you can also pass in a callback to customize plotting.

The data is stored in a persistent database so that past performance is tracked.

## Assumptions
=======
[![Ci](https://github.com/blooop/python_template/actions/workflows/ci.yml/badge.svg?branch=main)](https://github.com/blooop/python_template/actions/workflows/ci.yml?query=branch%3Amain)
[![Codecov](https://codecov.io/gh/blooop/python_template/branch/main/graph/badge.svg?token=Y212GW1PG6)](https://codecov.io/gh/blooop/python_template)
[![GitHub issues](https://img.shields.io/github/issues/blooop/python_template.svg)](https://GitHub.com/blooop/python_template/issues/)
[![GitHub pull-requests merged](https://badgen.net/github/merged-prs/blooop/python_template)](https://github.com/blooop/python_template/pulls?q=is%3Amerged)
[![GitHub release](https://img.shields.io/github/release/blooop/python_template.svg)](https://GitHub.com/blooop/python_template/releases/)
[![License](https://img.shields.io/pypi/l/bencher)](https://opensource.org/license/mit/)
[![Python](https://img.shields.io/badge/python-3.10%20%7C%203.11%20%7C%203.12-blue)](https://www.python.org/downloads/)
[![Pixi Badge](https://img.shields.io/endpoint?url=https://raw.githubusercontent.com/prefix-dev/pixi/main/assets/badge/v0.json)](https://pixi.sh)
>>>>>>> b93dd58a

The input types should also be of one of the basic datatypes (bool, int, float, str, enum, datetime) so that the data can be easily hashed, cached and stored in the database and processed with seaborn and xarray plotting functions. You can use class inheritance to define hierarchical parameter configuration class types that can be reused in a bigger configuration classes.

Bencher is designed to work with stochastic pure functions with no side effects.  It assumes that when the objective function is given the same inputs, it will return the same output +- random noise.  This is because the function must be called multiple times to get a good statistical distribution of it and so each call must not be influenced by anything or the results will be corrupted.

<<<<<<< HEAD
### Pseudocode of bencher

    Enumerate a list of all input parameter combinations
    for each set of input parameters:
        pass the inputs to the objective function and store results in the N-D array

        get unique hash for the set of inputs parameters
        look up previous results for that hash
        if it exists:
            load historical data
            combine latest data with historical data
        
        store the results using the input hash as a key
    deduce the type of plot based on the input types
    return data and plot
    
### Example Output

https://dyson-ai.github.io/bencher/ 
=======
There are two methods of using this project.  

1. Use github to use this project as a template
2. Clone the project and run, `scripts/update_from_template.sh` and then run the "rename project" task to rename the project.

If you want to use docker you may want to run the `scripts/setup_host.sh` script.  It will set up docker and nvidia-docker (assuming you are on ubuntu22.04).

If you are using pixi, you can either follow the instructions on the pixi [website](https://prefix.dev/) or run `scripts/install_pixi.sh`


# Usage

There are currently two ways of running code.  The legacy docker way and the work in progress pixi way. 

## Legacy

run the `scripts/launch_vscode.sh` script to build and connect to a docker container.  The docker container is dynamically generated using [rocker](https://github.com/osrf/rocker) and [deps rocker](https://github.com/blooop/deps_rocker).  [deps rocker](https://github.com/blooop/deps_rocker) looks at the python_template.deps.yaml file to install any required apt, pip or shell scripts and launches a container that vscode attaches to. 

## Pixi

If you have pixi installed on your host machine you can run any of the tasks defined in pyproject.toml.  The legacy method also installs pixi in the container so you have access to pixi there. 

The main pixi tasks are related to ci.  Github actions runs the pixi task "ci".  The ci is mostly likey to fail from a lockfile mismatch.  Use the "fix" task to fix any lockfile related problems. 

## vscode tasks

There are two core tasks.  

1. set \<cfg\> from active file

    This sets \<cfg\> to the currently opened file in the editor

2. run \<cfg\>

    This runs python with the file set in \<cfg\>


>>>>>>> b93dd58a
<|MERGE_RESOLUTION|>--- conflicted
+++ resolved
@@ -8,21 +8,12 @@
 [![GitHub issues](https://img.shields.io/github/issues/dyson-ai/bencher.svg)](https://GitHub.com/dyson-ai/bencher/issues/)
 [![GitHub pull-requests merged](https://badgen.net/github/merged-prs/dyson-ai/bencher)](https://github.com/dyson-ai/bencher/pulls?q=is%3Amerged)
 [![PyPI](https://img.shields.io/pypi/v/holobench)](https://pypi.org/project/holobench/)
-[![GitHub release](https://img.shields.io/github/release/dyson-ai/bencher.svg)](https://GitHub.com/dyson-ai/bencher/releases/)
 [![License](https://img.shields.io/pypi/l/bencher)](https://opensource.org/license/mit/)
-[![Python](https://img.shields.io/badge/python-3.10-blue)](https://www.python.org/downloads/release/python-310/)
-[![Python](https://img.shields.io/badge/python-3.11-blue)](https://www.python.org/downloads/release/python-311/)
+[![Python](https://img.shields.io/badge/python-3.10%20%7C%203.11%20%7C%203.12-blue)](https://www.python.org/downloads/)
 [![Pixi Badge](https://img.shields.io/endpoint?url=https://raw.githubusercontent.com/prefix-dev/pixi/main/assets/badge/v0.json)](https://pixi.sh)
-
-## Badges
-
-### Pixi Badge
-The Pixi badge indicates that this project is optimized for performance and follows best practices as evaluated by the Pixi tool. For more information, visit [Pixi](https://pixi.sh).
-
 
 ## Intro
 
-<<<<<<< HEAD
 Bencher is a tool to make it easy to benchmark the interactions between the input parameters to your algorithm and its resulting performance on a set of metrics.  It calculates the [cartesian product](https://en.wikipedia.org/wiki/Cartesian_product) of a set of variables
 
 Parameters for bencher are defined using the [param](https://param.holoviz.org/) library  as a config class with extra metadata that describes the bounds of the search space you want to measure.  You must define a benchmarking function that accepts an instance of the config class and return a dictionary with string metric names and float values.
@@ -32,22 +23,11 @@
 The data is stored in a persistent database so that past performance is tracked.
 
 ## Assumptions
-=======
-[![Ci](https://github.com/blooop/python_template/actions/workflows/ci.yml/badge.svg?branch=main)](https://github.com/blooop/python_template/actions/workflows/ci.yml?query=branch%3Amain)
-[![Codecov](https://codecov.io/gh/blooop/python_template/branch/main/graph/badge.svg?token=Y212GW1PG6)](https://codecov.io/gh/blooop/python_template)
-[![GitHub issues](https://img.shields.io/github/issues/blooop/python_template.svg)](https://GitHub.com/blooop/python_template/issues/)
-[![GitHub pull-requests merged](https://badgen.net/github/merged-prs/blooop/python_template)](https://github.com/blooop/python_template/pulls?q=is%3Amerged)
-[![GitHub release](https://img.shields.io/github/release/blooop/python_template.svg)](https://GitHub.com/blooop/python_template/releases/)
-[![License](https://img.shields.io/pypi/l/bencher)](https://opensource.org/license/mit/)
-[![Python](https://img.shields.io/badge/python-3.10%20%7C%203.11%20%7C%203.12-blue)](https://www.python.org/downloads/)
-[![Pixi Badge](https://img.shields.io/endpoint?url=https://raw.githubusercontent.com/prefix-dev/pixi/main/assets/badge/v0.json)](https://pixi.sh)
->>>>>>> b93dd58a
 
 The input types should also be of one of the basic datatypes (bool, int, float, str, enum, datetime) so that the data can be easily hashed, cached and stored in the database and processed with seaborn and xarray plotting functions. You can use class inheritance to define hierarchical parameter configuration class types that can be reused in a bigger configuration classes.
 
 Bencher is designed to work with stochastic pure functions with no side effects.  It assumes that when the objective function is given the same inputs, it will return the same output +- random noise.  This is because the function must be called multiple times to get a good statistical distribution of it and so each call must not be influenced by anything or the results will be corrupted.
 
-<<<<<<< HEAD
 ### Pseudocode of bencher
 
     Enumerate a list of all input parameter combinations
@@ -66,43 +46,4 @@
     
 ### Example Output
 
-https://dyson-ai.github.io/bencher/ 
-=======
-There are two methods of using this project.  
-
-1. Use github to use this project as a template
-2. Clone the project and run, `scripts/update_from_template.sh` and then run the "rename project" task to rename the project.
-
-If you want to use docker you may want to run the `scripts/setup_host.sh` script.  It will set up docker and nvidia-docker (assuming you are on ubuntu22.04).
-
-If you are using pixi, you can either follow the instructions on the pixi [website](https://prefix.dev/) or run `scripts/install_pixi.sh`
-
-
-# Usage
-
-There are currently two ways of running code.  The legacy docker way and the work in progress pixi way. 
-
-## Legacy
-
-run the `scripts/launch_vscode.sh` script to build and connect to a docker container.  The docker container is dynamically generated using [rocker](https://github.com/osrf/rocker) and [deps rocker](https://github.com/blooop/deps_rocker).  [deps rocker](https://github.com/blooop/deps_rocker) looks at the python_template.deps.yaml file to install any required apt, pip or shell scripts and launches a container that vscode attaches to. 
-
-## Pixi
-
-If you have pixi installed on your host machine you can run any of the tasks defined in pyproject.toml.  The legacy method also installs pixi in the container so you have access to pixi there. 
-
-The main pixi tasks are related to ci.  Github actions runs the pixi task "ci".  The ci is mostly likey to fail from a lockfile mismatch.  Use the "fix" task to fix any lockfile related problems. 
-
-## vscode tasks
-
-There are two core tasks.  
-
-1. set \<cfg\> from active file
-
-    This sets \<cfg\> to the currently opened file in the editor
-
-2. run \<cfg\>
-
-    This runs python with the file set in \<cfg\>
-
-
->>>>>>> b93dd58a
+https://dyson-ai.github.io/bencher/ 