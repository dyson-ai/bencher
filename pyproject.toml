--- conflicted
+++ resolved
@@ -46,11 +46,7 @@
 
 [tool.pixi.feature.test.tasks]
 format = "black ."
-<<<<<<< HEAD
 lint = "ruff check . --fix && echo 'running pylint...' && pylint $(git ls-files '*.py') && git diff --exit-code"
-=======
-lint = "ruff check . --fix ; echo 'running pylint...' pylint $(git ls-files '*.py'); git diff --exit-code"
->>>>>>> 6123c538
 test = "pytest"
 coverage = "coverage run -m pytest; coverage xml -o coverage.xml"
 coverage-report = "coverage report -m"
