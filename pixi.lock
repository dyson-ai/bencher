version: 6
environments:
  default:
    channels:
    - url: https://conda.anaconda.org/conda-forge/
    indexes:
    - https://pypi.org/simple
    packages:
      linux-64:
      - conda: https://conda.anaconda.org/conda-forge/linux-64/_libgcc_mutex-0.1-conda_forge.tar.bz2
      - conda: https://conda.anaconda.org/conda-forge/linux-64/_openmp_mutex-4.5-2_gnu.tar.bz2
      - conda: https://conda.anaconda.org/conda-forge/noarch/alabaster-1.0.0-pyhd8ed1ab_1.conda
      - conda: https://conda.anaconda.org/conda-forge/linux-64/at-spi2-atk-2.38.0-h0630a04_3.tar.bz2
      - conda: https://conda.anaconda.org/conda-forge/linux-64/at-spi2-core-2.40.3-h0630a04_0.tar.bz2
      - conda: https://conda.anaconda.org/conda-forge/linux-64/atk-1.0-2.38.0-h04ea711_2.conda
      - conda: https://conda.anaconda.org/conda-forge/noarch/babel-2.16.0-pyhd8ed1ab_1.conda
      - conda: https://conda.anaconda.org/conda-forge/linux-64/brotli-python-1.1.0-py310hf71b8c6_2.conda
      - conda: https://conda.anaconda.org/conda-forge/linux-64/bzip2-1.0.8-h4bc722e_7.conda
      - conda: https://conda.anaconda.org/conda-forge/linux-64/ca-certificates-2024.12.14-hbcca054_0.conda
      - conda: https://conda.anaconda.org/conda-forge/linux-64/cairo-1.18.2-h3394656_1.conda
      - conda: https://conda.anaconda.org/conda-forge/noarch/certifi-2024.12.14-pyhd8ed1ab_0.conda
      - conda: https://conda.anaconda.org/conda-forge/linux-64/cffi-1.17.1-py310h8deb56e_0.conda
      - conda: https://conda.anaconda.org/conda-forge/noarch/charset-normalizer-3.4.1-pyhd8ed1ab_0.conda
      - conda: https://conda.anaconda.org/conda-forge/noarch/colorama-0.4.6-pyhd8ed1ab_1.conda
      - conda: https://conda.anaconda.org/conda-forge/linux-64/dbus-1.13.6-h5008d03_3.tar.bz2
      - conda: https://conda.anaconda.org/conda-forge/noarch/docutils-0.21.2-pyhd8ed1ab_1.conda
      - conda: https://conda.anaconda.org/conda-forge/linux-64/epoxy-1.5.10-h166bdaf_1.tar.bz2
      - conda: https://conda.anaconda.org/conda-forge/linux-64/expat-2.6.4-h5888daf_0.conda
      - conda: https://conda.anaconda.org/conda-forge/linux-64/firefox-134.0-h5888daf_0.conda
      - conda: https://conda.anaconda.org/conda-forge/noarch/font-ttf-dejavu-sans-mono-2.37-hab24e00_0.tar.bz2
      - conda: https://conda.anaconda.org/conda-forge/noarch/font-ttf-inconsolata-3.000-h77eed37_0.tar.bz2
      - conda: https://conda.anaconda.org/conda-forge/noarch/font-ttf-source-code-pro-2.038-h77eed37_0.tar.bz2
      - conda: https://conda.anaconda.org/conda-forge/noarch/font-ttf-ubuntu-0.83-h77eed37_3.conda
      - conda: https://conda.anaconda.org/conda-forge/linux-64/fontconfig-2.15.0-h7e30c49_1.conda
      - conda: https://conda.anaconda.org/conda-forge/noarch/fonts-conda-ecosystem-1-0.tar.bz2
      - conda: https://conda.anaconda.org/conda-forge/noarch/fonts-conda-forge-1-0.tar.bz2
      - conda: https://conda.anaconda.org/conda-forge/linux-64/freetype-2.12.1-h267a509_2.conda
      - conda: https://conda.anaconda.org/conda-forge/linux-64/fribidi-1.0.10-h36c2ea0_0.tar.bz2
      - conda: https://conda.anaconda.org/conda-forge/linux-64/gdk-pixbuf-2.42.12-hb9ae30d_0.conda
      - conda: https://conda.anaconda.org/conda-forge/linux-64/geckodriver-0.35.0-he0f44a0_0.conda
      - conda: https://conda.anaconda.org/conda-forge/linux-64/glib-tools-2.82.2-h4833e2c_1.conda
      - conda: https://conda.anaconda.org/conda-forge/linux-64/graphite2-1.3.13-h59595ed_1003.conda
      - conda: https://conda.anaconda.org/conda-forge/linux-64/gtk3-3.24.43-h021d004_3.conda
      - conda: https://conda.anaconda.org/conda-forge/noarch/h2-4.1.0-pyhd8ed1ab_1.conda
      - conda: https://conda.anaconda.org/conda-forge/linux-64/harfbuzz-10.2.0-h4bba637_0.conda
      - conda: https://conda.anaconda.org/conda-forge/linux-64/hicolor-icon-theme-0.17-ha770c72_2.tar.bz2
      - conda: https://conda.anaconda.org/conda-forge/noarch/hpack-4.1.0-pyhd8ed1ab_0.conda
      - conda: https://conda.anaconda.org/conda-forge/noarch/hyperframe-6.1.0-pyhd8ed1ab_0.conda
      - conda: https://conda.anaconda.org/conda-forge/linux-64/icu-75.1-he02047a_0.conda
      - conda: https://conda.anaconda.org/conda-forge/noarch/idna-3.10-pyhd8ed1ab_1.conda
      - conda: https://conda.anaconda.org/conda-forge/noarch/imagesize-1.4.1-pyhd8ed1ab_0.tar.bz2
      - conda: https://conda.anaconda.org/conda-forge/noarch/jinja2-3.1.5-pyhd8ed1ab_0.conda
      - conda: https://conda.anaconda.org/conda-forge/linux-64/keyutils-1.6.1-h166bdaf_0.tar.bz2
      - conda: https://conda.anaconda.org/conda-forge/linux-64/krb5-1.21.3-h659f571_0.conda
      - conda: https://conda.anaconda.org/conda-forge/linux-64/ld_impl_linux-64-2.43-h712a8e2_2.conda
      - conda: https://conda.anaconda.org/conda-forge/linux-64/lerc-4.0.0-h27087fc_0.tar.bz2
      - conda: https://conda.anaconda.org/conda-forge/linux-64/libcups-2.3.3-h4637d8d_4.conda
      - conda: https://conda.anaconda.org/conda-forge/linux-64/libdeflate-1.23-h4ddbbb0_0.conda
      - conda: https://conda.anaconda.org/conda-forge/linux-64/libedit-3.1.20240808-pl5321h7949ede_0.conda
      - conda: https://conda.anaconda.org/conda-forge/linux-64/libexpat-2.6.4-h5888daf_0.conda
      - conda: https://conda.anaconda.org/conda-forge/linux-64/libffi-3.4.2-h7f98852_5.tar.bz2
      - conda: https://conda.anaconda.org/conda-forge/linux-64/libgcc-14.2.0-h77fa898_1.conda
      - conda: https://conda.anaconda.org/conda-forge/linux-64/libgcc-ng-14.2.0-h69a702a_1.conda
      - conda: https://conda.anaconda.org/conda-forge/linux-64/libglib-2.82.2-h2ff4ddf_1.conda
      - conda: https://conda.anaconda.org/conda-forge/linux-64/libgomp-14.2.0-h77fa898_1.conda
      - conda: https://conda.anaconda.org/conda-forge/linux-64/libiconv-1.17-hd590300_2.conda
      - conda: https://conda.anaconda.org/conda-forge/linux-64/libjpeg-turbo-3.0.0-hd590300_1.conda
      - conda: https://conda.anaconda.org/conda-forge/linux-64/liblzma-5.6.3-hb9d3cd8_1.conda
      - conda: https://conda.anaconda.org/conda-forge/linux-64/libnsl-2.0.1-hd590300_0.conda
      - conda: https://conda.anaconda.org/conda-forge/linux-64/libpng-1.6.46-h943b412_0.conda
      - conda: https://conda.anaconda.org/conda-forge/linux-64/libsqlite-3.48.0-hee588c1_1.conda
      - conda: https://conda.anaconda.org/conda-forge/linux-64/libstdcxx-14.2.0-hc0a3c3a_1.conda
      - conda: https://conda.anaconda.org/conda-forge/linux-64/libstdcxx-ng-14.2.0-h4852527_1.conda
      - conda: https://conda.anaconda.org/conda-forge/linux-64/libtiff-4.7.0-hd9ff511_3.conda
      - conda: https://conda.anaconda.org/conda-forge/linux-64/libuuid-2.38.1-h0b41bf4_0.conda
      - conda: https://conda.anaconda.org/conda-forge/linux-64/libwebp-base-1.5.0-h851e524_0.conda
      - conda: https://conda.anaconda.org/conda-forge/linux-64/libxcb-1.17.0-h8a09558_0.conda
      - conda: https://conda.anaconda.org/conda-forge/linux-64/libxcrypt-4.4.36-hd590300_1.conda
      - conda: https://conda.anaconda.org/conda-forge/linux-64/libxkbcommon-1.7.0-h2c5496b_1.conda
      - conda: https://conda.anaconda.org/conda-forge/linux-64/libxml2-2.13.5-h8d12d68_1.conda
      - conda: https://conda.anaconda.org/conda-forge/linux-64/libzlib-1.3.1-hb9d3cd8_2.conda
      - conda: https://conda.anaconda.org/conda-forge/linux-64/markupsafe-3.0.2-py310h89163eb_1.conda
      - conda: https://conda.anaconda.org/conda-forge/linux-64/ncurses-6.5-h2d0b736_2.conda
      - conda: https://conda.anaconda.org/conda-forge/linux-64/openssl-3.4.0-h7b32b05_1.conda
      - conda: https://conda.anaconda.org/conda-forge/noarch/packaging-24.2-pyhd8ed1ab_2.conda
      - conda: https://conda.anaconda.org/conda-forge/linux-64/pango-1.56.1-h861ebed_0.conda
      - conda: https://conda.anaconda.org/conda-forge/linux-64/pcre2-10.44-hba22ea6_2.conda
      - conda: https://conda.anaconda.org/conda-forge/linux-64/pixman-0.44.2-h29eaf8c_0.conda
      - conda: https://conda.anaconda.org/conda-forge/linux-64/pthread-stubs-0.4-hb9d3cd8_1002.conda
      - conda: https://conda.anaconda.org/conda-forge/noarch/pycparser-2.22-pyh29332c3_1.conda
      - conda: https://conda.anaconda.org/conda-forge/noarch/pygments-2.19.1-pyhd8ed1ab_0.conda
      - conda: https://conda.anaconda.org/conda-forge/noarch/pysocks-1.7.1-pyha55dd90_7.conda
      - conda: https://conda.anaconda.org/conda-forge/linux-64/python-3.10.16-he725a3c_1_cpython.conda
      - conda: https://conda.anaconda.org/conda-forge/noarch/python-chromedriver-binary-134.0.6979.0.0-pyh0d859eb_0.conda
      - conda: https://conda.anaconda.org/conda-forge/linux-64/python_abi-3.10-5_cp310.conda
      - conda: https://conda.anaconda.org/conda-forge/noarch/pytz-2024.2-pyhd8ed1ab_1.conda
      - conda: https://conda.anaconda.org/conda-forge/linux-64/readline-8.2-h8228510_1.conda
      - conda: https://conda.anaconda.org/conda-forge/noarch/requests-2.32.3-pyhd8ed1ab_1.conda
      - conda: https://conda.anaconda.org/conda-forge/noarch/snowballstemmer-2.2.0-pyhd8ed1ab_0.tar.bz2
      - conda: https://conda.anaconda.org/conda-forge/noarch/sphinx-8.1.3-pyhd8ed1ab_1.conda
      - conda: https://conda.anaconda.org/conda-forge/noarch/sphinxcontrib-applehelp-2.0.0-pyhd8ed1ab_1.conda
      - conda: https://conda.anaconda.org/conda-forge/noarch/sphinxcontrib-devhelp-2.0.0-pyhd8ed1ab_1.conda
      - conda: https://conda.anaconda.org/conda-forge/noarch/sphinxcontrib-htmlhelp-2.1.0-pyhd8ed1ab_1.conda
      - conda: https://conda.anaconda.org/conda-forge/noarch/sphinxcontrib-jsmath-1.0.1-pyhd8ed1ab_1.conda
      - conda: https://conda.anaconda.org/conda-forge/noarch/sphinxcontrib-qthelp-2.0.0-pyhd8ed1ab_1.conda
      - conda: https://conda.anaconda.org/conda-forge/noarch/sphinxcontrib-serializinghtml-1.1.10-pyhd8ed1ab_1.conda
      - conda: https://conda.anaconda.org/conda-forge/linux-64/tk-8.6.13-noxft_h4845f30_101.conda
      - conda: https://conda.anaconda.org/conda-forge/noarch/tomli-2.2.1-pyhd8ed1ab_1.conda
      - conda: https://conda.anaconda.org/conda-forge/noarch/tzdata-2025a-h78e105d_0.conda
      - conda: https://conda.anaconda.org/conda-forge/noarch/urllib3-2.3.0-pyhd8ed1ab_0.conda
      - conda: https://conda.anaconda.org/conda-forge/linux-64/wayland-1.23.1-h3e06ad9_0.conda
      - conda: https://conda.anaconda.org/conda-forge/linux-64/xkeyboard-config-2.43-hb9d3cd8_0.conda
      - conda: https://conda.anaconda.org/conda-forge/linux-64/xorg-libice-1.1.2-hb9d3cd8_0.conda
      - conda: https://conda.anaconda.org/conda-forge/linux-64/xorg-libsm-1.2.5-he73a12e_0.conda
      - conda: https://conda.anaconda.org/conda-forge/linux-64/xorg-libx11-1.8.10-h4f16b4b_1.conda
      - conda: https://conda.anaconda.org/conda-forge/linux-64/xorg-libxau-1.0.12-hb9d3cd8_0.conda
      - conda: https://conda.anaconda.org/conda-forge/linux-64/xorg-libxcomposite-0.4.6-hb9d3cd8_2.conda
      - conda: https://conda.anaconda.org/conda-forge/linux-64/xorg-libxcursor-1.2.3-hb9d3cd8_0.conda
      - conda: https://conda.anaconda.org/conda-forge/linux-64/xorg-libxdamage-1.1.6-hb9d3cd8_0.conda
      - conda: https://conda.anaconda.org/conda-forge/linux-64/xorg-libxdmcp-1.1.5-hb9d3cd8_0.conda
      - conda: https://conda.anaconda.org/conda-forge/linux-64/xorg-libxext-1.3.6-hb9d3cd8_0.conda
      - conda: https://conda.anaconda.org/conda-forge/linux-64/xorg-libxfixes-6.0.1-hb9d3cd8_0.conda
      - conda: https://conda.anaconda.org/conda-forge/linux-64/xorg-libxi-1.8.2-hb9d3cd8_0.conda
      - conda: https://conda.anaconda.org/conda-forge/linux-64/xorg-libxinerama-1.1.5-h5888daf_1.conda
      - conda: https://conda.anaconda.org/conda-forge/linux-64/xorg-libxrandr-1.5.4-hb9d3cd8_0.conda
      - conda: https://conda.anaconda.org/conda-forge/linux-64/xorg-libxrender-0.9.12-hb9d3cd8_0.conda
      - conda: https://conda.anaconda.org/conda-forge/linux-64/xorg-libxtst-1.2.5-hb9d3cd8_3.conda
      - conda: https://conda.anaconda.org/conda-forge/linux-64/zstandard-0.23.0-py310ha39cb0e_1.conda
      - conda: https://conda.anaconda.org/conda-forge/linux-64/zstd-1.5.6-ha6fb4c9_0.conda
      - pypi: https://files.pythonhosted.org/packages/8d/3f/95338030883d8c8b91223b4e21744b04d11b161a3ef117295d8241f50ab4/accessible_pygments-0.0.5-py3-none-any.whl
      - pypi: https://files.pythonhosted.org/packages/54/7e/ac0991d1745f7d755fc1cd381b3990a45b404b4d008fc75e2a983516fbfe/alembic-1.14.1-py3-none-any.whl
      - pypi: https://files.pythonhosted.org/packages/46/eb/e7f063ad1fec6b3178a3cd82d1a3c4de82cccf283fc42746168188e1cdd5/anyio-4.8.0-py3-none-any.whl
      - pypi: https://files.pythonhosted.org/packages/1a/5a/7b024920cca385eb9b56bc63edf0a647de208346bfac5b339b544733d53a/anywidget-0.9.13-py3-none-any.whl
      - pypi: https://files.pythonhosted.org/packages/a4/6a/e8a041599e78b6b3752da48000b14c8d1e8a04ded09c88c714ba047f34f5/argon2_cffi-23.1.0-py3-none-any.whl
      - pypi: https://files.pythonhosted.org/packages/ec/f7/378254e6dd7ae6f31fe40c8649eea7d4832a42243acaf0f1fff9083b2bed/argon2_cffi_bindings-21.2.0-cp36-abi3-manylinux_2_17_x86_64.manylinux2014_x86_64.whl
      - pypi: https://files.pythonhosted.org/packages/f8/ed/e97229a566617f2ae958a6b13e7cc0f585470eac730a73e9e82c32a3cdd2/arrow-1.3.0-py3-none-any.whl
      - pypi: https://files.pythonhosted.org/packages/07/28/0bc8a17d6cd4cc3c79ae41b7105a2b9a327c110e5ddd37a8a27b29a5c8a2/astroid-3.3.8-py3-none-any.whl
      - pypi: https://files.pythonhosted.org/packages/25/8a/c46dcc25341b5bce5472c718902eb3d38600a903b14fa6aeecef3f21a46f/asttokens-3.0.0-py3-none-any.whl
      - pypi: https://files.pythonhosted.org/packages/fa/9f/3c3503693386c4b0f245eaf5ca6198e3b28879ca0a40bde6b0e319793453/async_lru-2.0.4-py3-none-any.whl
      - pypi: https://files.pythonhosted.org/packages/fc/30/d4986a882011f9df997a55e6becd864812ccfcd821d64aac8570ee39f719/attrs-25.1.0-py3-none-any.whl
      - pypi: https://files.pythonhosted.org/packages/b1/fe/e8c672695b37eecc5cbf43e1d0638d88d66ba3a44c4d321c796f4e59167f/beautifulsoup4-4.12.3-py3-none-any.whl
      - pypi: https://files.pythonhosted.org/packages/fc/55/96142937f66150805c25c4d0f31ee4132fd33497753400734f9dfdcbdc66/bleach-6.2.0-py3-none-any.whl
      - pypi: https://files.pythonhosted.org/packages/10/cb/f2ad4230dc2eb1a74edf38f1a38b9b52277f75bef262d8908e60d957e13c/blinker-1.9.0-py3-none-any.whl
      - pypi: https://files.pythonhosted.org/packages/56/12/2c266a0dc57379c60b4e73a2f93e71343db4170bf26c5a76a74e7d8bce2a/bokeh-3.6.2-py3-none-any.whl
      - pypi: https://files.pythonhosted.org/packages/c5/55/51844dd50c4fc7a33b653bfaba4c2456f06955289ca770a5dbd5fd267374/cfgv-3.4.0-py2.py3-none-any.whl
      - pypi: https://files.pythonhosted.org/packages/7e/d4/7ebdbd03970677812aac39c869717059dbb71a4cfc033ca6e5221787892c/click-8.1.8-py3-none-any.whl
      - pypi: https://files.pythonhosted.org/packages/c6/c6/9963d588cc3d75d766c819e0377a168ef83cf3316a92769971527a1ad1de/colorcet-3.1.0-py3-none-any.whl
      - pypi: https://files.pythonhosted.org/packages/e3/51/9b208e85196941db2f0654ad0357ca6388ab3ed67efdbfc799f35d1f83aa/colorlog-6.9.0-py3-none-any.whl
      - pypi: https://files.pythonhosted.org/packages/e6/75/49e5bfe642f71f272236b5b2d2691cf915a7283cc0ceda56357b61daa538/comm-0.2.2-py3-none-any.whl
      - pypi: https://files.pythonhosted.org/packages/a9/57/86c500d63b3e26e5b73a28b8291a67c5608d4aa87ebd17bd15bb33c178bc/contourpy-1.3.1-cp310-cp310-manylinux_2_17_x86_64.manylinux2014_x86_64.whl
      - pypi: https://files.pythonhosted.org/packages/6d/85/fc0de2bcda3f97c2ee9fe8568f7d48f7279e91068958e5b2cc19e0e5f600/coverage-7.6.10-cp310-cp310-manylinux_2_5_x86_64.manylinux1_x86_64.manylinux_2_17_x86_64.manylinux2014_x86_64.whl
      - pypi: https://files.pythonhosted.org/packages/e7/05/c19819d5e3d95294a6f5947fb9b9629efb316b96de511b418c53d245aae6/cycler-0.12.1-py3-none-any.whl
      - pypi: https://files.pythonhosted.org/packages/4c/37/bde1737da15f9617d11ab7b8d5267165f1b7dae116b2585a6643e89e1fa2/debugpy-1.8.12-cp310-cp310-manylinux_2_5_x86_64.manylinux1_x86_64.manylinux_2_17_x86_64.manylinux2014_x86_64.whl
      - pypi: https://files.pythonhosted.org/packages/d5/50/83c593b07763e1161326b3b8c6686f0f4b0f24d5526546bee538c89837d6/decorator-5.1.1-py3-none-any.whl
      - pypi: https://files.pythonhosted.org/packages/07/6c/aa3f2f849e01cb6a001cd8554a88d4c77c5c1a31c95bdf1cf9301e6d9ef4/defusedxml-0.7.1-py2.py3-none-any.whl
      - pypi: https://files.pythonhosted.org/packages/46/d1/e73b6ad76f0b1fb7f23c35c6d95dbc506a9c8804f43dda8cb5b0fa6331fd/dill-0.3.9-py3-none-any.whl
      - pypi: https://files.pythonhosted.org/packages/3f/27/4570e78fc0bf5ea0ca45eb1de3818a23787af9b390c0b0a0033a1b8236f9/diskcache-5.6.3-py3-none-any.whl
      - pypi: https://files.pythonhosted.org/packages/91/a1/cf2472db20f7ce4a6be1253a81cfdf85ad9c7885ffbed7047fb72c24cf87/distlib-0.3.9-py2.py3-none-any.whl
<<<<<<< HEAD
      - pypi: https://files.pythonhosted.org/packages/7b/8f/c4d9bafc34ad7ad5d8dc16dd1347ee0e507a52c3adb6bfa8887e1c6a26ba/executing-2.2.0-py2.py3-none-any.whl
=======
      - pypi: https://files.pythonhosted.org/packages/02/cc/b7e31358aac6ed1ef2bb790a9746ac2c69bcb3c8588b41616914eb106eaf/exceptiongroup-1.2.2-py3-none-any.whl
      - pypi: https://files.pythonhosted.org/packages/7b/8f/c4d9bafc34ad7ad5d8dc16dd1347ee0e507a52c3adb6bfa8887e1c6a26ba/executing-2.2.0-py2.py3-none-any.whl
      - pypi: https://files.pythonhosted.org/packages/90/2b/0817a2b257fe88725c25589d89aec060581aabf668707a8d03b2e9e0cb2a/fastjsonschema-2.21.1-py3-none-any.whl
>>>>>>> b8f8922d
      - pypi: https://files.pythonhosted.org/packages/89/ec/00d68c4ddfedfe64159999e5f8a98fb8442729a63e2077eb9dcd89623d27/filelock-3.17.0-py3-none-any.whl
      - pypi: https://files.pythonhosted.org/packages/af/47/93213ee66ef8fae3b93b3e29206f6b251e65c97bd91d8e1c5596ef15af0a/flask-3.1.0-py3-none-any.whl
      - pypi: https://files.pythonhosted.org/packages/56/07/1afa0514c876282bebc1c9aee83c6bb98fe6415cf57b88d9b06e7e29bf9c/Flask_Cors-5.0.0-py2.py3-none-any.whl
      - pypi: https://files.pythonhosted.org/packages/26/db/8d33a4575efe7ecd0487d4a53369d086ab7d879069e4c62d3687dec53941/fonttools-4.55.6-cp310-cp310-manylinux_2_17_x86_64.manylinux2014_x86_64.whl
      - pypi: https://files.pythonhosted.org/packages/cf/58/8acf1b3e91c58313ce5cb67df61001fc9dcd21be4fadb76c1a2d540e09ed/fqdn-1.5.1-py3-none-any.whl
      - pypi: https://files.pythonhosted.org/packages/cf/69/79e4d63b9387b48939096e25115b8af7cd8a90397a304f92436bcb21f5b2/greenlet-3.1.1-cp310-cp310-manylinux_2_24_x86_64.manylinux_2_28_x86_64.whl
      - pypi: https://files.pythonhosted.org/packages/95/04/ff642e65ad6b90db43e668d70ffb6736436c7ce41fcc549f4e9472234127/h11-0.14.0-py3-none-any.whl
      - pypi: https://files.pythonhosted.org/packages/56/89/8df4efa78df8b129847c8a7c0e492376cca62ab68453e5a20375a1c6291b/holoviews-1.20.0-py3-none-any.whl
      - pypi: https://files.pythonhosted.org/packages/87/f5/72347bc88306acb359581ac4d52f23c0ef445b57157adedb9aee0cd689d2/httpcore-1.0.7-py3-none-any.whl
      - pypi: https://files.pythonhosted.org/packages/2a/39/e50c7c3a983047577ee07d2a9e53faf5a69493943ec3f6a384bdc792deb2/httpx-0.28.1-py3-none-any.whl
      - pypi: https://files.pythonhosted.org/packages/f7/3e/d5b3a524ef2eb68cf89dcae620b1a2d205cceaaeac74dda7d7445578c0d1/hvplot-0.10.0-py3-none-any.whl
      - pypi: https://files.pythonhosted.org/packages/61/0b/7f61da4015f561b288c3b91e745c8ba81b98a2d02f414e9e1c9388050aee/hypothesis-6.123.2-py3-none-any.whl
      - pypi: https://files.pythonhosted.org/packages/74/a1/68a395c17eeefb04917034bd0a1bfa765e7654fa150cca473d669aa3afb5/identify-2.6.6-py2.py3-none-any.whl
      - pypi: https://files.pythonhosted.org/packages/cb/bd/b394387b598ed84d8d0fa90611a90bee0adc2021820ad5729f7ced74a8e2/imageio-2.37.0-py3-none-any.whl
      - pypi: https://files.pythonhosted.org/packages/a0/2d/43c8522a2038e9d0e7dbdf3a61195ecc31ca576fb1527a528c877e87d973/imageio_ffmpeg-0.6.0-py3-none-manylinux2014_x86_64.whl
      - pypi: https://files.pythonhosted.org/packages/79/9d/0fb148dc4d6fa4a7dd1d8378168d9b4cd8d4560a6fbf6f0121c5fc34eb68/importlib_metadata-8.6.1-py3-none-any.whl
      - pypi: https://files.pythonhosted.org/packages/ef/a6/62565a6e1cf69e10f5727360368e451d4b7f58beeac6173dc9db836a5b46/iniconfig-2.0.0-py3-none-any.whl
      - pypi: https://files.pythonhosted.org/packages/94/5c/368ae6c01c7628438358e6d337c19b05425727fbb221d2a3c4303c372f42/ipykernel-6.29.5-py3-none-any.whl
      - pypi: https://files.pythonhosted.org/packages/04/60/d0feb6b6d9fe4ab89fe8fe5b47cbf6cd936bfd9f1e7ffa9d0015425aeed6/ipython-8.31.0-py3-none-any.whl
      - pypi: https://files.pythonhosted.org/packages/22/2d/9c0b76f2f9cc0ebede1b9371b6f317243028ed60b90705863d493bae622e/ipywidgets-8.1.5-py3-none-any.whl
      - pypi: https://files.pythonhosted.org/packages/7b/55/e5326141505c5d5e34c5e0935d2908a74e4561eca44108fbfb9c13d2911a/isoduration-20.11.0-py3-none-any.whl
      - pypi: https://files.pythonhosted.org/packages/d1/b3/8def84f539e7d2289a02f0524b944b15d7c75dab7628bedf1c4f0992029c/isort-5.13.2-py3-none-any.whl
      - pypi: https://files.pythonhosted.org/packages/04/96/92447566d16df59b2a776c0fb82dbc4d9e07cd95062562af01e408583fc4/itsdangerous-2.2.0-py3-none-any.whl
      - pypi: https://files.pythonhosted.org/packages/c0/5a/9cac0c82afec3d09ccd97c8b6502d48f165f9124db81b4bcb90b4af974ee/jedi-0.19.2-py2.py3-none-any.whl
      - pypi: https://files.pythonhosted.org/packages/91/29/df4b9b42f2be0b623cbd5e2140cafcaa2bef0759a00b7b70104dcfe2fb51/joblib-1.4.2-py3-none-any.whl
      - pypi: https://files.pythonhosted.org/packages/aa/42/797895b952b682c3dafe23b1834507ee7f02f4d6299b65aaa61425763278/json5-0.10.0-py3-none-any.whl
      - pypi: https://files.pythonhosted.org/packages/71/92/5e77f98553e9e75130c78900d000368476aed74276eb8ae8796f65f00918/jsonpointer-3.0.0-py2.py3-none-any.whl
      - pypi: https://files.pythonhosted.org/packages/69/4a/4f9dbeb84e8850557c02365a0eee0649abe5eb1d84af92a25731c6c0f922/jsonschema-4.23.0-py3-none-any.whl
      - pypi: https://files.pythonhosted.org/packages/d1/0f/8910b19ac0670a0f80ce1008e5e751c4a57e14d2c4c13a482aa6079fa9d6/jsonschema_specifications-2024.10.1-py3-none-any.whl
      - pypi: https://files.pythonhosted.org/packages/47/78/33b2294aad62e5f95b89a89379c5995c2bd978018387ef8bec79f6dc272c/jupyter_bokeh-4.0.5-py3-none-any.whl
      - pypi: https://files.pythonhosted.org/packages/64/6b/67b87da9d36bff9df7d0efbd1a325fa372a43be7158effaf43ed7b22341d/jupyter_cache-1.0.1-py3-none-any.whl
      - pypi: https://files.pythonhosted.org/packages/11/85/b0394e0b6fcccd2c1eeefc230978a6f8cb0c5df1e4cd3e7625735a0d7d1e/jupyter_client-8.6.3-py3-none-any.whl
      - pypi: https://files.pythonhosted.org/packages/c9/fb/108ecd1fe961941959ad0ee4e12ee7b8b1477247f30b1fdfd83ceaf017f0/jupyter_core-5.7.2-py3-none-any.whl
      - pypi: https://files.pythonhosted.org/packages/3f/8c/9b65cb2cd4ea32d885993d5542244641590530836802a2e8c7449a4c61c9/jupyter_events-0.11.0-py3-none-any.whl
      - pypi: https://files.pythonhosted.org/packages/07/e0/7bd7cff65594fd9936e2f9385701e44574fc7d721331ff676ce440b14100/jupyter_lsp-2.2.5-py3-none-any.whl
      - pypi: https://files.pythonhosted.org/packages/e2/a2/89eeaf0bb954a123a909859fa507fa86f96eb61b62dc30667b60dbd5fdaf/jupyter_server-2.15.0-py3-none-any.whl
      - pypi: https://files.pythonhosted.org/packages/07/2d/2b32cdbe8d2a602f697a649798554e4f072115438e92249624e532e8aca6/jupyter_server_terminals-0.5.3-py3-none-any.whl
      - pypi: https://files.pythonhosted.org/packages/7a/9b/cbf48a399c78e749c23aa33d51ac97c8f35154846b470907db8d2a40e437/jupyter_ui_poll-1.0.0-py2.py3-none-any.whl
      - pypi: https://files.pythonhosted.org/packages/61/48/af57263e53cfc220e522de047aa0993f53bab734fe812af1e03e33ac6d7c/jupyterlab-4.3.4-py3-none-any.whl
      - pypi: https://files.pythonhosted.org/packages/b1/dd/ead9d8ea85bf202d90cc513b533f9c363121c7792674f78e0d8a854b63b4/jupyterlab_pygments-0.3.0-py3-none-any.whl
      - pypi: https://files.pythonhosted.org/packages/54/09/2032e7d15c544a0e3cd831c51d77a8ca57f7555b2e1b2922142eddb02a84/jupyterlab_server-2.27.3-py3-none-any.whl
      - pypi: https://files.pythonhosted.org/packages/a9/93/858e87edc634d628e5d752ba944c2833133a28fa87bb093e6832ced36a3e/jupyterlab_widgets-3.0.13-py3-none-any.whl
      - pypi: https://files.pythonhosted.org/packages/de/c6/7b9bb8044e150d4d1558423a1568e4f227193662a02231064e3824f37e0a/kiwisolver-1.4.8-cp310-cp310-manylinux_2_12_x86_64.manylinux2010_x86_64.whl
      - pypi: https://files.pythonhosted.org/packages/04/1e/b832de447dee8b582cac175871d2f6c3d5077cc56d5575cadba1fd1cccfa/linkify_it_py-2.0.3-py3-none-any.whl
      - pypi: https://files.pythonhosted.org/packages/1e/bf/7a6a36ce2e4cafdfb202752be68850e22607fccd692847c45c1ae3c17ba6/Mako-1.3.8-py3-none-any.whl
      - pypi: https://files.pythonhosted.org/packages/3f/08/83871f3c50fc983b88547c196d11cf8c3340e37c32d2e9d6152abe2c61f7/Markdown-3.7-py3-none-any.whl
      - pypi: https://files.pythonhosted.org/packages/42/d7/1ec15b46af6af88f19b8e5ffea08fa375d433c998b8a7639e76935c14f1f/markdown_it_py-3.0.0-py3-none-any.whl
      - pypi: https://files.pythonhosted.org/packages/09/5a/a113495110ae3e3395c72d82d7bc4802902e46dc797f6b041e572f195c56/matplotlib-3.10.0-cp310-cp310-manylinux_2_17_x86_64.manylinux2014_x86_64.whl
      - pypi: https://files.pythonhosted.org/packages/8f/8e/9ad090d3553c280a8060fbf6e24dc1c0c29704ee7d1c372f0c174aa59285/matplotlib_inline-0.1.7-py3-none-any.whl
      - pypi: https://files.pythonhosted.org/packages/27/1a/1f68f9ba0c207934b35b86a8ca3aad8395a3d6dd7921c0686e23853ff5a9/mccabe-0.7.0-py2.py3-none-any.whl
      - pypi: https://files.pythonhosted.org/packages/a7/f7/7782a043553ee469c1ff49cfa1cdace2d6bf99a1f333cf38676b3ddf30da/mdit_py_plugins-0.4.2-py3-none-any.whl
      - pypi: https://files.pythonhosted.org/packages/b3/38/89ba8ad64ae25be8de66a6d463314cf1eb366222074cfda9ee839c56a4b4/mdurl-0.1.2-py3-none-any.whl
      - pypi: https://files.pythonhosted.org/packages/b4/b3/743ffc3f59da380da504d84ccd1faf9a857a1445991ff19bf2ec754163c2/mistune-3.1.0-py3-none-any.whl
      - pypi: https://files.pythonhosted.org/packages/3c/ca/0178b65760d5a40373c662fd354de2a1a9f59c02eec527cfc777840a9a00/moviepy_fix_codec-2.0.0-py3-none-any.whl
      - pypi: https://files.pythonhosted.org/packages/04/45/cf78b2f09c46b36f486b75c34a8b48580e53b543bd9a467b3c7eb9054b70/myst_nb-1.1.2-py3-none-any.whl
      - pypi: https://files.pythonhosted.org/packages/ca/b4/b036f8fdb667587bb37df29dc6644681dd78b7a2a6321a34684b79412b28/myst_parser-4.0.0-py3-none-any.whl
      - pypi: https://files.pythonhosted.org/packages/34/6d/e7fa07f03a4a7b221d94b4d586edb754a9b0dc3c9e2c93353e9fa4e0d117/nbclient-0.10.2-py3-none-any.whl
      - pypi: https://files.pythonhosted.org/packages/8f/9e/2dcc9fe00cf55d95a8deae69384e9cea61816126e345754f6c75494d32ec/nbconvert-7.16.5-py3-none-any.whl
      - pypi: https://files.pythonhosted.org/packages/a9/82/0340caa499416c78e5d8f5f05947ae4bc3cba53c9f038ab6e9ed964e22f1/nbformat-5.10.4-py3-none-any.whl
      - pypi: https://files.pythonhosted.org/packages/0b/e2/07e9ef2b82cdb7baf5265a318c81a027b70e2fb0053657e342dcaaf8e40c/nbsite-0.8.7-py2.py3-none-any.whl
      - pypi: https://files.pythonhosted.org/packages/a0/c4/c2971a3ba4c6103a3d10c4b0f24f461ddc027f0f09763220cf35ca1401b3/nest_asyncio-1.6.0-py3-none-any.whl
      - pypi: https://files.pythonhosted.org/packages/d2/1d/1b658dbd2b9fa9c4c9f32accbfc0205d532c8c6194dc0f2a4c0428e7128a/nodeenv-1.9.1-py2.py3-none-any.whl
<<<<<<< HEAD
      - pypi: https://files.pythonhosted.org/packages/5b/73/65d2f0b698df1731e851e3295eb29a5ab8aa06f763f7e4188647a809578d/numpy-2.2.2-cp312-cp312-manylinux_2_17_x86_64.manylinux2014_x86_64.whl
=======
      - pypi: https://files.pythonhosted.org/packages/22/9b/76e50ee18f183ea5fe1784a9eeaa50f2c71802e4740d6e959592b0993298/notebook-7.3.2-py3-none-any.whl
      - pypi: https://files.pythonhosted.org/packages/f9/33/bd5b9137445ea4b680023eb0469b2bb969d61303dedb2aac6560ff3d14a1/notebook_shim-0.2.4-py3-none-any.whl
      - pypi: https://files.pythonhosted.org/packages/f7/b6/d8110985501ca8912dfc1c3bbef99d66e62d487f72e46b2337494df77364/numpy-2.2.1-cp310-cp310-manylinux_2_17_x86_64.manylinux2014_x86_64.whl
>>>>>>> b8f8922d
      - pypi: https://files.pythonhosted.org/packages/e8/30/35111dae435c640694d616a611b7ff6b2482cfd977f8f572ff960a321d66/optuna-4.1.0-py3-none-any.whl
      - pypi: https://files.pythonhosted.org/packages/55/8b/5ab7257531a5d830fc8000c476e63c935488d74609b50f9384a643ec0a62/outcome-1.3.0.post0-py2.py3-none-any.whl
      - pypi: https://files.pythonhosted.org/packages/2c/ab/fc8290c6a4c722e5514d80f62b2dc4c4df1a68a41d1364e625c35990fcf3/overrides-7.7.0-py3-none-any.whl
      - pypi: https://files.pythonhosted.org/packages/44/50/7db2cd5e6373ae796f0ddad3675268c8d59fb6076e66f0c339d61cea886b/pandas-2.2.3-cp310-cp310-manylinux_2_17_x86_64.manylinux2014_x86_64.whl
      - pypi: https://files.pythonhosted.org/packages/ef/af/4fbc8cab944db5d21b7e2a5b8e9211a03a79852b1157e2c102fcc61ac440/pandocfilters-1.5.1-py2.py3-none-any.whl
      - pypi: https://files.pythonhosted.org/packages/2e/0a/2020cf87f142348c317e310d9a861c5535b4b19f63c03704e86f1050dda8/panel-1.5.5-py3-none-any.whl
      - pypi: https://files.pythonhosted.org/packages/99/56/370a6636e072a037b52499edd8928942df7f887974fc54444ece5152d26a/param-2.2.0-py3-none-any.whl
      - pypi: https://files.pythonhosted.org/packages/c6/ac/dac4a63f978e4dcb3c6d3a78c4d8e0192a113d288502a1216950c41b1027/parso-0.8.4-py2.py3-none-any.whl
      - pypi: https://files.pythonhosted.org/packages/9e/c3/059298687310d527a58bb01f3b1965787ee3b40dce76752eda8b44e9a2c5/pexpect-4.9.0-py2.py3-none-any.whl
      - pypi: https://files.pythonhosted.org/packages/84/7a/cd0c3eaf4a28cb2a74bdd19129f7726277a7f30c4f8424cd27a62987d864/pillow-11.1.0-cp310-cp310-manylinux_2_28_x86_64.whl
      - pypi: https://files.pythonhosted.org/packages/3c/a6/bc1012356d8ece4d66dd75c4b9fc6c1f6650ddd5991e421177d9f8f671be/platformdirs-4.3.6-py3-none-any.whl
      - pypi: https://files.pythonhosted.org/packages/e5/ae/580600f441f6fc05218bd6c9d5794f4aef072a7d9093b291f1c50a9db8bc/plotly-5.24.1-py3-none-any.whl
      - pypi: https://files.pythonhosted.org/packages/88/5f/e351af9a41f866ac3f1fac4ca0613908d9a41741cfcf2228f4ad853b697d/pluggy-1.5.0-py3-none-any.whl
      - pypi: https://files.pythonhosted.org/packages/e9/2f/a4583c70fbd8cd04910e2884bcc2bdd670e884061f7b4d70bc13e632a993/pockets-0.9.1-py2.py3-none-any.whl
      - pypi: https://files.pythonhosted.org/packages/f7/60/1974cfdd5bb770568ddc6f89f3e0df4cfdd1acffd5a609dff5e95f48c6e2/portalocker-3.1.1-py3-none-any.whl
      - pypi: https://files.pythonhosted.org/packages/16/8f/496e10d51edd6671ebe0432e33ff800aa86775d2d147ce7d43389324a525/pre_commit-4.0.1-py2.py3-none-any.whl
      - pypi: https://files.pythonhosted.org/packages/8b/f5/cab5cf6a540c31f5099043de0ae43990fd9cf66f75ecb5e9f254a4e4d4ee/proglog-0.1.10-py3-none-any.whl
      - pypi: https://files.pythonhosted.org/packages/ff/c2/ab7d37426c179ceb9aeb109a85cda8948bb269b7561a0be870cc656eefe4/prometheus_client-0.21.1-py3-none-any.whl
      - pypi: https://files.pythonhosted.org/packages/e4/ea/d836f008d33151c7a1f62caf3d8dd782e4d15f6a43897f64480c2b8de2ad/prompt_toolkit-3.0.50-py3-none-any.whl
      - pypi: https://files.pythonhosted.org/packages/9c/39/0f88a830a1c8a3aba27fededc642da37613c57cbff143412e3536f89784f/psutil-6.1.1-cp36-abi3-manylinux_2_12_x86_64.manylinux2010_x86_64.manylinux_2_17_x86_64.manylinux2014_x86_64.whl
      - pypi: https://files.pythonhosted.org/packages/c3/3f/ae610fd14cdbae8735344abfc7f67c76ff8bcf18e0e3c5f26a1ca590014e/psygnal-0.11.1-cp310-cp310-manylinux_2_17_x86_64.manylinux2014_x86_64.whl
      - pypi: https://files.pythonhosted.org/packages/22/a6/858897256d0deac81a172289110f31629fc4cee19b6f01283303e18c8db3/ptyprocess-0.7.0-py2.py3-none-any.whl
      - pypi: https://files.pythonhosted.org/packages/8e/37/efad0257dc6e593a18957422533ff0f87ede7c9c6ea010a2177d738fb82f/pure_eval-0.2.3-py3-none-any.whl
      - pypi: https://files.pythonhosted.org/packages/31/55/f05fc5608cc96060c2b24de505324d641888bd62d4eed2fa1dacd872a1e1/pyarrow-19.0.0-cp310-cp310-manylinux_2_28_x86_64.whl
      - pypi: https://files.pythonhosted.org/packages/e7/d3/c622950d87a2ffd1654208733b5bd1c5645930014abed8f4c0d74863988b/pydata_sphinx_theme-0.15.4-py3-none-any.whl
      - pypi: https://files.pythonhosted.org/packages/91/e1/26d55acea92b1ea4d33672e48f09ceeb274e84d7d542a4fb9a32a556db46/pylint-3.3.3-py3-none-any.whl
      - pypi: https://files.pythonhosted.org/packages/1c/a7/c8a2d361bf89c0d9577c934ebb7421b25dc84bf3a8e3ac0a40aed9acc547/pyparsing-3.2.1-py3-none-any.whl
      - pypi: https://files.pythonhosted.org/packages/11/92/76a1c94d3afee238333bc0a42b82935dd8f9cf8ce9e336ff87ee14d9e1cf/pytest-8.3.4-py3-none-any.whl
      - pypi: https://files.pythonhosted.org/packages/36/3b/48e79f2cd6a61dbbd4807b4ed46cb564b4fd50a76166b1c4ea5c1d9e2371/pytest_cov-6.0.0-py3-none-any.whl
      - pypi: https://files.pythonhosted.org/packages/ec/57/56b9bcc3c9c6a792fcbaf139543cee77261f3651ca9da0c93f5c1221264b/python_dateutil-2.9.0.post0-py2.py3-none-any.whl
      - pypi: https://files.pythonhosted.org/packages/4b/72/2f30cf26664fcfa0bd8ec5ee62ec90c03bd485e4a294d92aabc76c5203a5/python_json_logger-3.2.1-py3-none-any.whl
      - pypi: https://files.pythonhosted.org/packages/98/cc/ba051cfaef2525054e3367f2d5ff4df38f8f775125b3eebb82af4060026b/pyviz_comms-3.0.4-py3-none-any.whl
      - pypi: https://files.pythonhosted.org/packages/6b/4e/1523cb902fd98355e2e9ea5e5eb237cbc5f3ad5f3075fa65087aa0ecb669/PyYAML-6.0.2-cp310-cp310-manylinux_2_17_x86_64.manylinux2014_x86_64.whl
      - pypi: https://files.pythonhosted.org/packages/16/29/ca99b4598a9dc7e468b5417eda91f372b595be1e3eec9b7cbe8e5d3584e8/pyzmq-26.2.0-cp310-cp310-manylinux_2_28_x86_64.whl
      - pypi: https://files.pythonhosted.org/packages/c1/b1/3baf80dc6d2b7bc27a95a67752d0208e410351e3feb4eb78de5f77454d8d/referencing-0.36.2-py3-none-any.whl
      - pypi: https://files.pythonhosted.org/packages/4f/78/90af559403afb6f254c77f5c2b1547e24af208215d4602bb368b36ef4eac/rerun_notebook-0.21.0-py2.py3-none-any.whl
      - pypi: https://files.pythonhosted.org/packages/10/63/405a1b601cf1253878b1aebef6764095b2e8139cf233a908c2ccc4ad4ffd/rerun_sdk-0.21.0-cp38-abi3-manylinux_2_31_x86_64.whl
      - pypi: https://files.pythonhosted.org/packages/7b/44/4e421b96b67b2daff264473f7465db72fbdf36a07e05494f50300cc7b0c6/rfc3339_validator-0.1.4-py2.py3-none-any.whl
      - pypi: https://files.pythonhosted.org/packages/9e/51/17023c0f8f1869d8806b979a2bffa3f861f26a3f1a66b094288323fba52f/rfc3986_validator-0.1.1-py2.py3-none-any.whl
      - pypi: https://files.pythonhosted.org/packages/4d/cf/96f1fd75512a017f8e07408b6d5dbeb492d9ed46bfe0555544294f3681b3/rpds_py-0.22.3-cp310-cp310-manylinux_2_17_x86_64.manylinux2014_x86_64.whl
      - pypi: https://files.pythonhosted.org/packages/1a/f6/52a2973ff108d74b5da706a573379eea160bece098f7cfa3f35dc4622710/ruff-0.8.5-py3-none-manylinux_2_17_x86_64.manylinux2014_x86_64.whl
      - pypi: https://files.pythonhosted.org/packages/50/79/d21599fc44d2d497ced440480670b6314ebc00308e3bae0d0ebca44cd481/scikit_learn-1.6.0-cp310-cp310-manylinux_2_17_x86_64.manylinux2014_x86_64.whl
      - pypi: https://files.pythonhosted.org/packages/17/03/390a1c5c61fd76b0fa4b3c5aa3bdd7e60f6c46f712924f1a9df5705ec046/scipy-1.15.1-cp310-cp310-manylinux_2_17_x86_64.manylinux2014_x86_64.whl
      - pypi: https://files.pythonhosted.org/packages/cb/76/55d6cb5b4a4e221d0f4054420258045dea917f20f051d469a5b344535970/scoop-0.7.2.0.tar.gz
      - pypi: https://files.pythonhosted.org/packages/a0/9f/34d0ec09b0dd6fb7b08b93eb4b7b80049e0b9db0ba7f81ad814c9be78b8f/selenium-4.28.1-py3-none-any.whl
      - pypi: https://files.pythonhosted.org/packages/40/b0/4562db6223154aa4e22f939003cb92514c79f3d4dccca3444253fd17f902/Send2Trash-1.8.3-py3-none-any.whl
      - pypi: https://files.pythonhosted.org/packages/69/8a/b9dc7678803429e4a3bc9ba462fa3dd9066824d3c607490235c6a796be5a/setuptools-75.8.0-py3-none-any.whl
      - pypi: https://files.pythonhosted.org/packages/b7/ce/149a00dd41f10bc29e5921b496af8b574d8413afcd5e30dfa0ed46c2cc5e/six-1.17.0-py2.py3-none-any.whl
      - pypi: https://files.pythonhosted.org/packages/e9/44/75a9c9421471a6c4805dbf2356f7c181a29c1879239abab1ea2cc8f38b40/sniffio-1.3.1-py3-none-any.whl
      - pypi: https://files.pythonhosted.org/packages/32/46/9cb0e58b2deb7f82b84065f37f3bffeb12413f947f9388e4cac22c4621ce/sortedcontainers-2.4.0-py2.py3-none-any.whl
      - pypi: https://files.pythonhosted.org/packages/d1/c2/fe97d779f3ef3b15f05c94a2f1e3d21732574ed441687474db9d342a7315/soupsieve-2.6-py3-none-any.whl
      - pypi: https://files.pythonhosted.org/packages/de/d6/f2acdc2567337fd5f5dc091a4e58d8a0fb14927b9779fc1e5ecee96d9824/sphinx_autoapi-3.4.0-py3-none-any.whl
      - pypi: https://files.pythonhosted.org/packages/9e/48/1ea60e74949eecb12cdd6ac43987f9fd331156388dcc2319b45e2ebb81bf/sphinx_copybutton-0.5.2-py3-none-any.whl
      - pypi: https://files.pythonhosted.org/packages/c6/43/65c0acbd8cc6f50195a3a1fc195c404988b15c67090e73c7a41a9f57d6bd/sphinx_design-0.6.1-py3-none-any.whl
      - pypi: https://files.pythonhosted.org/packages/85/77/46e3bac77b82b4df5bb5b61f2de98637724f246b4966cfc34bc5895d852a/sphinx_rtd_theme-3.0.2-py2.py3-none-any.whl
      - pypi: https://files.pythonhosted.org/packages/76/85/749bd22d1a68db7291c89e2ebca53f4306c3f205853cf31e9de279034c3c/sphinxcontrib_jquery-4.1-py2.py3-none-any.whl
      - pypi: https://files.pythonhosted.org/packages/75/f2/6b7627dfe7b4e418e295e254bb15c3a6455f11f8c0ad0d43113f678049c3/sphinxcontrib_napoleon-0.7-py2.py3-none-any.whl
      - pypi: https://files.pythonhosted.org/packages/76/4f/c8797e796199e55cf6c8979ecdf5f4b09b81e93f87b3193c759faea63263/sphinxext_rediraffe-0.2.7-py3-none-any.whl
      - pypi: https://files.pythonhosted.org/packages/40/c6/e7e8e894c8f065f96ca202cdb00454d60d4962279b3eb5a81b8766dfa836/SQLAlchemy-2.0.37-cp310-cp310-manylinux_2_17_x86_64.manylinux2014_x86_64.whl
      - pypi: https://files.pythonhosted.org/packages/f1/7b/ce1eafaf1a76852e2ec9b22edecf1daa58175c090266e9f6c64afcd81d91/stack_data-0.6.3-py3-none-any.whl
      - pypi: https://files.pythonhosted.org/packages/fc/8c/42e61df3b86bb675b719877283da915d3db93fb0d1820fc7bf2a9153f739/str2bool-1.1.zip
      - pypi: https://files.pythonhosted.org/packages/81/69/297302c5f5f59c862faa31e6cb9a4cd74721cd1e052b38e464c5b402df8b/StrEnum-0.4.15-py3-none-any.whl
      - pypi: https://files.pythonhosted.org/packages/40/44/4a5f08c96eb108af5cb50b41f76142f0afa346dfa99d5296fe7202a11854/tabulate-0.9.0-py3-none-any.whl
      - pypi: https://files.pythonhosted.org/packages/b6/cb/b86984bed139586d01532a587464b5805f12e397594f19f931c4c2fbfa61/tenacity-9.0.0-py3-none-any.whl
      - pypi: https://files.pythonhosted.org/packages/6a/9e/2064975477fdc887e47ad42157e214526dcad8f317a948dee17e1659a62f/terminado-0.18.1-py3-none-any.whl
      - pypi: https://files.pythonhosted.org/packages/4b/2c/ffbf7a134b9ab11a67b0cf0726453cedd9c5043a4fe7a35d1cefa9a1bcfb/threadpoolctl-3.5.0-py3-none-any.whl
      - pypi: https://files.pythonhosted.org/packages/e6/34/ebdc18bae6aa14fbee1a08b63c015c72b64868ff7dae68808ab500c492e2/tinycss2-1.4.0-py3-none-any.whl
      - pypi: https://files.pythonhosted.org/packages/f9/b6/a447b5e4ec71e13871be01ba81f5dfc9d0af7e473da256ff46bc0e24026f/tomlkit-0.13.2-py3-none-any.whl
      - pypi: https://files.pythonhosted.org/packages/22/55/b78a464de78051a30599ceb6983b01d8f732e6f69bf37b4ed07f642ac0fc/tornado-6.4.2-cp38-abi3-manylinux_2_5_x86_64.manylinux1_x86_64.manylinux_2_17_x86_64.manylinux2014_x86_64.whl
      - pypi: https://files.pythonhosted.org/packages/d0/30/dc54f88dd4a2b5dc8a0279bdd7270e735851848b762aeb1c1184ed1f6b14/tqdm-4.67.1-py3-none-any.whl
      - pypi: https://files.pythonhosted.org/packages/00/c0/8f5d070730d7836adc9c9b6408dec68c6ced86b304a9b26a14df072a6e8c/traitlets-5.14.3-py3-none-any.whl
      - pypi: https://files.pythonhosted.org/packages/b4/04/9954a59e1fb6732f5436225c9af963811d7b24ea62a8bf96991f2cb8c26e/trio-0.28.0-py3-none-any.whl
      - pypi: https://files.pythonhosted.org/packages/48/be/a9ae5f50cad5b6f85bd2574c2c923730098530096e170c1ce7452394d7aa/trio_websocket-0.11.1-py3-none-any.whl
      - pypi: https://files.pythonhosted.org/packages/0f/b3/ca41df24db5eb99b00d97f89d7674a90cb6b3134c52fb8121b6d8d30f15c/types_python_dateutil-2.9.0.20241206-py3-none-any.whl
      - pypi: https://files.pythonhosted.org/packages/26/9f/ad63fc0248c5379346306f8668cda6e2e2e9c95e01216d2b8ffd9ff037d0/typing_extensions-4.12.2-py3-none-any.whl
      - pypi: https://files.pythonhosted.org/packages/0f/dd/84f10e23edd882c6f968c21c2434fe67bd4a528967067515feca9e611e5e/tzdata-2025.1-py2.py3-none-any.whl
      - pypi: https://files.pythonhosted.org/packages/37/87/1f677586e8ac487e29672e4b17455758fce261de06a0d086167bb760361a/uc_micro_py-1.0.3-py3-none-any.whl
      - pypi: https://files.pythonhosted.org/packages/e7/00/3fca040d7cf8a32776d3d81a00c8ee7457e00f80c649f1e4a863c8321ae9/uri_template-1.3.0-py3-none-any.whl
      - pypi: https://files.pythonhosted.org/packages/89/9b/599bcfc7064fbe5740919e78c5df18e5dceb0887e676256a1061bb5ae232/virtualenv-20.29.1-py3-none-any.whl
      - pypi: https://files.pythonhosted.org/packages/fd/84/fd2ba7aafacbad3c4201d395674fc6348826569da3c0937e75505ead3528/wcwidth-0.2.13-py2.py3-none-any.whl
      - pypi: https://files.pythonhosted.org/packages/60/e8/c0e05e4684d13459f93d312077a9a2efbe04d59c393bc2b8802248c908d4/webcolors-24.11.1-py3-none-any.whl
      - pypi: https://files.pythonhosted.org/packages/f4/24/2a3e3df732393fed8b3ebf2ec078f05546de641fe1b667ee316ec1dcf3b7/webencodings-0.5.1-py2.py3-none-any.whl
      - pypi: https://files.pythonhosted.org/packages/5a/84/44687a29792a70e111c5c477230a72c4b957d88d16141199bf9acb7537a3/websocket_client-1.8.0-py3-none-any.whl
      - pypi: https://files.pythonhosted.org/packages/52/24/ab44c871b0f07f491e5d2ad12c9bd7358e527510618cb1b803a88e986db1/werkzeug-3.1.3-py3-none-any.whl
      - pypi: https://files.pythonhosted.org/packages/21/02/88b65cc394961a60c43c70517066b6b679738caf78506a5da7b88ffcb643/widgetsnbextension-4.0.13-py3-none-any.whl
      - pypi: https://files.pythonhosted.org/packages/78/58/e860788190eba3bcce367f74d29c4675466ce8dddfba85f7827588416f01/wsproto-1.2.0-py3-none-any.whl
      - pypi: https://files.pythonhosted.org/packages/40/ed/1c4631ad5909487ea8907cd326d9855c2207d790e3936e77bda48173b8be/xarray-2024.11.0-py3-none-any.whl
      - pypi: https://files.pythonhosted.org/packages/9a/6e/49408735dae940a0c1c225c6b908fd83bd6e3f5fae120f865754e72f78cb/xyzservices-2025.1.0-py3-none-any.whl
      - pypi: https://files.pythonhosted.org/packages/b7/1a/7e4798e9339adc931158c9d69ecc34f5e6791489d469f5e50ec15e35f458/zipp-3.21.0-py3-none-any.whl
      - pypi: .
  py310:
    channels:
    - url: https://conda.anaconda.org/conda-forge/
    indexes:
    - https://pypi.org/simple
    packages:
      linux-64:
      - conda: https://conda.anaconda.org/conda-forge/linux-64/_libgcc_mutex-0.1-conda_forge.tar.bz2
      - conda: https://conda.anaconda.org/conda-forge/linux-64/_openmp_mutex-4.5-2_gnu.tar.bz2
      - conda: https://conda.anaconda.org/conda-forge/linux-64/bzip2-1.0.8-h4bc722e_7.conda
      - conda: https://conda.anaconda.org/conda-forge/linux-64/ca-certificates-2024.12.14-hbcca054_0.conda
      - conda: https://conda.anaconda.org/conda-forge/linux-64/ld_impl_linux-64-2.43-h712a8e2_2.conda
      - conda: https://conda.anaconda.org/conda-forge/linux-64/libffi-3.4.2-h7f98852_5.tar.bz2
      - conda: https://conda.anaconda.org/conda-forge/linux-64/libgcc-14.2.0-h77fa898_1.conda
      - conda: https://conda.anaconda.org/conda-forge/linux-64/libgcc-ng-14.2.0-h69a702a_1.conda
      - conda: https://conda.anaconda.org/conda-forge/linux-64/libgomp-14.2.0-h77fa898_1.conda
      - conda: https://conda.anaconda.org/conda-forge/linux-64/liblzma-5.6.3-hb9d3cd8_1.conda
      - conda: https://conda.anaconda.org/conda-forge/linux-64/libnsl-2.0.1-hd590300_0.conda
      - conda: https://conda.anaconda.org/conda-forge/linux-64/libsqlite-3.48.0-hee588c1_1.conda
      - conda: https://conda.anaconda.org/conda-forge/linux-64/libuuid-2.38.1-h0b41bf4_0.conda
      - conda: https://conda.anaconda.org/conda-forge/linux-64/libxcrypt-4.4.36-hd590300_1.conda
      - conda: https://conda.anaconda.org/conda-forge/linux-64/libzlib-1.3.1-hb9d3cd8_2.conda
      - conda: https://conda.anaconda.org/conda-forge/linux-64/ncurses-6.5-h2d0b736_2.conda
      - conda: https://conda.anaconda.org/conda-forge/linux-64/openssl-3.4.0-h7b32b05_1.conda
      - conda: https://conda.anaconda.org/conda-forge/linux-64/python-3.10.16-he725a3c_1_cpython.conda
      - conda: https://conda.anaconda.org/conda-forge/linux-64/readline-8.2-h8228510_1.conda
      - conda: https://conda.anaconda.org/conda-forge/linux-64/tk-8.6.13-noxft_h4845f30_101.conda
      - conda: https://conda.anaconda.org/conda-forge/noarch/tzdata-2025a-h78e105d_0.conda
      - pypi: https://files.pythonhosted.org/packages/54/7e/ac0991d1745f7d755fc1cd381b3990a45b404b4d008fc75e2a983516fbfe/alembic-1.14.1-py3-none-any.whl
      - pypi: https://files.pythonhosted.org/packages/1a/5a/7b024920cca385eb9b56bc63edf0a647de208346bfac5b339b544733d53a/anywidget-0.9.13-py3-none-any.whl
      - pypi: https://files.pythonhosted.org/packages/07/28/0bc8a17d6cd4cc3c79ae41b7105a2b9a327c110e5ddd37a8a27b29a5c8a2/astroid-3.3.8-py3-none-any.whl
      - pypi: https://files.pythonhosted.org/packages/25/8a/c46dcc25341b5bce5472c718902eb3d38600a903b14fa6aeecef3f21a46f/asttokens-3.0.0-py3-none-any.whl
      - pypi: https://files.pythonhosted.org/packages/fc/30/d4986a882011f9df997a55e6becd864812ccfcd821d64aac8570ee39f719/attrs-25.1.0-py3-none-any.whl
      - pypi: https://files.pythonhosted.org/packages/fc/55/96142937f66150805c25c4d0f31ee4132fd33497753400734f9dfdcbdc66/bleach-6.2.0-py3-none-any.whl
      - pypi: https://files.pythonhosted.org/packages/10/cb/f2ad4230dc2eb1a74edf38f1a38b9b52277f75bef262d8908e60d957e13c/blinker-1.9.0-py3-none-any.whl
      - pypi: https://files.pythonhosted.org/packages/56/12/2c266a0dc57379c60b4e73a2f93e71343db4170bf26c5a76a74e7d8bce2a/bokeh-3.6.2-py3-none-any.whl
      - pypi: https://files.pythonhosted.org/packages/a5/32/8f6669fc4798494966bf446c8c4a162e0b5d893dff088afddf76414f70e1/certifi-2024.12.14-py3-none-any.whl
      - pypi: https://files.pythonhosted.org/packages/c5/55/51844dd50c4fc7a33b653bfaba4c2456f06955289ca770a5dbd5fd267374/cfgv-3.4.0-py2.py3-none-any.whl
      - pypi: https://files.pythonhosted.org/packages/93/62/5e89cdfe04584cb7f4d36003ffa2936681b03ecc0754f8e969c2becb7e24/charset_normalizer-3.4.1-cp310-cp310-manylinux_2_17_x86_64.manylinux2014_x86_64.whl
      - pypi: https://files.pythonhosted.org/packages/7e/d4/7ebdbd03970677812aac39c869717059dbb71a4cfc033ca6e5221787892c/click-8.1.8-py3-none-any.whl
      - pypi: https://files.pythonhosted.org/packages/c6/c6/9963d588cc3d75d766c819e0377a168ef83cf3316a92769971527a1ad1de/colorcet-3.1.0-py3-none-any.whl
      - pypi: https://files.pythonhosted.org/packages/e3/51/9b208e85196941db2f0654ad0357ca6388ab3ed67efdbfc799f35d1f83aa/colorlog-6.9.0-py3-none-any.whl
      - pypi: https://files.pythonhosted.org/packages/e6/75/49e5bfe642f71f272236b5b2d2691cf915a7283cc0ceda56357b61daa538/comm-0.2.2-py3-none-any.whl
      - pypi: https://files.pythonhosted.org/packages/a9/57/86c500d63b3e26e5b73a28b8291a67c5608d4aa87ebd17bd15bb33c178bc/contourpy-1.3.1-cp310-cp310-manylinux_2_17_x86_64.manylinux2014_x86_64.whl
      - pypi: https://files.pythonhosted.org/packages/6d/85/fc0de2bcda3f97c2ee9fe8568f7d48f7279e91068958e5b2cc19e0e5f600/coverage-7.6.10-cp310-cp310-manylinux_2_5_x86_64.manylinux1_x86_64.manylinux_2_17_x86_64.manylinux2014_x86_64.whl
      - pypi: https://files.pythonhosted.org/packages/e7/05/c19819d5e3d95294a6f5947fb9b9629efb316b96de511b418c53d245aae6/cycler-0.12.1-py3-none-any.whl
      - pypi: https://files.pythonhosted.org/packages/d5/50/83c593b07763e1161326b3b8c6686f0f4b0f24d5526546bee538c89837d6/decorator-5.1.1-py3-none-any.whl
      - pypi: https://files.pythonhosted.org/packages/46/d1/e73b6ad76f0b1fb7f23c35c6d95dbc506a9c8804f43dda8cb5b0fa6331fd/dill-0.3.9-py3-none-any.whl
      - pypi: https://files.pythonhosted.org/packages/3f/27/4570e78fc0bf5ea0ca45eb1de3818a23787af9b390c0b0a0033a1b8236f9/diskcache-5.6.3-py3-none-any.whl
      - pypi: https://files.pythonhosted.org/packages/91/a1/cf2472db20f7ce4a6be1253a81cfdf85ad9c7885ffbed7047fb72c24cf87/distlib-0.3.9-py2.py3-none-any.whl
      - pypi: https://files.pythonhosted.org/packages/02/cc/b7e31358aac6ed1ef2bb790a9746ac2c69bcb3c8588b41616914eb106eaf/exceptiongroup-1.2.2-py3-none-any.whl
      - pypi: https://files.pythonhosted.org/packages/7b/8f/c4d9bafc34ad7ad5d8dc16dd1347ee0e507a52c3adb6bfa8887e1c6a26ba/executing-2.2.0-py2.py3-none-any.whl
      - pypi: https://files.pythonhosted.org/packages/89/ec/00d68c4ddfedfe64159999e5f8a98fb8442729a63e2077eb9dcd89623d27/filelock-3.17.0-py3-none-any.whl
      - pypi: https://files.pythonhosted.org/packages/af/47/93213ee66ef8fae3b93b3e29206f6b251e65c97bd91d8e1c5596ef15af0a/flask-3.1.0-py3-none-any.whl
      - pypi: https://files.pythonhosted.org/packages/56/07/1afa0514c876282bebc1c9aee83c6bb98fe6415cf57b88d9b06e7e29bf9c/Flask_Cors-5.0.0-py2.py3-none-any.whl
      - pypi: https://files.pythonhosted.org/packages/26/db/8d33a4575efe7ecd0487d4a53369d086ab7d879069e4c62d3687dec53941/fonttools-4.55.6-cp310-cp310-manylinux_2_17_x86_64.manylinux2014_x86_64.whl
      - pypi: https://files.pythonhosted.org/packages/cf/69/79e4d63b9387b48939096e25115b8af7cd8a90397a304f92436bcb21f5b2/greenlet-3.1.1-cp310-cp310-manylinux_2_24_x86_64.manylinux_2_28_x86_64.whl
      - pypi: https://files.pythonhosted.org/packages/56/89/8df4efa78df8b129847c8a7c0e492376cca62ab68453e5a20375a1c6291b/holoviews-1.20.0-py3-none-any.whl
      - pypi: https://files.pythonhosted.org/packages/f7/3e/d5b3a524ef2eb68cf89dcae620b1a2d205cceaaeac74dda7d7445578c0d1/hvplot-0.10.0-py3-none-any.whl
      - pypi: https://files.pythonhosted.org/packages/61/0b/7f61da4015f561b288c3b91e745c8ba81b98a2d02f414e9e1c9388050aee/hypothesis-6.123.2-py3-none-any.whl
      - pypi: https://files.pythonhosted.org/packages/74/a1/68a395c17eeefb04917034bd0a1bfa765e7654fa150cca473d669aa3afb5/identify-2.6.6-py2.py3-none-any.whl
      - pypi: https://files.pythonhosted.org/packages/76/c6/c88e154df9c4e1a2a66ccf0005a88dfb2650c1dffb6f5ce603dfbd452ce3/idna-3.10-py3-none-any.whl
      - pypi: https://files.pythonhosted.org/packages/cb/bd/b394387b598ed84d8d0fa90611a90bee0adc2021820ad5729f7ced74a8e2/imageio-2.37.0-py3-none-any.whl
      - pypi: https://files.pythonhosted.org/packages/a0/2d/43c8522a2038e9d0e7dbdf3a61195ecc31ca576fb1527a528c877e87d973/imageio_ffmpeg-0.6.0-py3-none-manylinux2014_x86_64.whl
      - pypi: https://files.pythonhosted.org/packages/ef/a6/62565a6e1cf69e10f5727360368e451d4b7f58beeac6173dc9db836a5b46/iniconfig-2.0.0-py3-none-any.whl
      - pypi: https://files.pythonhosted.org/packages/04/60/d0feb6b6d9fe4ab89fe8fe5b47cbf6cd936bfd9f1e7ffa9d0015425aeed6/ipython-8.31.0-py3-none-any.whl
      - pypi: https://files.pythonhosted.org/packages/22/2d/9c0b76f2f9cc0ebede1b9371b6f317243028ed60b90705863d493bae622e/ipywidgets-8.1.5-py3-none-any.whl
      - pypi: https://files.pythonhosted.org/packages/d1/b3/8def84f539e7d2289a02f0524b944b15d7c75dab7628bedf1c4f0992029c/isort-5.13.2-py3-none-any.whl
      - pypi: https://files.pythonhosted.org/packages/04/96/92447566d16df59b2a776c0fb82dbc4d9e07cd95062562af01e408583fc4/itsdangerous-2.2.0-py3-none-any.whl
      - pypi: https://files.pythonhosted.org/packages/c0/5a/9cac0c82afec3d09ccd97c8b6502d48f165f9124db81b4bcb90b4af974ee/jedi-0.19.2-py2.py3-none-any.whl
      - pypi: https://files.pythonhosted.org/packages/bd/0f/2ba5fbcd631e3e88689309dbe978c5769e883e4b84ebfe7da30b43275c5a/jinja2-3.1.5-py3-none-any.whl
      - pypi: https://files.pythonhosted.org/packages/91/29/df4b9b42f2be0b623cbd5e2140cafcaa2bef0759a00b7b70104dcfe2fb51/joblib-1.4.2-py3-none-any.whl
      - pypi: https://files.pythonhosted.org/packages/7a/9b/cbf48a399c78e749c23aa33d51ac97c8f35154846b470907db8d2a40e437/jupyter_ui_poll-1.0.0-py2.py3-none-any.whl
      - pypi: https://files.pythonhosted.org/packages/a9/93/858e87edc634d628e5d752ba944c2833133a28fa87bb093e6832ced36a3e/jupyterlab_widgets-3.0.13-py3-none-any.whl
      - pypi: https://files.pythonhosted.org/packages/de/c6/7b9bb8044e150d4d1558423a1568e4f227193662a02231064e3824f37e0a/kiwisolver-1.4.8-cp310-cp310-manylinux_2_12_x86_64.manylinux2010_x86_64.whl
      - pypi: https://files.pythonhosted.org/packages/04/1e/b832de447dee8b582cac175871d2f6c3d5077cc56d5575cadba1fd1cccfa/linkify_it_py-2.0.3-py3-none-any.whl
      - pypi: https://files.pythonhosted.org/packages/1e/bf/7a6a36ce2e4cafdfb202752be68850e22607fccd692847c45c1ae3c17ba6/Mako-1.3.8-py3-none-any.whl
      - pypi: https://files.pythonhosted.org/packages/3f/08/83871f3c50fc983b88547c196d11cf8c3340e37c32d2e9d6152abe2c61f7/Markdown-3.7-py3-none-any.whl
      - pypi: https://files.pythonhosted.org/packages/42/d7/1ec15b46af6af88f19b8e5ffea08fa375d433c998b8a7639e76935c14f1f/markdown_it_py-3.0.0-py3-none-any.whl
      - pypi: https://files.pythonhosted.org/packages/22/35/137da042dfb4720b638d2937c38a9c2df83fe32d20e8c8f3185dbfef05f7/MarkupSafe-3.0.2-cp310-cp310-manylinux_2_17_x86_64.manylinux2014_x86_64.whl
      - pypi: https://files.pythonhosted.org/packages/09/5a/a113495110ae3e3395c72d82d7bc4802902e46dc797f6b041e572f195c56/matplotlib-3.10.0-cp310-cp310-manylinux_2_17_x86_64.manylinux2014_x86_64.whl
      - pypi: https://files.pythonhosted.org/packages/8f/8e/9ad090d3553c280a8060fbf6e24dc1c0c29704ee7d1c372f0c174aa59285/matplotlib_inline-0.1.7-py3-none-any.whl
      - pypi: https://files.pythonhosted.org/packages/27/1a/1f68f9ba0c207934b35b86a8ca3aad8395a3d6dd7921c0686e23853ff5a9/mccabe-0.7.0-py2.py3-none-any.whl
      - pypi: https://files.pythonhosted.org/packages/a7/f7/7782a043553ee469c1ff49cfa1cdace2d6bf99a1f333cf38676b3ddf30da/mdit_py_plugins-0.4.2-py3-none-any.whl
      - pypi: https://files.pythonhosted.org/packages/b3/38/89ba8ad64ae25be8de66a6d463314cf1eb366222074cfda9ee839c56a4b4/mdurl-0.1.2-py3-none-any.whl
      - pypi: https://files.pythonhosted.org/packages/3c/ca/0178b65760d5a40373c662fd354de2a1a9f59c02eec527cfc777840a9a00/moviepy_fix_codec-2.0.0-py3-none-any.whl
      - pypi: https://files.pythonhosted.org/packages/d2/1d/1b658dbd2b9fa9c4c9f32accbfc0205d532c8c6194dc0f2a4c0428e7128a/nodeenv-1.9.1-py2.py3-none-any.whl
      - pypi: https://files.pythonhosted.org/packages/e3/d7/11fc594838d35c43519763310c316d4fd56f8600d3fc80a8e13e325b5c5c/numpy-2.2.2-cp310-cp310-manylinux_2_17_x86_64.manylinux2014_x86_64.whl
      - pypi: https://files.pythonhosted.org/packages/e8/30/35111dae435c640694d616a611b7ff6b2482cfd977f8f572ff960a321d66/optuna-4.1.0-py3-none-any.whl
      - pypi: https://files.pythonhosted.org/packages/88/ef/eb23f262cca3c0c4eb7ab1933c3b1f03d021f2c48f54763065b6f0e321be/packaging-24.2-py3-none-any.whl
      - pypi: https://files.pythonhosted.org/packages/44/50/7db2cd5e6373ae796f0ddad3675268c8d59fb6076e66f0c339d61cea886b/pandas-2.2.3-cp310-cp310-manylinux_2_17_x86_64.manylinux2014_x86_64.whl
      - pypi: https://files.pythonhosted.org/packages/2e/0a/2020cf87f142348c317e310d9a861c5535b4b19f63c03704e86f1050dda8/panel-1.5.5-py3-none-any.whl
      - pypi: https://files.pythonhosted.org/packages/99/56/370a6636e072a037b52499edd8928942df7f887974fc54444ece5152d26a/param-2.2.0-py3-none-any.whl
      - pypi: https://files.pythonhosted.org/packages/c6/ac/dac4a63f978e4dcb3c6d3a78c4d8e0192a113d288502a1216950c41b1027/parso-0.8.4-py2.py3-none-any.whl
      - pypi: https://files.pythonhosted.org/packages/9e/c3/059298687310d527a58bb01f3b1965787ee3b40dce76752eda8b44e9a2c5/pexpect-4.9.0-py2.py3-none-any.whl
      - pypi: https://files.pythonhosted.org/packages/84/7a/cd0c3eaf4a28cb2a74bdd19129f7726277a7f30c4f8424cd27a62987d864/pillow-11.1.0-cp310-cp310-manylinux_2_28_x86_64.whl
      - pypi: https://files.pythonhosted.org/packages/3c/a6/bc1012356d8ece4d66dd75c4b9fc6c1f6650ddd5991e421177d9f8f671be/platformdirs-4.3.6-py3-none-any.whl
      - pypi: https://files.pythonhosted.org/packages/e5/ae/580600f441f6fc05218bd6c9d5794f4aef072a7d9093b291f1c50a9db8bc/plotly-5.24.1-py3-none-any.whl
      - pypi: https://files.pythonhosted.org/packages/88/5f/e351af9a41f866ac3f1fac4ca0613908d9a41741cfcf2228f4ad853b697d/pluggy-1.5.0-py3-none-any.whl
      - pypi: https://files.pythonhosted.org/packages/16/8f/496e10d51edd6671ebe0432e33ff800aa86775d2d147ce7d43389324a525/pre_commit-4.0.1-py2.py3-none-any.whl
      - pypi: https://files.pythonhosted.org/packages/8b/f5/cab5cf6a540c31f5099043de0ae43990fd9cf66f75ecb5e9f254a4e4d4ee/proglog-0.1.10-py3-none-any.whl
      - pypi: https://files.pythonhosted.org/packages/e4/ea/d836f008d33151c7a1f62caf3d8dd782e4d15f6a43897f64480c2b8de2ad/prompt_toolkit-3.0.50-py3-none-any.whl
      - pypi: https://files.pythonhosted.org/packages/c3/3f/ae610fd14cdbae8735344abfc7f67c76ff8bcf18e0e3c5f26a1ca590014e/psygnal-0.11.1-cp310-cp310-manylinux_2_17_x86_64.manylinux2014_x86_64.whl
      - pypi: https://files.pythonhosted.org/packages/22/a6/858897256d0deac81a172289110f31629fc4cee19b6f01283303e18c8db3/ptyprocess-0.7.0-py2.py3-none-any.whl
      - pypi: https://files.pythonhosted.org/packages/8e/37/efad0257dc6e593a18957422533ff0f87ede7c9c6ea010a2177d738fb82f/pure_eval-0.2.3-py3-none-any.whl
      - pypi: https://files.pythonhosted.org/packages/31/55/f05fc5608cc96060c2b24de505324d641888bd62d4eed2fa1dacd872a1e1/pyarrow-19.0.0-cp310-cp310-manylinux_2_28_x86_64.whl
      - pypi: https://files.pythonhosted.org/packages/8a/0b/9fcc47d19c48b59121088dd6da2488a49d5f72dacf8262e2790a1d2c7d15/pygments-2.19.1-py3-none-any.whl
      - pypi: https://files.pythonhosted.org/packages/91/e1/26d55acea92b1ea4d33672e48f09ceeb274e84d7d542a4fb9a32a556db46/pylint-3.3.3-py3-none-any.whl
      - pypi: https://files.pythonhosted.org/packages/1c/a7/c8a2d361bf89c0d9577c934ebb7421b25dc84bf3a8e3ac0a40aed9acc547/pyparsing-3.2.1-py3-none-any.whl
      - pypi: https://files.pythonhosted.org/packages/11/92/76a1c94d3afee238333bc0a42b82935dd8f9cf8ce9e336ff87ee14d9e1cf/pytest-8.3.4-py3-none-any.whl
      - pypi: https://files.pythonhosted.org/packages/36/3b/48e79f2cd6a61dbbd4807b4ed46cb564b4fd50a76166b1c4ea5c1d9e2371/pytest_cov-6.0.0-py3-none-any.whl
      - pypi: https://files.pythonhosted.org/packages/ec/57/56b9bcc3c9c6a792fcbaf139543cee77261f3651ca9da0c93f5c1221264b/python_dateutil-2.9.0.post0-py2.py3-none-any.whl
      - pypi: https://files.pythonhosted.org/packages/11/c3/005fcca25ce078d2cc29fd559379817424e94885510568bc1bc53d7d5846/pytz-2024.2-py2.py3-none-any.whl
      - pypi: https://files.pythonhosted.org/packages/98/cc/ba051cfaef2525054e3367f2d5ff4df38f8f775125b3eebb82af4060026b/pyviz_comms-3.0.4-py3-none-any.whl
      - pypi: https://files.pythonhosted.org/packages/6b/4e/1523cb902fd98355e2e9ea5e5eb237cbc5f3ad5f3075fa65087aa0ecb669/PyYAML-6.0.2-cp310-cp310-manylinux_2_17_x86_64.manylinux2014_x86_64.whl
      - pypi: https://files.pythonhosted.org/packages/16/29/ca99b4598a9dc7e468b5417eda91f372b595be1e3eec9b7cbe8e5d3584e8/pyzmq-26.2.0-cp310-cp310-manylinux_2_28_x86_64.whl
      - pypi: https://files.pythonhosted.org/packages/f9/9b/335f9764261e915ed497fcdeb11df5dfd6f7bf257d4a6a2a686d80da4d54/requests-2.32.3-py3-none-any.whl
      - pypi: https://files.pythonhosted.org/packages/4f/78/90af559403afb6f254c77f5c2b1547e24af208215d4602bb368b36ef4eac/rerun_notebook-0.21.0-py2.py3-none-any.whl
      - pypi: https://files.pythonhosted.org/packages/10/63/405a1b601cf1253878b1aebef6764095b2e8139cf233a908c2ccc4ad4ffd/rerun_sdk-0.21.0-cp38-abi3-manylinux_2_31_x86_64.whl
      - pypi: https://files.pythonhosted.org/packages/1a/f6/52a2973ff108d74b5da706a573379eea160bece098f7cfa3f35dc4622710/ruff-0.8.5-py3-none-manylinux_2_17_x86_64.manylinux2014_x86_64.whl
      - pypi: https://files.pythonhosted.org/packages/50/79/d21599fc44d2d497ced440480670b6314ebc00308e3bae0d0ebca44cd481/scikit_learn-1.6.0-cp310-cp310-manylinux_2_17_x86_64.manylinux2014_x86_64.whl
      - pypi: https://files.pythonhosted.org/packages/17/03/390a1c5c61fd76b0fa4b3c5aa3bdd7e60f6c46f712924f1a9df5705ec046/scipy-1.15.1-cp310-cp310-manylinux_2_17_x86_64.manylinux2014_x86_64.whl
      - pypi: https://files.pythonhosted.org/packages/cb/76/55d6cb5b4a4e221d0f4054420258045dea917f20f051d469a5b344535970/scoop-0.7.2.0.tar.gz
      - pypi: https://files.pythonhosted.org/packages/b7/ce/149a00dd41f10bc29e5921b496af8b574d8413afcd5e30dfa0ed46c2cc5e/six-1.17.0-py2.py3-none-any.whl
      - pypi: https://files.pythonhosted.org/packages/32/46/9cb0e58b2deb7f82b84065f37f3bffeb12413f947f9388e4cac22c4621ce/sortedcontainers-2.4.0-py2.py3-none-any.whl
      - pypi: https://files.pythonhosted.org/packages/40/c6/e7e8e894c8f065f96ca202cdb00454d60d4962279b3eb5a81b8766dfa836/SQLAlchemy-2.0.37-cp310-cp310-manylinux_2_17_x86_64.manylinux2014_x86_64.whl
      - pypi: https://files.pythonhosted.org/packages/f1/7b/ce1eafaf1a76852e2ec9b22edecf1daa58175c090266e9f6c64afcd81d91/stack_data-0.6.3-py3-none-any.whl
      - pypi: https://files.pythonhosted.org/packages/fc/8c/42e61df3b86bb675b719877283da915d3db93fb0d1820fc7bf2a9153f739/str2bool-1.1.zip
      - pypi: https://files.pythonhosted.org/packages/81/69/297302c5f5f59c862faa31e6cb9a4cd74721cd1e052b38e464c5b402df8b/StrEnum-0.4.15-py3-none-any.whl
      - pypi: https://files.pythonhosted.org/packages/b6/cb/b86984bed139586d01532a587464b5805f12e397594f19f931c4c2fbfa61/tenacity-9.0.0-py3-none-any.whl
      - pypi: https://files.pythonhosted.org/packages/4b/2c/ffbf7a134b9ab11a67b0cf0726453cedd9c5043a4fe7a35d1cefa9a1bcfb/threadpoolctl-3.5.0-py3-none-any.whl
      - pypi: https://files.pythonhosted.org/packages/6e/c2/61d3e0f47e2b74ef40a68b9e6ad5984f6241a942f7cd3bbfbdbd03861ea9/tomli-2.2.1-py3-none-any.whl
      - pypi: https://files.pythonhosted.org/packages/f9/b6/a447b5e4ec71e13871be01ba81f5dfc9d0af7e473da256ff46bc0e24026f/tomlkit-0.13.2-py3-none-any.whl
      - pypi: https://files.pythonhosted.org/packages/22/55/b78a464de78051a30599ceb6983b01d8f732e6f69bf37b4ed07f642ac0fc/tornado-6.4.2-cp38-abi3-manylinux_2_5_x86_64.manylinux1_x86_64.manylinux_2_17_x86_64.manylinux2014_x86_64.whl
      - pypi: https://files.pythonhosted.org/packages/d0/30/dc54f88dd4a2b5dc8a0279bdd7270e735851848b762aeb1c1184ed1f6b14/tqdm-4.67.1-py3-none-any.whl
      - pypi: https://files.pythonhosted.org/packages/00/c0/8f5d070730d7836adc9c9b6408dec68c6ced86b304a9b26a14df072a6e8c/traitlets-5.14.3-py3-none-any.whl
      - pypi: https://files.pythonhosted.org/packages/26/9f/ad63fc0248c5379346306f8668cda6e2e2e9c95e01216d2b8ffd9ff037d0/typing_extensions-4.12.2-py3-none-any.whl
      - pypi: https://files.pythonhosted.org/packages/0f/dd/84f10e23edd882c6f968c21c2434fe67bd4a528967067515feca9e611e5e/tzdata-2025.1-py2.py3-none-any.whl
      - pypi: https://files.pythonhosted.org/packages/37/87/1f677586e8ac487e29672e4b17455758fce261de06a0d086167bb760361a/uc_micro_py-1.0.3-py3-none-any.whl
      - pypi: https://files.pythonhosted.org/packages/c8/19/4ec628951a74043532ca2cf5d97b7b14863931476d117c471e8e2b1eb39f/urllib3-2.3.0-py3-none-any.whl
      - pypi: https://files.pythonhosted.org/packages/89/9b/599bcfc7064fbe5740919e78c5df18e5dceb0887e676256a1061bb5ae232/virtualenv-20.29.1-py3-none-any.whl
      - pypi: https://files.pythonhosted.org/packages/fd/84/fd2ba7aafacbad3c4201d395674fc6348826569da3c0937e75505ead3528/wcwidth-0.2.13-py2.py3-none-any.whl
      - pypi: https://files.pythonhosted.org/packages/f4/24/2a3e3df732393fed8b3ebf2ec078f05546de641fe1b667ee316ec1dcf3b7/webencodings-0.5.1-py2.py3-none-any.whl
      - pypi: https://files.pythonhosted.org/packages/52/24/ab44c871b0f07f491e5d2ad12c9bd7358e527510618cb1b803a88e986db1/werkzeug-3.1.3-py3-none-any.whl
      - pypi: https://files.pythonhosted.org/packages/21/02/88b65cc394961a60c43c70517066b6b679738caf78506a5da7b88ffcb643/widgetsnbextension-4.0.13-py3-none-any.whl
      - pypi: https://files.pythonhosted.org/packages/40/ed/1c4631ad5909487ea8907cd326d9855c2207d790e3936e77bda48173b8be/xarray-2024.11.0-py3-none-any.whl
      - pypi: https://files.pythonhosted.org/packages/9a/6e/49408735dae940a0c1c225c6b908fd83bd6e3f5fae120f865754e72f78cb/xyzservices-2025.1.0-py3-none-any.whl
      - pypi: .
  py311:
    channels:
    - url: https://conda.anaconda.org/conda-forge/
    indexes:
    - https://pypi.org/simple
    packages:
      linux-64:
      - conda: https://conda.anaconda.org/conda-forge/linux-64/_libgcc_mutex-0.1-conda_forge.tar.bz2
      - conda: https://conda.anaconda.org/conda-forge/linux-64/_openmp_mutex-4.5-2_gnu.tar.bz2
      - conda: https://conda.anaconda.org/conda-forge/linux-64/bzip2-1.0.8-h4bc722e_7.conda
      - conda: https://conda.anaconda.org/conda-forge/linux-64/ca-certificates-2024.12.14-hbcca054_0.conda
      - conda: https://conda.anaconda.org/conda-forge/linux-64/ld_impl_linux-64-2.43-h712a8e2_2.conda
      - conda: https://conda.anaconda.org/conda-forge/linux-64/libexpat-2.6.4-h5888daf_0.conda
      - conda: https://conda.anaconda.org/conda-forge/linux-64/libffi-3.4.2-h7f98852_5.tar.bz2
      - conda: https://conda.anaconda.org/conda-forge/linux-64/libgcc-14.2.0-h77fa898_1.conda
      - conda: https://conda.anaconda.org/conda-forge/linux-64/libgcc-ng-14.2.0-h69a702a_1.conda
      - conda: https://conda.anaconda.org/conda-forge/linux-64/libgomp-14.2.0-h77fa898_1.conda
      - conda: https://conda.anaconda.org/conda-forge/linux-64/liblzma-5.6.3-hb9d3cd8_1.conda
      - conda: https://conda.anaconda.org/conda-forge/linux-64/libnsl-2.0.1-hd590300_0.conda
      - conda: https://conda.anaconda.org/conda-forge/linux-64/libsqlite-3.48.0-hee588c1_1.conda
      - conda: https://conda.anaconda.org/conda-forge/linux-64/libuuid-2.38.1-h0b41bf4_0.conda
      - conda: https://conda.anaconda.org/conda-forge/linux-64/libxcrypt-4.4.36-hd590300_1.conda
      - conda: https://conda.anaconda.org/conda-forge/linux-64/libzlib-1.3.1-hb9d3cd8_2.conda
      - conda: https://conda.anaconda.org/conda-forge/linux-64/ncurses-6.5-h2d0b736_2.conda
      - conda: https://conda.anaconda.org/conda-forge/linux-64/openssl-3.4.0-h7b32b05_1.conda
      - conda: https://conda.anaconda.org/conda-forge/linux-64/python-3.11.11-h9e4cc4f_1_cpython.conda
      - conda: https://conda.anaconda.org/conda-forge/linux-64/readline-8.2-h8228510_1.conda
      - conda: https://conda.anaconda.org/conda-forge/linux-64/tk-8.6.13-noxft_h4845f30_101.conda
      - conda: https://conda.anaconda.org/conda-forge/noarch/tzdata-2025a-h78e105d_0.conda
      - pypi: https://files.pythonhosted.org/packages/54/7e/ac0991d1745f7d755fc1cd381b3990a45b404b4d008fc75e2a983516fbfe/alembic-1.14.1-py3-none-any.whl
      - pypi: https://files.pythonhosted.org/packages/1a/5a/7b024920cca385eb9b56bc63edf0a647de208346bfac5b339b544733d53a/anywidget-0.9.13-py3-none-any.whl
      - pypi: https://files.pythonhosted.org/packages/07/28/0bc8a17d6cd4cc3c79ae41b7105a2b9a327c110e5ddd37a8a27b29a5c8a2/astroid-3.3.8-py3-none-any.whl
      - pypi: https://files.pythonhosted.org/packages/25/8a/c46dcc25341b5bce5472c718902eb3d38600a903b14fa6aeecef3f21a46f/asttokens-3.0.0-py3-none-any.whl
      - pypi: https://files.pythonhosted.org/packages/fc/30/d4986a882011f9df997a55e6becd864812ccfcd821d64aac8570ee39f719/attrs-25.1.0-py3-none-any.whl
      - pypi: https://files.pythonhosted.org/packages/fc/55/96142937f66150805c25c4d0f31ee4132fd33497753400734f9dfdcbdc66/bleach-6.2.0-py3-none-any.whl
      - pypi: https://files.pythonhosted.org/packages/10/cb/f2ad4230dc2eb1a74edf38f1a38b9b52277f75bef262d8908e60d957e13c/blinker-1.9.0-py3-none-any.whl
      - pypi: https://files.pythonhosted.org/packages/56/12/2c266a0dc57379c60b4e73a2f93e71343db4170bf26c5a76a74e7d8bce2a/bokeh-3.6.2-py3-none-any.whl
      - pypi: https://files.pythonhosted.org/packages/a5/32/8f6669fc4798494966bf446c8c4a162e0b5d893dff088afddf76414f70e1/certifi-2024.12.14-py3-none-any.whl
      - pypi: https://files.pythonhosted.org/packages/c5/55/51844dd50c4fc7a33b653bfaba4c2456f06955289ca770a5dbd5fd267374/cfgv-3.4.0-py2.py3-none-any.whl
      - pypi: https://files.pythonhosted.org/packages/88/83/489e9504711fa05d8dde1574996408026bdbdbd938f23be67deebb5eca92/charset_normalizer-3.4.1-cp311-cp311-manylinux_2_17_x86_64.manylinux2014_x86_64.whl
      - pypi: https://files.pythonhosted.org/packages/7e/d4/7ebdbd03970677812aac39c869717059dbb71a4cfc033ca6e5221787892c/click-8.1.8-py3-none-any.whl
      - pypi: https://files.pythonhosted.org/packages/c6/c6/9963d588cc3d75d766c819e0377a168ef83cf3316a92769971527a1ad1de/colorcet-3.1.0-py3-none-any.whl
      - pypi: https://files.pythonhosted.org/packages/e3/51/9b208e85196941db2f0654ad0357ca6388ab3ed67efdbfc799f35d1f83aa/colorlog-6.9.0-py3-none-any.whl
      - pypi: https://files.pythonhosted.org/packages/e6/75/49e5bfe642f71f272236b5b2d2691cf915a7283cc0ceda56357b61daa538/comm-0.2.2-py3-none-any.whl
      - pypi: https://files.pythonhosted.org/packages/85/fc/7fa5d17daf77306840a4e84668a48ddff09e6bc09ba4e37e85ffc8e4faa3/contourpy-1.3.1-cp311-cp311-manylinux_2_17_x86_64.manylinux2014_x86_64.whl
      - pypi: https://files.pythonhosted.org/packages/2c/f8/ef009b3b98e9f7033c19deb40d629354aab1d8b2d7f9cfec284dbedf5096/coverage-7.6.10-cp311-cp311-manylinux_2_5_x86_64.manylinux1_x86_64.manylinux_2_17_x86_64.manylinux2014_x86_64.whl
      - pypi: https://files.pythonhosted.org/packages/e7/05/c19819d5e3d95294a6f5947fb9b9629efb316b96de511b418c53d245aae6/cycler-0.12.1-py3-none-any.whl
      - pypi: https://files.pythonhosted.org/packages/d5/50/83c593b07763e1161326b3b8c6686f0f4b0f24d5526546bee538c89837d6/decorator-5.1.1-py3-none-any.whl
      - pypi: https://files.pythonhosted.org/packages/46/d1/e73b6ad76f0b1fb7f23c35c6d95dbc506a9c8804f43dda8cb5b0fa6331fd/dill-0.3.9-py3-none-any.whl
      - pypi: https://files.pythonhosted.org/packages/3f/27/4570e78fc0bf5ea0ca45eb1de3818a23787af9b390c0b0a0033a1b8236f9/diskcache-5.6.3-py3-none-any.whl
      - pypi: https://files.pythonhosted.org/packages/91/a1/cf2472db20f7ce4a6be1253a81cfdf85ad9c7885ffbed7047fb72c24cf87/distlib-0.3.9-py2.py3-none-any.whl
      - pypi: https://files.pythonhosted.org/packages/7b/8f/c4d9bafc34ad7ad5d8dc16dd1347ee0e507a52c3adb6bfa8887e1c6a26ba/executing-2.2.0-py2.py3-none-any.whl
      - pypi: https://files.pythonhosted.org/packages/89/ec/00d68c4ddfedfe64159999e5f8a98fb8442729a63e2077eb9dcd89623d27/filelock-3.17.0-py3-none-any.whl
      - pypi: https://files.pythonhosted.org/packages/af/47/93213ee66ef8fae3b93b3e29206f6b251e65c97bd91d8e1c5596ef15af0a/flask-3.1.0-py3-none-any.whl
      - pypi: https://files.pythonhosted.org/packages/56/07/1afa0514c876282bebc1c9aee83c6bb98fe6415cf57b88d9b06e7e29bf9c/Flask_Cors-5.0.0-py2.py3-none-any.whl
      - pypi: https://files.pythonhosted.org/packages/0d/73/8f7a0084bc0b3591e281fdcef7e704ad3817244d35ca98b444de5acf0f47/fonttools-4.55.6-cp311-cp311-manylinux_2_17_x86_64.manylinux2014_x86_64.whl
      - pypi: https://files.pythonhosted.org/packages/f7/4b/1c9695aa24f808e156c8f4813f685d975ca73c000c2a5056c514c64980f6/greenlet-3.1.1-cp311-cp311-manylinux_2_24_x86_64.manylinux_2_28_x86_64.whl
      - pypi: https://files.pythonhosted.org/packages/56/89/8df4efa78df8b129847c8a7c0e492376cca62ab68453e5a20375a1c6291b/holoviews-1.20.0-py3-none-any.whl
      - pypi: https://files.pythonhosted.org/packages/f7/3e/d5b3a524ef2eb68cf89dcae620b1a2d205cceaaeac74dda7d7445578c0d1/hvplot-0.10.0-py3-none-any.whl
      - pypi: https://files.pythonhosted.org/packages/61/0b/7f61da4015f561b288c3b91e745c8ba81b98a2d02f414e9e1c9388050aee/hypothesis-6.123.2-py3-none-any.whl
      - pypi: https://files.pythonhosted.org/packages/74/a1/68a395c17eeefb04917034bd0a1bfa765e7654fa150cca473d669aa3afb5/identify-2.6.6-py2.py3-none-any.whl
      - pypi: https://files.pythonhosted.org/packages/76/c6/c88e154df9c4e1a2a66ccf0005a88dfb2650c1dffb6f5ce603dfbd452ce3/idna-3.10-py3-none-any.whl
      - pypi: https://files.pythonhosted.org/packages/cb/bd/b394387b598ed84d8d0fa90611a90bee0adc2021820ad5729f7ced74a8e2/imageio-2.37.0-py3-none-any.whl
      - pypi: https://files.pythonhosted.org/packages/a0/2d/43c8522a2038e9d0e7dbdf3a61195ecc31ca576fb1527a528c877e87d973/imageio_ffmpeg-0.6.0-py3-none-manylinux2014_x86_64.whl
      - pypi: https://files.pythonhosted.org/packages/ef/a6/62565a6e1cf69e10f5727360368e451d4b7f58beeac6173dc9db836a5b46/iniconfig-2.0.0-py3-none-any.whl
      - pypi: https://files.pythonhosted.org/packages/04/60/d0feb6b6d9fe4ab89fe8fe5b47cbf6cd936bfd9f1e7ffa9d0015425aeed6/ipython-8.31.0-py3-none-any.whl
      - pypi: https://files.pythonhosted.org/packages/22/2d/9c0b76f2f9cc0ebede1b9371b6f317243028ed60b90705863d493bae622e/ipywidgets-8.1.5-py3-none-any.whl
      - pypi: https://files.pythonhosted.org/packages/d1/b3/8def84f539e7d2289a02f0524b944b15d7c75dab7628bedf1c4f0992029c/isort-5.13.2-py3-none-any.whl
      - pypi: https://files.pythonhosted.org/packages/04/96/92447566d16df59b2a776c0fb82dbc4d9e07cd95062562af01e408583fc4/itsdangerous-2.2.0-py3-none-any.whl
      - pypi: https://files.pythonhosted.org/packages/c0/5a/9cac0c82afec3d09ccd97c8b6502d48f165f9124db81b4bcb90b4af974ee/jedi-0.19.2-py2.py3-none-any.whl
      - pypi: https://files.pythonhosted.org/packages/bd/0f/2ba5fbcd631e3e88689309dbe978c5769e883e4b84ebfe7da30b43275c5a/jinja2-3.1.5-py3-none-any.whl
      - pypi: https://files.pythonhosted.org/packages/91/29/df4b9b42f2be0b623cbd5e2140cafcaa2bef0759a00b7b70104dcfe2fb51/joblib-1.4.2-py3-none-any.whl
      - pypi: https://files.pythonhosted.org/packages/7a/9b/cbf48a399c78e749c23aa33d51ac97c8f35154846b470907db8d2a40e437/jupyter_ui_poll-1.0.0-py2.py3-none-any.whl
      - pypi: https://files.pythonhosted.org/packages/a9/93/858e87edc634d628e5d752ba944c2833133a28fa87bb093e6832ced36a3e/jupyterlab_widgets-3.0.13-py3-none-any.whl
      - pypi: https://files.pythonhosted.org/packages/3a/97/5edbed69a9d0caa2e4aa616ae7df8127e10f6586940aa683a496c2c280b9/kiwisolver-1.4.8-cp311-cp311-manylinux_2_17_x86_64.manylinux2014_x86_64.whl
      - pypi: https://files.pythonhosted.org/packages/04/1e/b832de447dee8b582cac175871d2f6c3d5077cc56d5575cadba1fd1cccfa/linkify_it_py-2.0.3-py3-none-any.whl
      - pypi: https://files.pythonhosted.org/packages/1e/bf/7a6a36ce2e4cafdfb202752be68850e22607fccd692847c45c1ae3c17ba6/Mako-1.3.8-py3-none-any.whl
      - pypi: https://files.pythonhosted.org/packages/3f/08/83871f3c50fc983b88547c196d11cf8c3340e37c32d2e9d6152abe2c61f7/Markdown-3.7-py3-none-any.whl
      - pypi: https://files.pythonhosted.org/packages/42/d7/1ec15b46af6af88f19b8e5ffea08fa375d433c998b8a7639e76935c14f1f/markdown_it_py-3.0.0-py3-none-any.whl
      - pypi: https://files.pythonhosted.org/packages/f1/a4/aefb044a2cd8d7334c8a47d3fb2c9f328ac48cb349468cc31c20b539305f/MarkupSafe-3.0.2-cp311-cp311-manylinux_2_17_x86_64.manylinux2014_x86_64.whl
      - pypi: https://files.pythonhosted.org/packages/b2/7d/2d873209536b9ee17340754118a2a17988bc18981b5b56e6715ee07373ac/matplotlib-3.10.0-cp311-cp311-manylinux_2_17_x86_64.manylinux2014_x86_64.whl
      - pypi: https://files.pythonhosted.org/packages/8f/8e/9ad090d3553c280a8060fbf6e24dc1c0c29704ee7d1c372f0c174aa59285/matplotlib_inline-0.1.7-py3-none-any.whl
      - pypi: https://files.pythonhosted.org/packages/27/1a/1f68f9ba0c207934b35b86a8ca3aad8395a3d6dd7921c0686e23853ff5a9/mccabe-0.7.0-py2.py3-none-any.whl
      - pypi: https://files.pythonhosted.org/packages/a7/f7/7782a043553ee469c1ff49cfa1cdace2d6bf99a1f333cf38676b3ddf30da/mdit_py_plugins-0.4.2-py3-none-any.whl
      - pypi: https://files.pythonhosted.org/packages/b3/38/89ba8ad64ae25be8de66a6d463314cf1eb366222074cfda9ee839c56a4b4/mdurl-0.1.2-py3-none-any.whl
      - pypi: https://files.pythonhosted.org/packages/3c/ca/0178b65760d5a40373c662fd354de2a1a9f59c02eec527cfc777840a9a00/moviepy_fix_codec-2.0.0-py3-none-any.whl
      - pypi: https://files.pythonhosted.org/packages/d2/1d/1b658dbd2b9fa9c4c9f32accbfc0205d532c8c6194dc0f2a4c0428e7128a/nodeenv-1.9.1-py2.py3-none-any.whl
      - pypi: https://files.pythonhosted.org/packages/5b/86/caec78829311f62afa6fa334c8dfcd79cffb4d24bcf96ee02ae4840d462b/numpy-2.2.2-cp311-cp311-manylinux_2_17_x86_64.manylinux2014_x86_64.whl
      - pypi: https://files.pythonhosted.org/packages/e8/30/35111dae435c640694d616a611b7ff6b2482cfd977f8f572ff960a321d66/optuna-4.1.0-py3-none-any.whl
      - pypi: https://files.pythonhosted.org/packages/88/ef/eb23f262cca3c0c4eb7ab1933c3b1f03d021f2c48f54763065b6f0e321be/packaging-24.2-py3-none-any.whl
      - pypi: https://files.pythonhosted.org/packages/cd/5f/4dba1d39bb9c38d574a9a22548c540177f78ea47b32f99c0ff2ec499fac5/pandas-2.2.3-cp311-cp311-manylinux_2_17_x86_64.manylinux2014_x86_64.whl
      - pypi: https://files.pythonhosted.org/packages/2e/0a/2020cf87f142348c317e310d9a861c5535b4b19f63c03704e86f1050dda8/panel-1.5.5-py3-none-any.whl
      - pypi: https://files.pythonhosted.org/packages/99/56/370a6636e072a037b52499edd8928942df7f887974fc54444ece5152d26a/param-2.2.0-py3-none-any.whl
      - pypi: https://files.pythonhosted.org/packages/c6/ac/dac4a63f978e4dcb3c6d3a78c4d8e0192a113d288502a1216950c41b1027/parso-0.8.4-py2.py3-none-any.whl
      - pypi: https://files.pythonhosted.org/packages/9e/c3/059298687310d527a58bb01f3b1965787ee3b40dce76752eda8b44e9a2c5/pexpect-4.9.0-py2.py3-none-any.whl
      - pypi: https://files.pythonhosted.org/packages/48/a4/fbfe9d5581d7b111b28f1d8c2762dee92e9821bb209af9fa83c940e507a0/pillow-11.1.0-cp311-cp311-manylinux_2_28_x86_64.whl
      - pypi: https://files.pythonhosted.org/packages/3c/a6/bc1012356d8ece4d66dd75c4b9fc6c1f6650ddd5991e421177d9f8f671be/platformdirs-4.3.6-py3-none-any.whl
      - pypi: https://files.pythonhosted.org/packages/e5/ae/580600f441f6fc05218bd6c9d5794f4aef072a7d9093b291f1c50a9db8bc/plotly-5.24.1-py3-none-any.whl
      - pypi: https://files.pythonhosted.org/packages/88/5f/e351af9a41f866ac3f1fac4ca0613908d9a41741cfcf2228f4ad853b697d/pluggy-1.5.0-py3-none-any.whl
      - pypi: https://files.pythonhosted.org/packages/16/8f/496e10d51edd6671ebe0432e33ff800aa86775d2d147ce7d43389324a525/pre_commit-4.0.1-py2.py3-none-any.whl
      - pypi: https://files.pythonhosted.org/packages/8b/f5/cab5cf6a540c31f5099043de0ae43990fd9cf66f75ecb5e9f254a4e4d4ee/proglog-0.1.10-py3-none-any.whl
      - pypi: https://files.pythonhosted.org/packages/e4/ea/d836f008d33151c7a1f62caf3d8dd782e4d15f6a43897f64480c2b8de2ad/prompt_toolkit-3.0.50-py3-none-any.whl
      - pypi: https://files.pythonhosted.org/packages/84/6f/868f1d7d22c76b96e0c8a75f8eb196deaff83916ad2da7bd78d1d0f6a5df/psygnal-0.11.1-cp311-cp311-manylinux_2_17_x86_64.manylinux2014_x86_64.whl
      - pypi: https://files.pythonhosted.org/packages/22/a6/858897256d0deac81a172289110f31629fc4cee19b6f01283303e18c8db3/ptyprocess-0.7.0-py2.py3-none-any.whl
      - pypi: https://files.pythonhosted.org/packages/8e/37/efad0257dc6e593a18957422533ff0f87ede7c9c6ea010a2177d738fb82f/pure_eval-0.2.3-py3-none-any.whl
      - pypi: https://files.pythonhosted.org/packages/b8/39/a2a6714b471c000e6dd6af4495dce00d7d1332351b8e3170dfb9f91dad1f/pyarrow-19.0.0-cp311-cp311-manylinux_2_28_x86_64.whl
      - pypi: https://files.pythonhosted.org/packages/8a/0b/9fcc47d19c48b59121088dd6da2488a49d5f72dacf8262e2790a1d2c7d15/pygments-2.19.1-py3-none-any.whl
      - pypi: https://files.pythonhosted.org/packages/91/e1/26d55acea92b1ea4d33672e48f09ceeb274e84d7d542a4fb9a32a556db46/pylint-3.3.3-py3-none-any.whl
      - pypi: https://files.pythonhosted.org/packages/1c/a7/c8a2d361bf89c0d9577c934ebb7421b25dc84bf3a8e3ac0a40aed9acc547/pyparsing-3.2.1-py3-none-any.whl
      - pypi: https://files.pythonhosted.org/packages/11/92/76a1c94d3afee238333bc0a42b82935dd8f9cf8ce9e336ff87ee14d9e1cf/pytest-8.3.4-py3-none-any.whl
      - pypi: https://files.pythonhosted.org/packages/36/3b/48e79f2cd6a61dbbd4807b4ed46cb564b4fd50a76166b1c4ea5c1d9e2371/pytest_cov-6.0.0-py3-none-any.whl
      - pypi: https://files.pythonhosted.org/packages/ec/57/56b9bcc3c9c6a792fcbaf139543cee77261f3651ca9da0c93f5c1221264b/python_dateutil-2.9.0.post0-py2.py3-none-any.whl
      - pypi: https://files.pythonhosted.org/packages/11/c3/005fcca25ce078d2cc29fd559379817424e94885510568bc1bc53d7d5846/pytz-2024.2-py2.py3-none-any.whl
      - pypi: https://files.pythonhosted.org/packages/98/cc/ba051cfaef2525054e3367f2d5ff4df38f8f775125b3eebb82af4060026b/pyviz_comms-3.0.4-py3-none-any.whl
      - pypi: https://files.pythonhosted.org/packages/75/e4/2c27590dfc9992f73aabbeb9241ae20220bd9452df27483b6e56d3975cc5/PyYAML-6.0.2-cp311-cp311-manylinux_2_17_x86_64.manylinux2014_x86_64.whl
      - pypi: https://files.pythonhosted.org/packages/ab/68/6fb6ae5551846ad5beca295b7bca32bf0a7ce19f135cb30e55fa2314e6b6/pyzmq-26.2.0-cp311-cp311-manylinux_2_28_x86_64.whl
      - pypi: https://files.pythonhosted.org/packages/f9/9b/335f9764261e915ed497fcdeb11df5dfd6f7bf257d4a6a2a686d80da4d54/requests-2.32.3-py3-none-any.whl
      - pypi: https://files.pythonhosted.org/packages/4f/78/90af559403afb6f254c77f5c2b1547e24af208215d4602bb368b36ef4eac/rerun_notebook-0.21.0-py2.py3-none-any.whl
      - pypi: https://files.pythonhosted.org/packages/10/63/405a1b601cf1253878b1aebef6764095b2e8139cf233a908c2ccc4ad4ffd/rerun_sdk-0.21.0-cp38-abi3-manylinux_2_31_x86_64.whl
      - pypi: https://files.pythonhosted.org/packages/1a/f6/52a2973ff108d74b5da706a573379eea160bece098f7cfa3f35dc4622710/ruff-0.8.5-py3-none-manylinux_2_17_x86_64.manylinux2014_x86_64.whl
      - pypi: https://files.pythonhosted.org/packages/0e/ec/1b15b59c6cc7a993320a52234369e787f50345a4753e50d5a015a91e1a20/scikit_learn-1.6.0-cp311-cp311-manylinux_2_17_x86_64.manylinux2014_x86_64.whl
      - pypi: https://files.pythonhosted.org/packages/fc/da/452e1119e6f720df3feb588cce3c42c5e3d628d4bfd4aec097bd30b7de0c/scipy-1.15.1-cp311-cp311-manylinux_2_17_x86_64.manylinux2014_x86_64.whl
      - pypi: https://files.pythonhosted.org/packages/cb/76/55d6cb5b4a4e221d0f4054420258045dea917f20f051d469a5b344535970/scoop-0.7.2.0.tar.gz
      - pypi: https://files.pythonhosted.org/packages/b7/ce/149a00dd41f10bc29e5921b496af8b574d8413afcd5e30dfa0ed46c2cc5e/six-1.17.0-py2.py3-none-any.whl
      - pypi: https://files.pythonhosted.org/packages/32/46/9cb0e58b2deb7f82b84065f37f3bffeb12413f947f9388e4cac22c4621ce/sortedcontainers-2.4.0-py2.py3-none-any.whl
      - pypi: https://files.pythonhosted.org/packages/57/4f/e1db9475f940f1c54c365ed02d4f6390f884fc95a6a4022ece7725956664/SQLAlchemy-2.0.37-cp311-cp311-manylinux_2_17_x86_64.manylinux2014_x86_64.whl
      - pypi: https://files.pythonhosted.org/packages/f1/7b/ce1eafaf1a76852e2ec9b22edecf1daa58175c090266e9f6c64afcd81d91/stack_data-0.6.3-py3-none-any.whl
      - pypi: https://files.pythonhosted.org/packages/fc/8c/42e61df3b86bb675b719877283da915d3db93fb0d1820fc7bf2a9153f739/str2bool-1.1.zip
      - pypi: https://files.pythonhosted.org/packages/81/69/297302c5f5f59c862faa31e6cb9a4cd74721cd1e052b38e464c5b402df8b/StrEnum-0.4.15-py3-none-any.whl
      - pypi: https://files.pythonhosted.org/packages/b6/cb/b86984bed139586d01532a587464b5805f12e397594f19f931c4c2fbfa61/tenacity-9.0.0-py3-none-any.whl
      - pypi: https://files.pythonhosted.org/packages/4b/2c/ffbf7a134b9ab11a67b0cf0726453cedd9c5043a4fe7a35d1cefa9a1bcfb/threadpoolctl-3.5.0-py3-none-any.whl
      - pypi: https://files.pythonhosted.org/packages/f9/b6/a447b5e4ec71e13871be01ba81f5dfc9d0af7e473da256ff46bc0e24026f/tomlkit-0.13.2-py3-none-any.whl
      - pypi: https://files.pythonhosted.org/packages/22/55/b78a464de78051a30599ceb6983b01d8f732e6f69bf37b4ed07f642ac0fc/tornado-6.4.2-cp38-abi3-manylinux_2_5_x86_64.manylinux1_x86_64.manylinux_2_17_x86_64.manylinux2014_x86_64.whl
      - pypi: https://files.pythonhosted.org/packages/d0/30/dc54f88dd4a2b5dc8a0279bdd7270e735851848b762aeb1c1184ed1f6b14/tqdm-4.67.1-py3-none-any.whl
      - pypi: https://files.pythonhosted.org/packages/00/c0/8f5d070730d7836adc9c9b6408dec68c6ced86b304a9b26a14df072a6e8c/traitlets-5.14.3-py3-none-any.whl
      - pypi: https://files.pythonhosted.org/packages/26/9f/ad63fc0248c5379346306f8668cda6e2e2e9c95e01216d2b8ffd9ff037d0/typing_extensions-4.12.2-py3-none-any.whl
      - pypi: https://files.pythonhosted.org/packages/0f/dd/84f10e23edd882c6f968c21c2434fe67bd4a528967067515feca9e611e5e/tzdata-2025.1-py2.py3-none-any.whl
      - pypi: https://files.pythonhosted.org/packages/37/87/1f677586e8ac487e29672e4b17455758fce261de06a0d086167bb760361a/uc_micro_py-1.0.3-py3-none-any.whl
      - pypi: https://files.pythonhosted.org/packages/c8/19/4ec628951a74043532ca2cf5d97b7b14863931476d117c471e8e2b1eb39f/urllib3-2.3.0-py3-none-any.whl
      - pypi: https://files.pythonhosted.org/packages/89/9b/599bcfc7064fbe5740919e78c5df18e5dceb0887e676256a1061bb5ae232/virtualenv-20.29.1-py3-none-any.whl
      - pypi: https://files.pythonhosted.org/packages/fd/84/fd2ba7aafacbad3c4201d395674fc6348826569da3c0937e75505ead3528/wcwidth-0.2.13-py2.py3-none-any.whl
      - pypi: https://files.pythonhosted.org/packages/f4/24/2a3e3df732393fed8b3ebf2ec078f05546de641fe1b667ee316ec1dcf3b7/webencodings-0.5.1-py2.py3-none-any.whl
      - pypi: https://files.pythonhosted.org/packages/52/24/ab44c871b0f07f491e5d2ad12c9bd7358e527510618cb1b803a88e986db1/werkzeug-3.1.3-py3-none-any.whl
      - pypi: https://files.pythonhosted.org/packages/21/02/88b65cc394961a60c43c70517066b6b679738caf78506a5da7b88ffcb643/widgetsnbextension-4.0.13-py3-none-any.whl
      - pypi: https://files.pythonhosted.org/packages/40/ed/1c4631ad5909487ea8907cd326d9855c2207d790e3936e77bda48173b8be/xarray-2024.11.0-py3-none-any.whl
      - pypi: https://files.pythonhosted.org/packages/9a/6e/49408735dae940a0c1c225c6b908fd83bd6e3f5fae120f865754e72f78cb/xyzservices-2025.1.0-py3-none-any.whl
      - pypi: .
  py312:
    channels:
    - url: https://conda.anaconda.org/conda-forge/
    indexes:
    - https://pypi.org/simple
    packages:
      linux-64:
      - conda: https://conda.anaconda.org/conda-forge/linux-64/_libgcc_mutex-0.1-conda_forge.tar.bz2
      - conda: https://conda.anaconda.org/conda-forge/linux-64/_openmp_mutex-4.5-2_gnu.tar.bz2
      - conda: https://conda.anaconda.org/conda-forge/linux-64/bzip2-1.0.8-h4bc722e_7.conda
      - conda: https://conda.anaconda.org/conda-forge/linux-64/ca-certificates-2024.12.14-hbcca054_0.conda
      - conda: https://conda.anaconda.org/conda-forge/linux-64/ld_impl_linux-64-2.43-h712a8e2_2.conda
      - conda: https://conda.anaconda.org/conda-forge/linux-64/libexpat-2.6.4-h5888daf_0.conda
      - conda: https://conda.anaconda.org/conda-forge/linux-64/libffi-3.4.2-h7f98852_5.tar.bz2
      - conda: https://conda.anaconda.org/conda-forge/linux-64/libgcc-14.2.0-h77fa898_1.conda
      - conda: https://conda.anaconda.org/conda-forge/linux-64/libgcc-ng-14.2.0-h69a702a_1.conda
      - conda: https://conda.anaconda.org/conda-forge/linux-64/libgomp-14.2.0-h77fa898_1.conda
      - conda: https://conda.anaconda.org/conda-forge/linux-64/liblzma-5.6.3-hb9d3cd8_1.conda
      - conda: https://conda.anaconda.org/conda-forge/linux-64/libnsl-2.0.1-hd590300_0.conda
      - conda: https://conda.anaconda.org/conda-forge/linux-64/libsqlite-3.48.0-hee588c1_1.conda
      - conda: https://conda.anaconda.org/conda-forge/linux-64/libuuid-2.38.1-h0b41bf4_0.conda
      - conda: https://conda.anaconda.org/conda-forge/linux-64/libxcrypt-4.4.36-hd590300_1.conda
      - conda: https://conda.anaconda.org/conda-forge/linux-64/libzlib-1.3.1-hb9d3cd8_2.conda
      - conda: https://conda.anaconda.org/conda-forge/linux-64/ncurses-6.5-h2d0b736_2.conda
      - conda: https://conda.anaconda.org/conda-forge/linux-64/openssl-3.4.0-h7b32b05_1.conda
      - conda: https://conda.anaconda.org/conda-forge/linux-64/python-3.12.8-h9e4cc4f_1_cpython.conda
      - conda: https://conda.anaconda.org/conda-forge/linux-64/readline-8.2-h8228510_1.conda
      - conda: https://conda.anaconda.org/conda-forge/linux-64/tk-8.6.13-noxft_h4845f30_101.conda
      - conda: https://conda.anaconda.org/conda-forge/noarch/tzdata-2025a-h78e105d_0.conda
      - pypi: https://files.pythonhosted.org/packages/54/7e/ac0991d1745f7d755fc1cd381b3990a45b404b4d008fc75e2a983516fbfe/alembic-1.14.1-py3-none-any.whl
      - pypi: https://files.pythonhosted.org/packages/1a/5a/7b024920cca385eb9b56bc63edf0a647de208346bfac5b339b544733d53a/anywidget-0.9.13-py3-none-any.whl
      - pypi: https://files.pythonhosted.org/packages/07/28/0bc8a17d6cd4cc3c79ae41b7105a2b9a327c110e5ddd37a8a27b29a5c8a2/astroid-3.3.8-py3-none-any.whl
      - pypi: https://files.pythonhosted.org/packages/25/8a/c46dcc25341b5bce5472c718902eb3d38600a903b14fa6aeecef3f21a46f/asttokens-3.0.0-py3-none-any.whl
      - pypi: https://files.pythonhosted.org/packages/fc/30/d4986a882011f9df997a55e6becd864812ccfcd821d64aac8570ee39f719/attrs-25.1.0-py3-none-any.whl
      - pypi: https://files.pythonhosted.org/packages/fc/55/96142937f66150805c25c4d0f31ee4132fd33497753400734f9dfdcbdc66/bleach-6.2.0-py3-none-any.whl
      - pypi: https://files.pythonhosted.org/packages/10/cb/f2ad4230dc2eb1a74edf38f1a38b9b52277f75bef262d8908e60d957e13c/blinker-1.9.0-py3-none-any.whl
      - pypi: https://files.pythonhosted.org/packages/56/12/2c266a0dc57379c60b4e73a2f93e71343db4170bf26c5a76a74e7d8bce2a/bokeh-3.6.2-py3-none-any.whl
      - pypi: https://files.pythonhosted.org/packages/a5/32/8f6669fc4798494966bf446c8c4a162e0b5d893dff088afddf76414f70e1/certifi-2024.12.14-py3-none-any.whl
      - pypi: https://files.pythonhosted.org/packages/c5/55/51844dd50c4fc7a33b653bfaba4c2456f06955289ca770a5dbd5fd267374/cfgv-3.4.0-py2.py3-none-any.whl
      - pypi: https://files.pythonhosted.org/packages/3e/a2/513f6cbe752421f16d969e32f3583762bfd583848b763913ddab8d9bfd4f/charset_normalizer-3.4.1-cp312-cp312-manylinux_2_17_x86_64.manylinux2014_x86_64.whl
      - pypi: https://files.pythonhosted.org/packages/7e/d4/7ebdbd03970677812aac39c869717059dbb71a4cfc033ca6e5221787892c/click-8.1.8-py3-none-any.whl
      - pypi: https://files.pythonhosted.org/packages/c6/c6/9963d588cc3d75d766c819e0377a168ef83cf3316a92769971527a1ad1de/colorcet-3.1.0-py3-none-any.whl
      - pypi: https://files.pythonhosted.org/packages/e3/51/9b208e85196941db2f0654ad0357ca6388ab3ed67efdbfc799f35d1f83aa/colorlog-6.9.0-py3-none-any.whl
      - pypi: https://files.pythonhosted.org/packages/e6/75/49e5bfe642f71f272236b5b2d2691cf915a7283cc0ceda56357b61daa538/comm-0.2.2-py3-none-any.whl
      - pypi: https://files.pythonhosted.org/packages/ba/99/6794142b90b853a9155316c8f470d2e4821fe6f086b03e372aca848227dd/contourpy-1.3.1-cp312-cp312-manylinux_2_17_x86_64.manylinux2014_x86_64.whl
      - pypi: https://files.pythonhosted.org/packages/dc/03/0334a79b26ecf59958f2fe9dd1f5ab3e2f88db876f5071933de39af09647/coverage-7.6.10-cp312-cp312-manylinux_2_5_x86_64.manylinux1_x86_64.manylinux_2_17_x86_64.manylinux2014_x86_64.whl
      - pypi: https://files.pythonhosted.org/packages/e7/05/c19819d5e3d95294a6f5947fb9b9629efb316b96de511b418c53d245aae6/cycler-0.12.1-py3-none-any.whl
      - pypi: https://files.pythonhosted.org/packages/d5/50/83c593b07763e1161326b3b8c6686f0f4b0f24d5526546bee538c89837d6/decorator-5.1.1-py3-none-any.whl
      - pypi: https://files.pythonhosted.org/packages/46/d1/e73b6ad76f0b1fb7f23c35c6d95dbc506a9c8804f43dda8cb5b0fa6331fd/dill-0.3.9-py3-none-any.whl
      - pypi: https://files.pythonhosted.org/packages/3f/27/4570e78fc0bf5ea0ca45eb1de3818a23787af9b390c0b0a0033a1b8236f9/diskcache-5.6.3-py3-none-any.whl
      - pypi: https://files.pythonhosted.org/packages/91/a1/cf2472db20f7ce4a6be1253a81cfdf85ad9c7885ffbed7047fb72c24cf87/distlib-0.3.9-py2.py3-none-any.whl
      - pypi: https://files.pythonhosted.org/packages/7b/8f/c4d9bafc34ad7ad5d8dc16dd1347ee0e507a52c3adb6bfa8887e1c6a26ba/executing-2.2.0-py2.py3-none-any.whl
      - pypi: https://files.pythonhosted.org/packages/89/ec/00d68c4ddfedfe64159999e5f8a98fb8442729a63e2077eb9dcd89623d27/filelock-3.17.0-py3-none-any.whl
      - pypi: https://files.pythonhosted.org/packages/af/47/93213ee66ef8fae3b93b3e29206f6b251e65c97bd91d8e1c5596ef15af0a/flask-3.1.0-py3-none-any.whl
      - pypi: https://files.pythonhosted.org/packages/56/07/1afa0514c876282bebc1c9aee83c6bb98fe6415cf57b88d9b06e7e29bf9c/Flask_Cors-5.0.0-py2.py3-none-any.whl
      - pypi: https://files.pythonhosted.org/packages/ff/de/932d68e198dc386c7fb055416822834b1b3a21cd376eeb7cc2d6fdc5ad14/fonttools-4.55.6-cp312-cp312-manylinux_2_5_x86_64.manylinux1_x86_64.manylinux_2_17_x86_64.manylinux2014_x86_64.whl
      - pypi: https://files.pythonhosted.org/packages/f1/66/033e58a50fd9ec9df00a8671c74f1f3a320564c6415a4ed82a1c651654ba/greenlet-3.1.1-cp312-cp312-manylinux_2_24_x86_64.manylinux_2_28_x86_64.whl
      - pypi: https://files.pythonhosted.org/packages/56/89/8df4efa78df8b129847c8a7c0e492376cca62ab68453e5a20375a1c6291b/holoviews-1.20.0-py3-none-any.whl
      - pypi: https://files.pythonhosted.org/packages/f7/3e/d5b3a524ef2eb68cf89dcae620b1a2d205cceaaeac74dda7d7445578c0d1/hvplot-0.10.0-py3-none-any.whl
      - pypi: https://files.pythonhosted.org/packages/61/0b/7f61da4015f561b288c3b91e745c8ba81b98a2d02f414e9e1c9388050aee/hypothesis-6.123.2-py3-none-any.whl
      - pypi: https://files.pythonhosted.org/packages/74/a1/68a395c17eeefb04917034bd0a1bfa765e7654fa150cca473d669aa3afb5/identify-2.6.6-py2.py3-none-any.whl
      - pypi: https://files.pythonhosted.org/packages/76/c6/c88e154df9c4e1a2a66ccf0005a88dfb2650c1dffb6f5ce603dfbd452ce3/idna-3.10-py3-none-any.whl
      - pypi: https://files.pythonhosted.org/packages/cb/bd/b394387b598ed84d8d0fa90611a90bee0adc2021820ad5729f7ced74a8e2/imageio-2.37.0-py3-none-any.whl
      - pypi: https://files.pythonhosted.org/packages/a0/2d/43c8522a2038e9d0e7dbdf3a61195ecc31ca576fb1527a528c877e87d973/imageio_ffmpeg-0.6.0-py3-none-manylinux2014_x86_64.whl
      - pypi: https://files.pythonhosted.org/packages/ef/a6/62565a6e1cf69e10f5727360368e451d4b7f58beeac6173dc9db836a5b46/iniconfig-2.0.0-py3-none-any.whl
      - pypi: https://files.pythonhosted.org/packages/04/60/d0feb6b6d9fe4ab89fe8fe5b47cbf6cd936bfd9f1e7ffa9d0015425aeed6/ipython-8.31.0-py3-none-any.whl
      - pypi: https://files.pythonhosted.org/packages/22/2d/9c0b76f2f9cc0ebede1b9371b6f317243028ed60b90705863d493bae622e/ipywidgets-8.1.5-py3-none-any.whl
      - pypi: https://files.pythonhosted.org/packages/d1/b3/8def84f539e7d2289a02f0524b944b15d7c75dab7628bedf1c4f0992029c/isort-5.13.2-py3-none-any.whl
      - pypi: https://files.pythonhosted.org/packages/04/96/92447566d16df59b2a776c0fb82dbc4d9e07cd95062562af01e408583fc4/itsdangerous-2.2.0-py3-none-any.whl
      - pypi: https://files.pythonhosted.org/packages/c0/5a/9cac0c82afec3d09ccd97c8b6502d48f165f9124db81b4bcb90b4af974ee/jedi-0.19.2-py2.py3-none-any.whl
      - pypi: https://files.pythonhosted.org/packages/bd/0f/2ba5fbcd631e3e88689309dbe978c5769e883e4b84ebfe7da30b43275c5a/jinja2-3.1.5-py3-none-any.whl
      - pypi: https://files.pythonhosted.org/packages/91/29/df4b9b42f2be0b623cbd5e2140cafcaa2bef0759a00b7b70104dcfe2fb51/joblib-1.4.2-py3-none-any.whl
      - pypi: https://files.pythonhosted.org/packages/7a/9b/cbf48a399c78e749c23aa33d51ac97c8f35154846b470907db8d2a40e437/jupyter_ui_poll-1.0.0-py2.py3-none-any.whl
      - pypi: https://files.pythonhosted.org/packages/a9/93/858e87edc634d628e5d752ba944c2833133a28fa87bb093e6832ced36a3e/jupyterlab_widgets-3.0.13-py3-none-any.whl
      - pypi: https://files.pythonhosted.org/packages/bc/b3/9458adb9472e61a998c8c4d95cfdfec91c73c53a375b30b1428310f923e4/kiwisolver-1.4.8-cp312-cp312-manylinux_2_17_x86_64.manylinux2014_x86_64.whl
      - pypi: https://files.pythonhosted.org/packages/04/1e/b832de447dee8b582cac175871d2f6c3d5077cc56d5575cadba1fd1cccfa/linkify_it_py-2.0.3-py3-none-any.whl
      - pypi: https://files.pythonhosted.org/packages/1e/bf/7a6a36ce2e4cafdfb202752be68850e22607fccd692847c45c1ae3c17ba6/Mako-1.3.8-py3-none-any.whl
      - pypi: https://files.pythonhosted.org/packages/3f/08/83871f3c50fc983b88547c196d11cf8c3340e37c32d2e9d6152abe2c61f7/Markdown-3.7-py3-none-any.whl
      - pypi: https://files.pythonhosted.org/packages/42/d7/1ec15b46af6af88f19b8e5ffea08fa375d433c998b8a7639e76935c14f1f/markdown_it_py-3.0.0-py3-none-any.whl
      - pypi: https://files.pythonhosted.org/packages/f3/f0/89e7aadfb3749d0f52234a0c8c7867877876e0a20b60e2188e9850794c17/MarkupSafe-3.0.2-cp312-cp312-manylinux_2_17_x86_64.manylinux2014_x86_64.whl
      - pypi: https://files.pythonhosted.org/packages/a7/b2/d872fc3d753516870d520595ddd8ce4dd44fa797a240999f125f58521ad7/matplotlib-3.10.0-cp312-cp312-manylinux_2_17_x86_64.manylinux2014_x86_64.whl
      - pypi: https://files.pythonhosted.org/packages/8f/8e/9ad090d3553c280a8060fbf6e24dc1c0c29704ee7d1c372f0c174aa59285/matplotlib_inline-0.1.7-py3-none-any.whl
      - pypi: https://files.pythonhosted.org/packages/27/1a/1f68f9ba0c207934b35b86a8ca3aad8395a3d6dd7921c0686e23853ff5a9/mccabe-0.7.0-py2.py3-none-any.whl
      - pypi: https://files.pythonhosted.org/packages/a7/f7/7782a043553ee469c1ff49cfa1cdace2d6bf99a1f333cf38676b3ddf30da/mdit_py_plugins-0.4.2-py3-none-any.whl
      - pypi: https://files.pythonhosted.org/packages/b3/38/89ba8ad64ae25be8de66a6d463314cf1eb366222074cfda9ee839c56a4b4/mdurl-0.1.2-py3-none-any.whl
      - pypi: https://files.pythonhosted.org/packages/3c/ca/0178b65760d5a40373c662fd354de2a1a9f59c02eec527cfc777840a9a00/moviepy_fix_codec-2.0.0-py3-none-any.whl
      - pypi: https://files.pythonhosted.org/packages/d2/1d/1b658dbd2b9fa9c4c9f32accbfc0205d532c8c6194dc0f2a4c0428e7128a/nodeenv-1.9.1-py2.py3-none-any.whl
      - pypi: https://files.pythonhosted.org/packages/5b/73/65d2f0b698df1731e851e3295eb29a5ab8aa06f763f7e4188647a809578d/numpy-2.2.2-cp312-cp312-manylinux_2_17_x86_64.manylinux2014_x86_64.whl
      - pypi: https://files.pythonhosted.org/packages/e8/30/35111dae435c640694d616a611b7ff6b2482cfd977f8f572ff960a321d66/optuna-4.1.0-py3-none-any.whl
      - pypi: https://files.pythonhosted.org/packages/88/ef/eb23f262cca3c0c4eb7ab1933c3b1f03d021f2c48f54763065b6f0e321be/packaging-24.2-py3-none-any.whl
      - pypi: https://files.pythonhosted.org/packages/38/f8/d8fddee9ed0d0c0f4a2132c1dfcf0e3e53265055da8df952a53e7eaf178c/pandas-2.2.3-cp312-cp312-manylinux_2_17_x86_64.manylinux2014_x86_64.whl
      - pypi: https://files.pythonhosted.org/packages/2e/0a/2020cf87f142348c317e310d9a861c5535b4b19f63c03704e86f1050dda8/panel-1.5.5-py3-none-any.whl
      - pypi: https://files.pythonhosted.org/packages/99/56/370a6636e072a037b52499edd8928942df7f887974fc54444ece5152d26a/param-2.2.0-py3-none-any.whl
      - pypi: https://files.pythonhosted.org/packages/c6/ac/dac4a63f978e4dcb3c6d3a78c4d8e0192a113d288502a1216950c41b1027/parso-0.8.4-py2.py3-none-any.whl
      - pypi: https://files.pythonhosted.org/packages/9e/c3/059298687310d527a58bb01f3b1965787ee3b40dce76752eda8b44e9a2c5/pexpect-4.9.0-py2.py3-none-any.whl
      - pypi: https://files.pythonhosted.org/packages/38/0d/84200ed6a871ce386ddc82904bfadc0c6b28b0c0ec78176871a4679e40b3/pillow-11.1.0-cp312-cp312-manylinux_2_28_x86_64.whl
      - pypi: https://files.pythonhosted.org/packages/3c/a6/bc1012356d8ece4d66dd75c4b9fc6c1f6650ddd5991e421177d9f8f671be/platformdirs-4.3.6-py3-none-any.whl
      - pypi: https://files.pythonhosted.org/packages/e5/ae/580600f441f6fc05218bd6c9d5794f4aef072a7d9093b291f1c50a9db8bc/plotly-5.24.1-py3-none-any.whl
      - pypi: https://files.pythonhosted.org/packages/88/5f/e351af9a41f866ac3f1fac4ca0613908d9a41741cfcf2228f4ad853b697d/pluggy-1.5.0-py3-none-any.whl
      - pypi: https://files.pythonhosted.org/packages/16/8f/496e10d51edd6671ebe0432e33ff800aa86775d2d147ce7d43389324a525/pre_commit-4.0.1-py2.py3-none-any.whl
      - pypi: https://files.pythonhosted.org/packages/8b/f5/cab5cf6a540c31f5099043de0ae43990fd9cf66f75ecb5e9f254a4e4d4ee/proglog-0.1.10-py3-none-any.whl
      - pypi: https://files.pythonhosted.org/packages/e4/ea/d836f008d33151c7a1f62caf3d8dd782e4d15f6a43897f64480c2b8de2ad/prompt_toolkit-3.0.50-py3-none-any.whl
      - pypi: https://files.pythonhosted.org/packages/49/ad/8ee3f8ac1d59cf269ae2d55f7cac7c65fe3b3f41cada5d6a17bc2f4c5d6d/psygnal-0.11.1-cp312-cp312-manylinux_2_17_x86_64.manylinux2014_x86_64.whl
      - pypi: https://files.pythonhosted.org/packages/22/a6/858897256d0deac81a172289110f31629fc4cee19b6f01283303e18c8db3/ptyprocess-0.7.0-py2.py3-none-any.whl
      - pypi: https://files.pythonhosted.org/packages/8e/37/efad0257dc6e593a18957422533ff0f87ede7c9c6ea010a2177d738fb82f/pure_eval-0.2.3-py3-none-any.whl
      - pypi: https://files.pythonhosted.org/packages/3b/5e/6bc81aa7fc9affc7d1c03b912fbcc984ca56c2a18513684da267715dab7b/pyarrow-19.0.0-cp312-cp312-manylinux_2_28_x86_64.whl
      - pypi: https://files.pythonhosted.org/packages/8a/0b/9fcc47d19c48b59121088dd6da2488a49d5f72dacf8262e2790a1d2c7d15/pygments-2.19.1-py3-none-any.whl
      - pypi: https://files.pythonhosted.org/packages/91/e1/26d55acea92b1ea4d33672e48f09ceeb274e84d7d542a4fb9a32a556db46/pylint-3.3.3-py3-none-any.whl
      - pypi: https://files.pythonhosted.org/packages/1c/a7/c8a2d361bf89c0d9577c934ebb7421b25dc84bf3a8e3ac0a40aed9acc547/pyparsing-3.2.1-py3-none-any.whl
      - pypi: https://files.pythonhosted.org/packages/11/92/76a1c94d3afee238333bc0a42b82935dd8f9cf8ce9e336ff87ee14d9e1cf/pytest-8.3.4-py3-none-any.whl
      - pypi: https://files.pythonhosted.org/packages/36/3b/48e79f2cd6a61dbbd4807b4ed46cb564b4fd50a76166b1c4ea5c1d9e2371/pytest_cov-6.0.0-py3-none-any.whl
      - pypi: https://files.pythonhosted.org/packages/ec/57/56b9bcc3c9c6a792fcbaf139543cee77261f3651ca9da0c93f5c1221264b/python_dateutil-2.9.0.post0-py2.py3-none-any.whl
      - pypi: https://files.pythonhosted.org/packages/11/c3/005fcca25ce078d2cc29fd559379817424e94885510568bc1bc53d7d5846/pytz-2024.2-py2.py3-none-any.whl
      - pypi: https://files.pythonhosted.org/packages/98/cc/ba051cfaef2525054e3367f2d5ff4df38f8f775125b3eebb82af4060026b/pyviz_comms-3.0.4-py3-none-any.whl
      - pypi: https://files.pythonhosted.org/packages/b9/2b/614b4752f2e127db5cc206abc23a8c19678e92b23c3db30fc86ab731d3bd/PyYAML-6.0.2-cp312-cp312-manylinux_2_17_x86_64.manylinux2014_x86_64.whl
      - pypi: https://files.pythonhosted.org/packages/07/3b/44ea6266a6761e9eefaa37d98fabefa112328808ac41aa87b4bbb668af30/pyzmq-26.2.0-cp312-cp312-manylinux_2_28_x86_64.whl
      - pypi: https://files.pythonhosted.org/packages/f9/9b/335f9764261e915ed497fcdeb11df5dfd6f7bf257d4a6a2a686d80da4d54/requests-2.32.3-py3-none-any.whl
      - pypi: https://files.pythonhosted.org/packages/4f/78/90af559403afb6f254c77f5c2b1547e24af208215d4602bb368b36ef4eac/rerun_notebook-0.21.0-py2.py3-none-any.whl
      - pypi: https://files.pythonhosted.org/packages/10/63/405a1b601cf1253878b1aebef6764095b2e8139cf233a908c2ccc4ad4ffd/rerun_sdk-0.21.0-cp38-abi3-manylinux_2_31_x86_64.whl
      - pypi: https://files.pythonhosted.org/packages/1a/f6/52a2973ff108d74b5da706a573379eea160bece098f7cfa3f35dc4622710/ruff-0.8.5-py3-none-manylinux_2_17_x86_64.manylinux2014_x86_64.whl
      - pypi: https://files.pythonhosted.org/packages/17/0e/e6bb84074f1081245a165c0ee775ecef24beae9d2f2e24bcac0c9f155f13/scikit_learn-1.6.0-cp312-cp312-manylinux_2_17_x86_64.manylinux2014_x86_64.whl
      - pypi: https://files.pythonhosted.org/packages/b0/3c/0de11ca154e24a57b579fb648151d901326d3102115bc4f9a7a86526ce54/scipy-1.15.1-cp312-cp312-manylinux_2_17_x86_64.manylinux2014_x86_64.whl
      - pypi: https://files.pythonhosted.org/packages/cb/76/55d6cb5b4a4e221d0f4054420258045dea917f20f051d469a5b344535970/scoop-0.7.2.0.tar.gz
      - pypi: https://files.pythonhosted.org/packages/b7/ce/149a00dd41f10bc29e5921b496af8b574d8413afcd5e30dfa0ed46c2cc5e/six-1.17.0-py2.py3-none-any.whl
      - pypi: https://files.pythonhosted.org/packages/32/46/9cb0e58b2deb7f82b84065f37f3bffeb12413f947f9388e4cac22c4621ce/sortedcontainers-2.4.0-py2.py3-none-any.whl
      - pypi: https://files.pythonhosted.org/packages/3a/ef/5a53a6a60ac5a5d4ed28959317dac1ff72bc16773ccd9b3fe79713fe27f3/SQLAlchemy-2.0.37-cp312-cp312-manylinux_2_17_x86_64.manylinux2014_x86_64.whl
      - pypi: https://files.pythonhosted.org/packages/f1/7b/ce1eafaf1a76852e2ec9b22edecf1daa58175c090266e9f6c64afcd81d91/stack_data-0.6.3-py3-none-any.whl
      - pypi: https://files.pythonhosted.org/packages/fc/8c/42e61df3b86bb675b719877283da915d3db93fb0d1820fc7bf2a9153f739/str2bool-1.1.zip
      - pypi: https://files.pythonhosted.org/packages/81/69/297302c5f5f59c862faa31e6cb9a4cd74721cd1e052b38e464c5b402df8b/StrEnum-0.4.15-py3-none-any.whl
      - pypi: https://files.pythonhosted.org/packages/b6/cb/b86984bed139586d01532a587464b5805f12e397594f19f931c4c2fbfa61/tenacity-9.0.0-py3-none-any.whl
      - pypi: https://files.pythonhosted.org/packages/4b/2c/ffbf7a134b9ab11a67b0cf0726453cedd9c5043a4fe7a35d1cefa9a1bcfb/threadpoolctl-3.5.0-py3-none-any.whl
      - pypi: https://files.pythonhosted.org/packages/f9/b6/a447b5e4ec71e13871be01ba81f5dfc9d0af7e473da256ff46bc0e24026f/tomlkit-0.13.2-py3-none-any.whl
      - pypi: https://files.pythonhosted.org/packages/22/55/b78a464de78051a30599ceb6983b01d8f732e6f69bf37b4ed07f642ac0fc/tornado-6.4.2-cp38-abi3-manylinux_2_5_x86_64.manylinux1_x86_64.manylinux_2_17_x86_64.manylinux2014_x86_64.whl
      - pypi: https://files.pythonhosted.org/packages/d0/30/dc54f88dd4a2b5dc8a0279bdd7270e735851848b762aeb1c1184ed1f6b14/tqdm-4.67.1-py3-none-any.whl
      - pypi: https://files.pythonhosted.org/packages/00/c0/8f5d070730d7836adc9c9b6408dec68c6ced86b304a9b26a14df072a6e8c/traitlets-5.14.3-py3-none-any.whl
      - pypi: https://files.pythonhosted.org/packages/26/9f/ad63fc0248c5379346306f8668cda6e2e2e9c95e01216d2b8ffd9ff037d0/typing_extensions-4.12.2-py3-none-any.whl
      - pypi: https://files.pythonhosted.org/packages/0f/dd/84f10e23edd882c6f968c21c2434fe67bd4a528967067515feca9e611e5e/tzdata-2025.1-py2.py3-none-any.whl
      - pypi: https://files.pythonhosted.org/packages/37/87/1f677586e8ac487e29672e4b17455758fce261de06a0d086167bb760361a/uc_micro_py-1.0.3-py3-none-any.whl
      - pypi: https://files.pythonhosted.org/packages/c8/19/4ec628951a74043532ca2cf5d97b7b14863931476d117c471e8e2b1eb39f/urllib3-2.3.0-py3-none-any.whl
      - pypi: https://files.pythonhosted.org/packages/89/9b/599bcfc7064fbe5740919e78c5df18e5dceb0887e676256a1061bb5ae232/virtualenv-20.29.1-py3-none-any.whl
      - pypi: https://files.pythonhosted.org/packages/fd/84/fd2ba7aafacbad3c4201d395674fc6348826569da3c0937e75505ead3528/wcwidth-0.2.13-py2.py3-none-any.whl
      - pypi: https://files.pythonhosted.org/packages/f4/24/2a3e3df732393fed8b3ebf2ec078f05546de641fe1b667ee316ec1dcf3b7/webencodings-0.5.1-py2.py3-none-any.whl
      - pypi: https://files.pythonhosted.org/packages/52/24/ab44c871b0f07f491e5d2ad12c9bd7358e527510618cb1b803a88e986db1/werkzeug-3.1.3-py3-none-any.whl
      - pypi: https://files.pythonhosted.org/packages/21/02/88b65cc394961a60c43c70517066b6b679738caf78506a5da7b88ffcb643/widgetsnbextension-4.0.13-py3-none-any.whl
      - pypi: https://files.pythonhosted.org/packages/40/ed/1c4631ad5909487ea8907cd326d9855c2207d790e3936e77bda48173b8be/xarray-2024.11.0-py3-none-any.whl
      - pypi: https://files.pythonhosted.org/packages/9a/6e/49408735dae940a0c1c225c6b908fd83bd6e3f5fae120f865754e72f78cb/xyzservices-2025.1.0-py3-none-any.whl
      - pypi: .
packages:
- conda: https://conda.anaconda.org/conda-forge/linux-64/_libgcc_mutex-0.1-conda_forge.tar.bz2
  sha256: fe51de6107f9edc7aa4f786a70f4a883943bc9d39b3bb7307c04c41410990726
  md5: d7c89558ba9fa0495403155b64376d81
  license: None
  purls: []
  size: 2562
  timestamp: 1578324546067
- conda: https://conda.anaconda.org/conda-forge/linux-64/_openmp_mutex-4.5-2_gnu.tar.bz2
  build_number: 16
  sha256: fbe2c5e56a653bebb982eda4876a9178aedfc2b545f25d0ce9c4c0b508253d22
  md5: 73aaf86a425cc6e73fcf236a5a46396d
  depends:
  - _libgcc_mutex 0.1 conda_forge
  - libgomp >=7.5.0
  constrains:
  - openmp_impl 9999
  license: BSD-3-Clause
  license_family: BSD
  purls: []
  size: 23621
  timestamp: 1650670423406
- pypi: https://files.pythonhosted.org/packages/8d/3f/95338030883d8c8b91223b4e21744b04d11b161a3ef117295d8241f50ab4/accessible_pygments-0.0.5-py3-none-any.whl
  name: accessible-pygments
  version: 0.0.5
  sha256: 88ae3211e68a1d0b011504b2ffc1691feafce124b845bd072ab6f9f66f34d4b7
  requires_dist:
  - pygments>=1.5
  - pillow ; extra == 'dev'
  - pkginfo>=1.10 ; extra == 'dev'
  - playwright ; extra == 'dev'
  - pre-commit ; extra == 'dev'
  - setuptools ; extra == 'dev'
  - twine>=5.0 ; extra == 'dev'
  - hypothesis ; extra == 'tests'
  - pytest ; extra == 'tests'
  requires_python: '>=3.9'
- conda: https://conda.anaconda.org/conda-forge/noarch/alabaster-1.0.0-pyhd8ed1ab_1.conda
  sha256: 6c4456a138919dae9edd3ac1a74b6fbe5fd66c05675f54df2f8ab8c8d0cc6cea
  md5: 1fd9696649f65fd6611fcdb4ffec738a
  depends:
  - python >=3.10
  license: BSD-3-Clause
  license_family: BSD
  purls:
  - pkg:pypi/alabaster?source=hash-mapping
  size: 18684
  timestamp: 1733750512696
- pypi: https://files.pythonhosted.org/packages/54/7e/ac0991d1745f7d755fc1cd381b3990a45b404b4d008fc75e2a983516fbfe/alembic-1.14.1-py3-none-any.whl
  name: alembic
  version: 1.14.1
  sha256: 1acdd7a3a478e208b0503cd73614d5e4c6efafa4e73518bb60e4f2846a37b1c5
  requires_dist:
  - sqlalchemy>=1.3.0
  - mako
  - importlib-metadata ; python_full_version < '3.9'
  - importlib-resources ; python_full_version < '3.9'
  - typing-extensions>=4
  - backports-zoneinfo ; python_full_version < '3.9' and extra == 'tz'
  - tzdata ; extra == 'tz'
  requires_python: '>=3.8'
- pypi: https://files.pythonhosted.org/packages/46/eb/e7f063ad1fec6b3178a3cd82d1a3c4de82cccf283fc42746168188e1cdd5/anyio-4.8.0-py3-none-any.whl
  name: anyio
  version: 4.8.0
  sha256: b5011f270ab5eb0abf13385f851315585cc37ef330dd88e27ec3d34d651fd47a
  requires_dist:
  - exceptiongroup>=1.0.2 ; python_full_version < '3.11'
  - idna>=2.8
  - sniffio>=1.1
  - typing-extensions>=4.5 ; python_full_version < '3.13'
  - trio>=0.26.1 ; extra == 'trio'
  - anyio[trio] ; extra == 'test'
  - coverage[toml]>=7 ; extra == 'test'
  - exceptiongroup>=1.2.0 ; extra == 'test'
  - hypothesis>=4.0 ; extra == 'test'
  - psutil>=5.9 ; extra == 'test'
  - pytest>=7.0 ; extra == 'test'
  - trustme ; extra == 'test'
  - truststore>=0.9.1 ; python_full_version >= '3.10' and extra == 'test'
  - uvloop>=0.21 ; python_full_version < '3.14' and platform_python_implementation == 'CPython' and platform_system != 'Windows' and extra == 'test'
  - packaging ; extra == 'doc'
  - sphinx~=7.4 ; extra == 'doc'
  - sphinx-rtd-theme ; extra == 'doc'
  - sphinx-autodoc-typehints>=1.2.0 ; extra == 'doc'
  requires_python: '>=3.9'
- pypi: https://files.pythonhosted.org/packages/1a/5a/7b024920cca385eb9b56bc63edf0a647de208346bfac5b339b544733d53a/anywidget-0.9.13-py3-none-any.whl
  name: anywidget
  version: 0.9.13
  sha256: 43d1658f1043b8c95cd350b2f5deccb123fd37810a36f656d6163aefe8163705
  requires_dist:
  - importlib-metadata ; python_full_version < '3.8'
  - ipywidgets>=7.6.0
  - psygnal>=0.8.1
  - typing-extensions>=4.2.0
  - comm>=0.1.0 ; extra == 'dev'
  - watchfiles>=0.18.0 ; extra == 'dev'
  - ipython<8.13 ; python_full_version < '3.9' and extra == 'test'
  - msgspec ; python_full_version >= '3.8' and extra == 'test'
  - mypy==1.10.0 ; python_full_version >= '3.8' and extra == 'test'
  - pydantic ; extra == 'test'
  - pytest ; extra == 'test'
  - pytest-cov ; extra == 'test'
  - ruff ; extra == 'test'
  requires_python: '>=3.7'
- pypi: https://files.pythonhosted.org/packages/a4/6a/e8a041599e78b6b3752da48000b14c8d1e8a04ded09c88c714ba047f34f5/argon2_cffi-23.1.0-py3-none-any.whl
  name: argon2-cffi
  version: 23.1.0
  sha256: c670642b78ba29641818ab2e68bd4e6a78ba53b7eff7b4c3815ae16abf91c7ea
  requires_dist:
  - argon2-cffi-bindings
  - typing-extensions ; python_full_version < '3.8'
  - argon2-cffi[tests,typing] ; extra == 'dev'
  - tox>4 ; extra == 'dev'
  - furo ; extra == 'docs'
  - myst-parser ; extra == 'docs'
  - sphinx ; extra == 'docs'
  - sphinx-copybutton ; extra == 'docs'
  - sphinx-notfound-page ; extra == 'docs'
  - hypothesis ; extra == 'tests'
  - pytest ; extra == 'tests'
  - mypy ; extra == 'typing'
  requires_python: '>=3.7'
- pypi: https://files.pythonhosted.org/packages/ec/f7/378254e6dd7ae6f31fe40c8649eea7d4832a42243acaf0f1fff9083b2bed/argon2_cffi_bindings-21.2.0-cp36-abi3-manylinux_2_17_x86_64.manylinux2014_x86_64.whl
  name: argon2-cffi-bindings
  version: 21.2.0
  sha256: b746dba803a79238e925d9046a63aa26bf86ab2a2fe74ce6b009a1c3f5c8f2ae
  requires_dist:
  - cffi>=1.0.1
  - pytest ; extra == 'dev'
  - cogapp ; extra == 'dev'
  - pre-commit ; extra == 'dev'
  - wheel ; extra == 'dev'
  - pytest ; extra == 'tests'
  requires_python: '>=3.6'
- pypi: https://files.pythonhosted.org/packages/f8/ed/e97229a566617f2ae958a6b13e7cc0f585470eac730a73e9e82c32a3cdd2/arrow-1.3.0-py3-none-any.whl
  name: arrow
  version: 1.3.0
  sha256: c728b120ebc00eb84e01882a6f5e7927a53960aa990ce7dd2b10f39005a67f80
  requires_dist:
  - python-dateutil>=2.7.0
  - types-python-dateutil>=2.8.10
  - doc8 ; extra == 'doc'
  - sphinx>=7.0.0 ; extra == 'doc'
  - sphinx-autobuild ; extra == 'doc'
  - sphinx-autodoc-typehints ; extra == 'doc'
  - sphinx-rtd-theme>=1.3.0 ; extra == 'doc'
  - dateparser==1.* ; extra == 'test'
  - pre-commit ; extra == 'test'
  - pytest ; extra == 'test'
  - pytest-cov ; extra == 'test'
  - pytest-mock ; extra == 'test'
  - pytz==2021.1 ; extra == 'test'
  - simplejson==3.* ; extra == 'test'
  requires_python: '>=3.8'
- pypi: https://files.pythonhosted.org/packages/07/28/0bc8a17d6cd4cc3c79ae41b7105a2b9a327c110e5ddd37a8a27b29a5c8a2/astroid-3.3.8-py3-none-any.whl
  name: astroid
  version: 3.3.8
  sha256: 187ccc0c248bfbba564826c26f070494f7bc964fd286b6d9fff4420e55de828c
  requires_dist:
  - typing-extensions>=4.0.0 ; python_full_version < '3.11'
  requires_python: '>=3.9.0'
- pypi: https://files.pythonhosted.org/packages/25/8a/c46dcc25341b5bce5472c718902eb3d38600a903b14fa6aeecef3f21a46f/asttokens-3.0.0-py3-none-any.whl
  name: asttokens
  version: 3.0.0
  sha256: e3078351a059199dd5138cb1c706e6430c05eff2ff136af5eb4790f9d28932e2
  requires_dist:
  - astroid>=2,<4 ; extra == 'astroid'
  - astroid>=2,<4 ; extra == 'test'
  - pytest ; extra == 'test'
  - pytest-cov ; extra == 'test'
  - pytest-xdist ; extra == 'test'
  requires_python: '>=3.8'
- pypi: https://files.pythonhosted.org/packages/fa/9f/3c3503693386c4b0f245eaf5ca6198e3b28879ca0a40bde6b0e319793453/async_lru-2.0.4-py3-none-any.whl
  name: async-lru
  version: 2.0.4
  sha256: ff02944ce3c288c5be660c42dbcca0742b32c3b279d6dceda655190240b99224
  requires_dist:
  - typing-extensions>=4.0.0 ; python_full_version < '3.11'
  requires_python: '>=3.8'
- conda: https://conda.anaconda.org/conda-forge/linux-64/at-spi2-atk-2.38.0-h0630a04_3.tar.bz2
  sha256: 26ab9386e80bf196e51ebe005da77d57decf6d989b4f34d96130560bc133479c
  md5: 6b889f174df1e0f816276ae69281af4d
  depends:
  - at-spi2-core >=2.40.0,<2.41.0a0
  - atk-1.0 >=2.36.0
  - dbus >=1.13.6,<2.0a0
  - libgcc-ng >=9.3.0
  - libglib >=2.68.1,<3.0a0
  arch: x86_64
  platform: linux
  license: LGPL-2.1-or-later
  license_family: LGPL
  purls: []
  size: 339899
  timestamp: 1619122953439
- conda: https://conda.anaconda.org/conda-forge/linux-64/at-spi2-core-2.40.3-h0630a04_0.tar.bz2
  sha256: c4f9b66bd94c40d8f1ce1fad2d8b46534bdefda0c86e3337b28f6c25779f258d
  md5: 8cb2fc4cd6cc63f1369cfa318f581cc3
  depends:
  - dbus >=1.13.6,<2.0a0
  - libgcc-ng >=9.3.0
  - libglib >=2.68.3,<3.0a0
  - xorg-libx11
  - xorg-libxi
  - xorg-libxtst
  arch: x86_64
  platform: linux
  license: LGPL-2.1-or-later
  license_family: LGPL
  purls: []
  size: 658390
  timestamp: 1625848454791
- conda: https://conda.anaconda.org/conda-forge/linux-64/atk-1.0-2.38.0-h04ea711_2.conda
  sha256: df682395d05050cd1222740a42a551281210726a67447e5258968dd55854302e
  md5: f730d54ba9cd543666d7220c9f7ed563
  depends:
  - libgcc-ng >=12
  - libglib >=2.80.0,<3.0a0
  - libstdcxx-ng >=12
  constrains:
  - atk-1.0 2.38.0
  arch: x86_64
  platform: linux
  license: LGPL-2.0-or-later
  license_family: LGPL
  purls: []
  size: 355900
  timestamp: 1713896169874
- pypi: https://files.pythonhosted.org/packages/fc/30/d4986a882011f9df997a55e6becd864812ccfcd821d64aac8570ee39f719/attrs-25.1.0-py3-none-any.whl
  name: attrs
  version: 25.1.0
  sha256: c75a69e28a550a7e93789579c22aa26b0f5b83b75dc4e08fe092980051e1090a
  requires_dist:
  - cloudpickle ; platform_python_implementation == 'CPython' and extra == 'benchmark'
  - hypothesis ; extra == 'benchmark'
  - mypy>=1.11.1 ; python_full_version >= '3.10' and platform_python_implementation == 'CPython' and extra == 'benchmark'
  - pympler ; extra == 'benchmark'
  - pytest-codspeed ; extra == 'benchmark'
  - pytest-mypy-plugins ; python_full_version >= '3.10' and platform_python_implementation == 'CPython' and extra == 'benchmark'
  - pytest-xdist[psutil] ; extra == 'benchmark'
  - pytest>=4.3.0 ; extra == 'benchmark'
  - cloudpickle ; platform_python_implementation == 'CPython' and extra == 'cov'
  - coverage[toml]>=5.3 ; extra == 'cov'
  - hypothesis ; extra == 'cov'
  - mypy>=1.11.1 ; python_full_version >= '3.10' and platform_python_implementation == 'CPython' and extra == 'cov'
  - pympler ; extra == 'cov'
  - pytest-mypy-plugins ; python_full_version >= '3.10' and platform_python_implementation == 'CPython' and extra == 'cov'
  - pytest-xdist[psutil] ; extra == 'cov'
  - pytest>=4.3.0 ; extra == 'cov'
  - cloudpickle ; platform_python_implementation == 'CPython' and extra == 'dev'
  - hypothesis ; extra == 'dev'
  - mypy>=1.11.1 ; python_full_version >= '3.10' and platform_python_implementation == 'CPython' and extra == 'dev'
  - pre-commit-uv ; extra == 'dev'
  - pympler ; extra == 'dev'
  - pytest-mypy-plugins ; python_full_version >= '3.10' and platform_python_implementation == 'CPython' and extra == 'dev'
  - pytest-xdist[psutil] ; extra == 'dev'
  - pytest>=4.3.0 ; extra == 'dev'
  - cogapp ; extra == 'docs'
  - furo ; extra == 'docs'
  - myst-parser ; extra == 'docs'
  - sphinx ; extra == 'docs'
  - sphinx-notfound-page ; extra == 'docs'
  - sphinxcontrib-towncrier ; extra == 'docs'
  - towncrier<24.7 ; extra == 'docs'
  - cloudpickle ; platform_python_implementation == 'CPython' and extra == 'tests'
  - hypothesis ; extra == 'tests'
  - mypy>=1.11.1 ; python_full_version >= '3.10' and platform_python_implementation == 'CPython' and extra == 'tests'
  - pympler ; extra == 'tests'
  - pytest-mypy-plugins ; python_full_version >= '3.10' and platform_python_implementation == 'CPython' and extra == 'tests'
  - pytest-xdist[psutil] ; extra == 'tests'
  - pytest>=4.3.0 ; extra == 'tests'
  - mypy>=1.11.1 ; python_full_version >= '3.10' and platform_python_implementation == 'CPython' and extra == 'tests-mypy'
  - pytest-mypy-plugins ; python_full_version >= '3.10' and platform_python_implementation == 'CPython' and extra == 'tests-mypy'
  requires_python: '>=3.8'
- conda: https://conda.anaconda.org/conda-forge/noarch/babel-2.16.0-pyhd8ed1ab_1.conda
  sha256: f6205d3a62e87447e06e98d911559be0208d824976d77ab092796c9176611fcb
  md5: 3e23f7db93ec14c80525257d8affac28
  depends:
  - python >=3.9
  - pytz >=2015.7
  license: BSD-3-Clause
  license_family: BSD
  purls:
  - pkg:pypi/babel?source=hash-mapping
  size: 6551057
  timestamp: 1733236466015
- pypi: https://files.pythonhosted.org/packages/b1/fe/e8c672695b37eecc5cbf43e1d0638d88d66ba3a44c4d321c796f4e59167f/beautifulsoup4-4.12.3-py3-none-any.whl
  name: beautifulsoup4
  version: 4.12.3
  sha256: b80878c9f40111313e55da8ba20bdba06d8fa3969fc68304167741bbf9e082ed
  requires_dist:
  - soupsieve>1.2
  - cchardet ; extra == 'cchardet'
  - chardet ; extra == 'chardet'
  - charset-normalizer ; extra == 'charset-normalizer'
  - html5lib ; extra == 'html5lib'
  - lxml ; extra == 'lxml'
  requires_python: '>=3.6.0'
- pypi: https://files.pythonhosted.org/packages/fc/55/96142937f66150805c25c4d0f31ee4132fd33497753400734f9dfdcbdc66/bleach-6.2.0-py3-none-any.whl
  name: bleach
  version: 6.2.0
  sha256: 117d9c6097a7c3d22fd578fcd8d35ff1e125df6736f554da4e432fdd63f31e5e
  requires_dist:
  - webencodings
  - tinycss2>=1.1.0,<1.5 ; extra == 'css'
  requires_python: '>=3.9'
- pypi: https://files.pythonhosted.org/packages/10/cb/f2ad4230dc2eb1a74edf38f1a38b9b52277f75bef262d8908e60d957e13c/blinker-1.9.0-py3-none-any.whl
  name: blinker
  version: 1.9.0
  sha256: ba0efaa9080b619ff2f3459d1d500c57bddea4a6b424b60a91141db6fd2f08bc
  requires_python: '>=3.9'
- pypi: https://files.pythonhosted.org/packages/56/12/2c266a0dc57379c60b4e73a2f93e71343db4170bf26c5a76a74e7d8bce2a/bokeh-3.6.2-py3-none-any.whl
  name: bokeh
  version: 3.6.2
  sha256: fddc4b91f8b40178c0e3e83dfcc33886d7803a3a1f041a840834255e435a18c2
  requires_dist:
  - jinja2>=2.9
  - contourpy>=1.2
  - numpy>=1.16
  - packaging>=16.8
  - pandas>=1.2
  - pillow>=7.1.0
  - pyyaml>=3.10
  - tornado>=6.2
  - xyzservices>=2021.9.1
  requires_python: '>=3.10'
- conda: https://conda.anaconda.org/conda-forge/linux-64/brotli-python-1.1.0-py310hf71b8c6_2.conda
  sha256: 14f1e89d3888d560a553f40ac5ba83e4435a107552fa5b2b2029a7472554c1ef
  md5: bf502c169c71e3c6ac0d6175addfacc2
  depends:
  - __glibc >=2.17,<3.0.a0
  - libgcc >=13
  - libstdcxx >=13
  - python >=3.10,<3.11.0a0
  - python_abi 3.10.* *_cp310
  constrains:
  - libbrotlicommon 1.1.0 hb9d3cd8_2
  arch: x86_64
  platform: linux
  license: MIT
  license_family: MIT
  purls:
  - pkg:pypi/brotli?source=hash-mapping
  size: 349668
  timestamp: 1725267875087
- conda: https://conda.anaconda.org/conda-forge/linux-64/bzip2-1.0.8-h4bc722e_7.conda
  sha256: 5ced96500d945fb286c9c838e54fa759aa04a7129c59800f0846b4335cee770d
  md5: 62ee74e96c5ebb0af99386de58cf9553
  depends:
  - __glibc >=2.17,<3.0.a0
  - libgcc-ng >=12
  license: bzip2-1.0.6
  license_family: BSD
  purls: []
  size: 252783
  timestamp: 1720974456583
- conda: https://conda.anaconda.org/conda-forge/linux-64/ca-certificates-2024.12.14-hbcca054_0.conda
  sha256: 1afd7274cbc9a334d6d0bc62fa760acc7afdaceb0b91a8df370ec01fd75dc7dd
  md5: 720523eb0d6a9b0f6120c16b2aa4e7de
  license: ISC
  purls: []
  size: 157088
  timestamp: 1734208393264
- conda: https://conda.anaconda.org/conda-forge/linux-64/cairo-1.18.2-h3394656_1.conda
  sha256: de7d0d094e53decc005cb13e527be2635b8f604978da497d4c0d282c7dc08385
  md5: b34c2833a1f56db610aeb27f206d800d
  depends:
  - __glibc >=2.17,<3.0.a0
  - fontconfig >=2.15.0,<3.0a0
  - fonts-conda-ecosystem
  - freetype >=2.12.1,<3.0a0
  - icu >=75.1,<76.0a0
  - libexpat >=2.6.4,<3.0a0
  - libgcc >=13
  - libglib >=2.82.2,<3.0a0
  - libpng >=1.6.44,<1.7.0a0
  - libstdcxx >=13
  - libxcb >=1.17.0,<2.0a0
  - libzlib >=1.3.1,<2.0a0
  - pixman >=0.44.2,<1.0a0
  - xorg-libice >=1.1.1,<2.0a0
  - xorg-libsm >=1.2.4,<2.0a0
  - xorg-libx11 >=1.8.10,<2.0a0
  - xorg-libxext >=1.3.6,<2.0a0
  - xorg-libxrender >=0.9.11,<0.10.0a0
  arch: x86_64
  platform: linux
  license: LGPL-2.1-only or MPL-1.1
  purls: []
  size: 978868
  timestamp: 1733790976384
- pypi: https://files.pythonhosted.org/packages/a5/32/8f6669fc4798494966bf446c8c4a162e0b5d893dff088afddf76414f70e1/certifi-2024.12.14-py3-none-any.whl
  name: certifi
  version: 2024.12.14
  sha256: 1275f7a45be9464efc1173084eaa30f866fe2e47d389406136d332ed4967ec56
  requires_python: '>=3.6'
- conda: https://conda.anaconda.org/conda-forge/noarch/certifi-2024.12.14-pyhd8ed1ab_0.conda
  sha256: 048c16a9cbcb1fbad02083414d3bc7c1d0eea4b39aee6aa6bf8d1d5089ca8bad
  md5: 6feb87357ecd66733be3279f16a8c400
  depends:
  - python >=3.9
  license: ISC
  purls:
  - pkg:pypi/certifi?source=hash-mapping
  size: 161642
  timestamp: 1734380604767
- conda: https://conda.anaconda.org/conda-forge/linux-64/cffi-1.17.1-py310h8deb56e_0.conda
  sha256: 1b389293670268ab80c3b8735bc61bc71366862953e000efbb82204d00e41b6c
  md5: 1fc24a3196ad5ede2a68148be61894f4
  depends:
  - __glibc >=2.17,<3.0.a0
  - libffi >=3.4,<4.0a0
  - libgcc >=13
  - pycparser
  - python >=3.10,<3.11.0a0
  - python_abi 3.10.* *_cp310
  arch: x86_64
  platform: linux
  license: MIT
  license_family: MIT
  purls:
  - pkg:pypi/cffi?source=hash-mapping
  size: 243532
  timestamp: 1725560630552
- pypi: https://files.pythonhosted.org/packages/c5/55/51844dd50c4fc7a33b653bfaba4c2456f06955289ca770a5dbd5fd267374/cfgv-3.4.0-py2.py3-none-any.whl
  name: cfgv
  version: 3.4.0
  sha256: b7265b1f29fd3316bfcd2b330d63d024f2bfd8bcb8b0272f8e19a504856c48f9
  requires_python: '>=3.8'
- pypi: https://files.pythonhosted.org/packages/3e/a2/513f6cbe752421f16d969e32f3583762bfd583848b763913ddab8d9bfd4f/charset_normalizer-3.4.1-cp312-cp312-manylinux_2_17_x86_64.manylinux2014_x86_64.whl
  name: charset-normalizer
  version: 3.4.1
  sha256: bc2722592d8998c870fa4e290c2eec2c1569b87fe58618e67d38b4665dfa680d
  requires_python: '>=3.7'
- pypi: https://files.pythonhosted.org/packages/88/83/489e9504711fa05d8dde1574996408026bdbdbd938f23be67deebb5eca92/charset_normalizer-3.4.1-cp311-cp311-manylinux_2_17_x86_64.manylinux2014_x86_64.whl
  name: charset-normalizer
  version: 3.4.1
  sha256: fd4ec41f914fa74ad1b8304bbc634b3de73d2a0889bd32076342a573e0779e00
  requires_python: '>=3.7'
- pypi: https://files.pythonhosted.org/packages/93/62/5e89cdfe04584cb7f4d36003ffa2936681b03ecc0754f8e969c2becb7e24/charset_normalizer-3.4.1-cp310-cp310-manylinux_2_17_x86_64.manylinux2014_x86_64.whl
  name: charset-normalizer
  version: 3.4.1
  sha256: b010a7a4fd316c3c484d482922d13044979e78d1861f0e0650423144c616a46a
  requires_python: '>=3.7'
- conda: https://conda.anaconda.org/conda-forge/noarch/charset-normalizer-3.4.1-pyhd8ed1ab_0.conda
  sha256: 4e0ee91b97e5de3e74567bdacea27f0139709fceca4db8adffbe24deffccb09b
  md5: e83a31202d1c0a000fce3e9cf3825875
  depends:
  - python >=3.9
  license: MIT
  license_family: MIT
  purls:
  - pkg:pypi/charset-normalizer?source=hash-mapping
  size: 47438
  timestamp: 1735929811779
- pypi: https://files.pythonhosted.org/packages/7e/d4/7ebdbd03970677812aac39c869717059dbb71a4cfc033ca6e5221787892c/click-8.1.8-py3-none-any.whl
  name: click
  version: 8.1.8
  sha256: 63c132bbbed01578a06712a2d1f497bb62d9c1c0d329b7903a866228027263b2
  requires_dist:
  - colorama ; platform_system == 'Windows'
  - importlib-metadata ; python_full_version < '3.8'
  requires_python: '>=3.7'
- conda: https://conda.anaconda.org/conda-forge/noarch/colorama-0.4.6-pyhd8ed1ab_1.conda
  sha256: ab29d57dc70786c1269633ba3dff20288b81664d3ff8d21af995742e2bb03287
  md5: 962b9857ee8e7018c22f2776ffa0b2d7
  depends:
  - python >=3.9
  license: BSD-3-Clause
  license_family: BSD
  purls:
  - pkg:pypi/colorama?source=hash-mapping
  size: 27011
  timestamp: 1733218222191
- pypi: https://files.pythonhosted.org/packages/c6/c6/9963d588cc3d75d766c819e0377a168ef83cf3316a92769971527a1ad1de/colorcet-3.1.0-py3-none-any.whl
  name: colorcet
  version: 3.1.0
  sha256: 2a7d59cc8d0f7938eeedd08aad3152b5319b4ba3bcb7a612398cc17a384cb296
  requires_dist:
  - colorcet[tests] ; extra == 'all'
  - colorcet[tests-extra] ; extra == 'all'
  - colorcet[examples] ; extra == 'all'
  - colorcet[doc] ; extra == 'all'
  - colorcet[examples] ; extra == 'doc'
  - nbsite>=0.8.4 ; extra == 'doc'
  - sphinx-copybutton ; extra == 'doc'
  - numpy ; extra == 'examples'
  - holoviews ; extra == 'examples'
  - matplotlib ; extra == 'examples'
  - bokeh ; extra == 'examples'
  - pre-commit ; extra == 'tests'
  - pytest>=2.8.5 ; extra == 'tests'
  - pytest-cov ; extra == 'tests'
  - packaging ; extra == 'tests'
  - colorcet[examples] ; extra == 'tests-examples'
  - nbval ; extra == 'tests-examples'
  - colorcet[tests] ; extra == 'tests-extra'
  - pytest-mpl ; extra == 'tests-extra'
  requires_python: '>=3.7'
- pypi: https://files.pythonhosted.org/packages/e3/51/9b208e85196941db2f0654ad0357ca6388ab3ed67efdbfc799f35d1f83aa/colorlog-6.9.0-py3-none-any.whl
  name: colorlog
  version: 6.9.0
  sha256: 5906e71acd67cb07a71e779c47c4bcb45fb8c2993eebe9e5adcd6a6f1b283eff
  requires_dist:
  - colorama ; sys_platform == 'win32'
  - black ; extra == 'development'
  - flake8 ; extra == 'development'
  - mypy ; extra == 'development'
  - pytest ; extra == 'development'
  - types-colorama ; extra == 'development'
  requires_python: '>=3.6'
- pypi: https://files.pythonhosted.org/packages/e6/75/49e5bfe642f71f272236b5b2d2691cf915a7283cc0ceda56357b61daa538/comm-0.2.2-py3-none-any.whl
  name: comm
  version: 0.2.2
  sha256: e6fb86cb70ff661ee8c9c14e7d36d6de3b4066f1441be4063df9c5009f0a64d3
  requires_dist:
  - traitlets>=4
  - pytest ; extra == 'test'
  requires_python: '>=3.8'
- pypi: https://files.pythonhosted.org/packages/85/fc/7fa5d17daf77306840a4e84668a48ddff09e6bc09ba4e37e85ffc8e4faa3/contourpy-1.3.1-cp311-cp311-manylinux_2_17_x86_64.manylinux2014_x86_64.whl
  name: contourpy
  version: 1.3.1
  sha256: 3a04ecd68acbd77fa2d39723ceca4c3197cb2969633836ced1bea14e219d077c
  requires_dist:
  - numpy>=1.23
  - furo ; extra == 'docs'
  - sphinx>=7.2 ; extra == 'docs'
  - sphinx-copybutton ; extra == 'docs'
  - bokeh ; extra == 'bokeh'
  - selenium ; extra == 'bokeh'
  - contourpy[bokeh,docs] ; extra == 'mypy'
  - docutils-stubs ; extra == 'mypy'
  - mypy==1.11.1 ; extra == 'mypy'
  - types-pillow ; extra == 'mypy'
  - contourpy[test-no-images] ; extra == 'test'
  - matplotlib ; extra == 'test'
  - pillow ; extra == 'test'
  - pytest ; extra == 'test-no-images'
  - pytest-cov ; extra == 'test-no-images'
  - pytest-rerunfailures ; extra == 'test-no-images'
  - pytest-xdist ; extra == 'test-no-images'
  - wurlitzer ; extra == 'test-no-images'
  requires_python: '>=3.10'
- pypi: https://files.pythonhosted.org/packages/a9/57/86c500d63b3e26e5b73a28b8291a67c5608d4aa87ebd17bd15bb33c178bc/contourpy-1.3.1-cp310-cp310-manylinux_2_17_x86_64.manylinux2014_x86_64.whl
  name: contourpy
  version: 1.3.1
  sha256: a0cffcbede75c059f535725c1680dfb17b6ba8753f0c74b14e6a9c68c29d7ea3
  requires_dist:
  - numpy>=1.23
  - furo ; extra == 'docs'
  - sphinx>=7.2 ; extra == 'docs'
  - sphinx-copybutton ; extra == 'docs'
  - bokeh ; extra == 'bokeh'
  - selenium ; extra == 'bokeh'
  - contourpy[bokeh,docs] ; extra == 'mypy'
  - docutils-stubs ; extra == 'mypy'
  - mypy==1.11.1 ; extra == 'mypy'
  - types-pillow ; extra == 'mypy'
  - contourpy[test-no-images] ; extra == 'test'
  - matplotlib ; extra == 'test'
  - pillow ; extra == 'test'
  - pytest ; extra == 'test-no-images'
  - pytest-cov ; extra == 'test-no-images'
  - pytest-rerunfailures ; extra == 'test-no-images'
  - pytest-xdist ; extra == 'test-no-images'
  - wurlitzer ; extra == 'test-no-images'
  requires_python: '>=3.10'
- pypi: https://files.pythonhosted.org/packages/ba/99/6794142b90b853a9155316c8f470d2e4821fe6f086b03e372aca848227dd/contourpy-1.3.1-cp312-cp312-manylinux_2_17_x86_64.manylinux2014_x86_64.whl
  name: contourpy
  version: 1.3.1
  sha256: efa874e87e4a647fd2e4f514d5e91c7d493697127beb95e77d2f7561f6905bd9
  requires_dist:
  - numpy>=1.23
  - furo ; extra == 'docs'
  - sphinx>=7.2 ; extra == 'docs'
  - sphinx-copybutton ; extra == 'docs'
  - bokeh ; extra == 'bokeh'
  - selenium ; extra == 'bokeh'
  - contourpy[bokeh,docs] ; extra == 'mypy'
  - docutils-stubs ; extra == 'mypy'
  - mypy==1.11.1 ; extra == 'mypy'
  - types-pillow ; extra == 'mypy'
  - contourpy[test-no-images] ; extra == 'test'
  - matplotlib ; extra == 'test'
  - pillow ; extra == 'test'
  - pytest ; extra == 'test-no-images'
  - pytest-cov ; extra == 'test-no-images'
  - pytest-rerunfailures ; extra == 'test-no-images'
  - pytest-xdist ; extra == 'test-no-images'
  - wurlitzer ; extra == 'test-no-images'
  requires_python: '>=3.10'
- pypi: https://files.pythonhosted.org/packages/2c/f8/ef009b3b98e9f7033c19deb40d629354aab1d8b2d7f9cfec284dbedf5096/coverage-7.6.10-cp311-cp311-manylinux_2_5_x86_64.manylinux1_x86_64.manylinux_2_17_x86_64.manylinux2014_x86_64.whl
  name: coverage
  version: 7.6.10
  sha256: 0d7a2bf79378d8fb8afaa994f91bfd8215134f8631d27eba3e0e2c13546ce994
  requires_dist:
  - tomli ; python_full_version <= '3.11' and extra == 'toml'
  requires_python: '>=3.9'
- pypi: https://files.pythonhosted.org/packages/6d/85/fc0de2bcda3f97c2ee9fe8568f7d48f7279e91068958e5b2cc19e0e5f600/coverage-7.6.10-cp310-cp310-manylinux_2_5_x86_64.manylinux1_x86_64.manylinux_2_17_x86_64.manylinux2014_x86_64.whl
  name: coverage
  version: 7.6.10
  sha256: 675cefc4c06e3b4c876b85bfb7c59c5e2218167bbd4da5075cbe3b5790a28988
  requires_dist:
  - tomli ; python_full_version <= '3.11' and extra == 'toml'
  requires_python: '>=3.9'
- pypi: https://files.pythonhosted.org/packages/dc/03/0334a79b26ecf59958f2fe9dd1f5ab3e2f88db876f5071933de39af09647/coverage-7.6.10-cp312-cp312-manylinux_2_5_x86_64.manylinux1_x86_64.manylinux_2_17_x86_64.manylinux2014_x86_64.whl
  name: coverage
  version: 7.6.10
  sha256: e67926f51821b8e9deb6426ff3164870976fe414d033ad90ea75e7ed0c2e5022
  requires_dist:
  - tomli ; python_full_version <= '3.11' and extra == 'toml'
  requires_python: '>=3.9'
- pypi: https://files.pythonhosted.org/packages/e7/05/c19819d5e3d95294a6f5947fb9b9629efb316b96de511b418c53d245aae6/cycler-0.12.1-py3-none-any.whl
  name: cycler
  version: 0.12.1
  sha256: 85cef7cff222d8644161529808465972e51340599459b8ac3ccbac5a854e0d30
  requires_dist:
  - ipython ; extra == 'docs'
  - matplotlib ; extra == 'docs'
  - numpydoc ; extra == 'docs'
  - sphinx ; extra == 'docs'
  - pytest ; extra == 'tests'
  - pytest-cov ; extra == 'tests'
  - pytest-xdist ; extra == 'tests'
  requires_python: '>=3.8'
- conda: https://conda.anaconda.org/conda-forge/linux-64/dbus-1.13.6-h5008d03_3.tar.bz2
  sha256: 8f5f995699a2d9dbdd62c61385bfeeb57c82a681a7c8c5313c395aa0ccab68a5
  md5: ecfff944ba3960ecb334b9a2663d708d
  depends:
  - expat >=2.4.2,<3.0a0
  - libgcc-ng >=9.4.0
  - libglib >=2.70.2,<3.0a0
  arch: x86_64
  platform: linux
  license: GPL-2.0-or-later
  license_family: GPL
  purls: []
  size: 618596
  timestamp: 1640112124844
- pypi: https://files.pythonhosted.org/packages/4c/37/bde1737da15f9617d11ab7b8d5267165f1b7dae116b2585a6643e89e1fa2/debugpy-1.8.12-cp310-cp310-manylinux_2_5_x86_64.manylinux1_x86_64.manylinux_2_17_x86_64.manylinux2014_x86_64.whl
  name: debugpy
  version: 1.8.12
  sha256: cbbd4149c4fc5e7d508ece083e78c17442ee13b0e69bfa6bd63003e486770f45
  requires_python: '>=3.8'
- pypi: https://files.pythonhosted.org/packages/d5/50/83c593b07763e1161326b3b8c6686f0f4b0f24d5526546bee538c89837d6/decorator-5.1.1-py3-none-any.whl
  name: decorator
  version: 5.1.1
  sha256: b8c3f85900b9dc423225913c5aace94729fe1fa9763b38939a95226f02d37186
  requires_python: '>=3.5'
- pypi: https://files.pythonhosted.org/packages/07/6c/aa3f2f849e01cb6a001cd8554a88d4c77c5c1a31c95bdf1cf9301e6d9ef4/defusedxml-0.7.1-py2.py3-none-any.whl
  name: defusedxml
  version: 0.7.1
  sha256: a352e7e428770286cc899e2542b6cdaedb2b4953ff269a210103ec58f6198a61
  requires_python: '>=2.7,!=3.0.*,!=3.1.*,!=3.2.*,!=3.3.*,!=3.4.*'
- pypi: https://files.pythonhosted.org/packages/46/d1/e73b6ad76f0b1fb7f23c35c6d95dbc506a9c8804f43dda8cb5b0fa6331fd/dill-0.3.9-py3-none-any.whl
  name: dill
  version: 0.3.9
  sha256: 468dff3b89520b474c0397703366b7b95eebe6303f108adf9b19da1f702be87a
  requires_dist:
  - objgraph>=1.7.2 ; extra == 'graph'
  - gprof2dot>=2022.7.29 ; extra == 'profile'
  requires_python: '>=3.8'
- pypi: https://files.pythonhosted.org/packages/3f/27/4570e78fc0bf5ea0ca45eb1de3818a23787af9b390c0b0a0033a1b8236f9/diskcache-5.6.3-py3-none-any.whl
  name: diskcache
  version: 5.6.3
  sha256: 5e31b2d5fbad117cc363ebaf6b689474db18a1f6438bc82358b024abd4c2ca19
  requires_python: '>=3'
- pypi: https://files.pythonhosted.org/packages/91/a1/cf2472db20f7ce4a6be1253a81cfdf85ad9c7885ffbed7047fb72c24cf87/distlib-0.3.9-py2.py3-none-any.whl
  name: distlib
  version: 0.3.9
  sha256: 47f8c22fd27c27e25a65601af709b38e4f0a45ea4fc2e710f65755fa8caaaf87
- conda: https://conda.anaconda.org/conda-forge/noarch/docutils-0.21.2-pyhd8ed1ab_1.conda
  sha256: fa5966bb1718bbf6967a85075e30e4547901410cc7cb7b16daf68942e9a94823
  md5: 24c1ca34138ee57de72a943237cde4cc
  depends:
  - python >=3.9
  license: CC-PDDC AND BSD-3-Clause AND BSD-2-Clause AND ZPL-2.1
  purls:
  - pkg:pypi/docutils?source=hash-mapping
  size: 402700
  timestamp: 1733217860944
- conda: https://conda.anaconda.org/conda-forge/linux-64/epoxy-1.5.10-h166bdaf_1.tar.bz2
  sha256: 1e58ee2ed0f4699be202f23d49b9644b499836230da7dd5b2f63e6766acff89e
  md5: a089d06164afd2d511347d3f87214e0b
  depends:
  - libgcc-ng >=10.3.0
  arch: x86_64
  platform: linux
  license: MIT
  license_family: MIT
  purls: []
  size: 1440699
  timestamp: 1648505042260
- pypi: https://files.pythonhosted.org/packages/02/cc/b7e31358aac6ed1ef2bb790a9746ac2c69bcb3c8588b41616914eb106eaf/exceptiongroup-1.2.2-py3-none-any.whl
  name: exceptiongroup
  version: 1.2.2
  sha256: 3111b9d131c238bec2f8f516e123e14ba243563fb135d3fe885990585aa7795b
  requires_dist:
  - pytest>=6 ; extra == 'test'
  requires_python: '>=3.7'
- pypi: https://files.pythonhosted.org/packages/7b/8f/c4d9bafc34ad7ad5d8dc16dd1347ee0e507a52c3adb6bfa8887e1c6a26ba/executing-2.2.0-py2.py3-none-any.whl
  name: executing
  version: 2.2.0
  sha256: 11387150cad388d62750327a53d3339fad4888b39a6fe233c3afbb54ecffd3aa
  requires_dist:
  - asttokens>=2.1.0 ; extra == 'tests'
  - ipython ; extra == 'tests'
  - pytest ; extra == 'tests'
  - coverage ; extra == 'tests'
  - coverage-enable-subprocess ; extra == 'tests'
  - littleutils ; extra == 'tests'
  - rich ; python_full_version >= '3.11' and extra == 'tests'
  requires_python: '>=3.8'
<<<<<<< HEAD
=======
- conda: https://conda.anaconda.org/conda-forge/linux-64/expat-2.6.4-h5888daf_0.conda
  sha256: 1848c7db9e264e3b8036ee133d570dd880422983cd20dd9585a505289606d276
  md5: 1d6afef758879ef5ee78127eb4cd2c4a
  depends:
  - __glibc >=2.17,<3.0.a0
  - libexpat 2.6.4 h5888daf_0
  - libgcc >=13
  arch: x86_64
  platform: linux
  license: MIT
  license_family: MIT
  purls: []
  size: 138145
  timestamp: 1730967050578
- pypi: https://files.pythonhosted.org/packages/90/2b/0817a2b257fe88725c25589d89aec060581aabf668707a8d03b2e9e0cb2a/fastjsonschema-2.21.1-py3-none-any.whl
  name: fastjsonschema
  version: 2.21.1
  sha256: c9e5b7e908310918cf494a434eeb31384dd84a98b57a30bcb1f535015b554667
  requires_dist:
  - colorama ; extra == 'devel'
  - jsonschema ; extra == 'devel'
  - json-spec ; extra == 'devel'
  - pylint ; extra == 'devel'
  - pytest ; extra == 'devel'
  - pytest-benchmark ; extra == 'devel'
  - pytest-cache ; extra == 'devel'
  - validictory ; extra == 'devel'
>>>>>>> b8f8922d
- pypi: https://files.pythonhosted.org/packages/89/ec/00d68c4ddfedfe64159999e5f8a98fb8442729a63e2077eb9dcd89623d27/filelock-3.17.0-py3-none-any.whl
  name: filelock
  version: 3.17.0
  sha256: 533dc2f7ba78dc2f0f531fc6c4940addf7b70a481e269a5a3b93be94ffbe8338
  requires_dist:
  - furo>=2024.8.6 ; extra == 'docs'
  - sphinx-autodoc-typehints>=3 ; extra == 'docs'
  - sphinx>=8.1.3 ; extra == 'docs'
  - covdefaults>=2.3 ; extra == 'testing'
  - coverage>=7.6.10 ; extra == 'testing'
  - diff-cover>=9.2.1 ; extra == 'testing'
  - pytest-asyncio>=0.25.2 ; extra == 'testing'
  - pytest-cov>=6 ; extra == 'testing'
  - pytest-mock>=3.14 ; extra == 'testing'
  - pytest-timeout>=2.3.1 ; extra == 'testing'
  - pytest>=8.3.4 ; extra == 'testing'
  - virtualenv>=20.28.1 ; extra == 'testing'
  - typing-extensions>=4.12.2 ; python_full_version < '3.11' and extra == 'typing'
  requires_python: '>=3.9'
<<<<<<< HEAD
=======
- conda: https://conda.anaconda.org/conda-forge/linux-64/firefox-134.0-h5888daf_0.conda
  sha256: 5787f93b1532b844d2ff8f71520541a597f469e05ef9f1d1a247272e1066d544
  md5: 67a5a2a8010c4d3cba30992509cf167c
  depends:
  - __glibc >=2.17,<3.0.a0
  - libgcc >=13
  - libstdcxx >=13
  arch: x86_64
  platform: linux
  license: MPL-2.0
  license_family: MOZILLA
  purls: []
  size: 78197895
  timestamp: 1736204074532
>>>>>>> b8f8922d
- pypi: https://files.pythonhosted.org/packages/af/47/93213ee66ef8fae3b93b3e29206f6b251e65c97bd91d8e1c5596ef15af0a/flask-3.1.0-py3-none-any.whl
  name: flask
  version: 3.1.0
  sha256: d667207822eb83f1c4b50949b1623c8fc8d51f2341d65f72e1a1815397551136
  requires_dist:
  - werkzeug>=3.1
  - jinja2>=3.1.2
  - itsdangerous>=2.2
  - click>=8.1.3
  - blinker>=1.9
  - importlib-metadata>=3.6 ; python_full_version < '3.10'
  - asgiref>=3.2 ; extra == 'async'
  - python-dotenv ; extra == 'dotenv'
  requires_python: '>=3.9'
- pypi: https://files.pythonhosted.org/packages/56/07/1afa0514c876282bebc1c9aee83c6bb98fe6415cf57b88d9b06e7e29bf9c/Flask_Cors-5.0.0-py2.py3-none-any.whl
  name: flask-cors
  version: 5.0.0
  sha256: b9e307d082a9261c100d8fb0ba909eec6a228ed1b60a8315fd85f783d61910bc
  requires_dist:
  - flask>=0.9
- conda: https://conda.anaconda.org/conda-forge/noarch/font-ttf-dejavu-sans-mono-2.37-hab24e00_0.tar.bz2
  sha256: 58d7f40d2940dd0a8aa28651239adbf5613254df0f75789919c4e6762054403b
  md5: 0c96522c6bdaed4b1566d11387caaf45
  license: BSD-3-Clause
  license_family: BSD
  purls: []
  size: 397370
  timestamp: 1566932522327
- conda: https://conda.anaconda.org/conda-forge/noarch/font-ttf-inconsolata-3.000-h77eed37_0.tar.bz2
  sha256: c52a29fdac682c20d252facc50f01e7c2e7ceac52aa9817aaf0bb83f7559ec5c
  md5: 34893075a5c9e55cdafac56607368fc6
  license: OFL-1.1
  license_family: Other
  purls: []
  size: 96530
  timestamp: 1620479909603
- conda: https://conda.anaconda.org/conda-forge/noarch/font-ttf-source-code-pro-2.038-h77eed37_0.tar.bz2
  sha256: 00925c8c055a2275614b4d983e1df637245e19058d79fc7dd1a93b8d9fb4b139
  md5: 4d59c254e01d9cde7957100457e2d5fb
  license: OFL-1.1
  license_family: Other
  purls: []
  size: 700814
  timestamp: 1620479612257
- conda: https://conda.anaconda.org/conda-forge/noarch/font-ttf-ubuntu-0.83-h77eed37_3.conda
  sha256: 2821ec1dc454bd8b9a31d0ed22a7ce22422c0aef163c59f49dfdf915d0f0ca14
  md5: 49023d73832ef61042f6a237cb2687e7
  license: LicenseRef-Ubuntu-Font-Licence-Version-1.0
  license_family: Other
  purls: []
  size: 1620504
  timestamp: 1727511233259
- conda: https://conda.anaconda.org/conda-forge/linux-64/fontconfig-2.15.0-h7e30c49_1.conda
  sha256: 7093aa19d6df5ccb6ca50329ef8510c6acb6b0d8001191909397368b65b02113
  md5: 8f5b0b297b59e1ac160ad4beec99dbee
  depends:
  - __glibc >=2.17,<3.0.a0
  - freetype >=2.12.1,<3.0a0
  - libexpat >=2.6.3,<3.0a0
  - libgcc >=13
  - libuuid >=2.38.1,<3.0a0
  - libzlib >=1.3.1,<2.0a0
  arch: x86_64
  platform: linux
  license: MIT
  license_family: MIT
  purls: []
  size: 265599
  timestamp: 1730283881107
- conda: https://conda.anaconda.org/conda-forge/noarch/fonts-conda-ecosystem-1-0.tar.bz2
  sha256: a997f2f1921bb9c9d76e6fa2f6b408b7fa549edd349a77639c9fe7a23ea93e61
  md5: fee5683a3f04bd15cbd8318b096a27ab
  depends:
  - fonts-conda-forge
  license: BSD-3-Clause
  license_family: BSD
  purls: []
  size: 3667
  timestamp: 1566974674465
- conda: https://conda.anaconda.org/conda-forge/noarch/fonts-conda-forge-1-0.tar.bz2
  sha256: 53f23a3319466053818540bcdf2091f253cbdbab1e0e9ae7b9e509dcaa2a5e38
  md5: f766549260d6815b0c52253f1fb1bb29
  depends:
  - font-ttf-dejavu-sans-mono
  - font-ttf-inconsolata
  - font-ttf-source-code-pro
  - font-ttf-ubuntu
  license: BSD-3-Clause
  license_family: BSD
  purls: []
  size: 4102
  timestamp: 1566932280397
- pypi: https://files.pythonhosted.org/packages/0d/73/8f7a0084bc0b3591e281fdcef7e704ad3817244d35ca98b444de5acf0f47/fonttools-4.55.6-cp311-cp311-manylinux_2_17_x86_64.manylinux2014_x86_64.whl
  name: fonttools
  version: 4.55.6
  sha256: e1c06fbc2fd76b9bab03eddfd8aa9fb7c0981d314d780e763c80aa76be1c9982
  requires_dist:
  - fs>=2.2.0,<3 ; extra == 'ufo'
  - lxml>=4.0 ; extra == 'lxml'
  - brotli>=1.0.1 ; platform_python_implementation == 'CPython' and extra == 'woff'
  - brotlicffi>=0.8.0 ; platform_python_implementation != 'CPython' and extra == 'woff'
  - zopfli>=0.1.4 ; extra == 'woff'
  - unicodedata2>=15.1.0 ; python_full_version < '3.13' and extra == 'unicode'
  - lz4>=1.7.4.2 ; extra == 'graphite'
  - scipy ; platform_python_implementation != 'PyPy' and extra == 'interpolatable'
  - munkres ; platform_python_implementation == 'PyPy' and extra == 'interpolatable'
  - pycairo ; extra == 'interpolatable'
  - matplotlib ; extra == 'plot'
  - sympy ; extra == 'symfont'
  - xattr ; sys_platform == 'darwin' and extra == 'type1'
  - skia-pathops>=0.5.0 ; extra == 'pathops'
  - uharfbuzz>=0.23.0 ; extra == 'repacker'
  - fs>=2.2.0,<3 ; extra == 'all'
  - lxml>=4.0 ; extra == 'all'
  - brotli>=1.0.1 ; platform_python_implementation == 'CPython' and extra == 'all'
  - brotlicffi>=0.8.0 ; platform_python_implementation != 'CPython' and extra == 'all'
  - zopfli>=0.1.4 ; extra == 'all'
  - unicodedata2>=15.1.0 ; python_full_version < '3.13' and extra == 'all'
  - lz4>=1.7.4.2 ; extra == 'all'
  - scipy ; platform_python_implementation != 'PyPy' and extra == 'all'
  - munkres ; platform_python_implementation == 'PyPy' and extra == 'all'
  - pycairo ; extra == 'all'
  - matplotlib ; extra == 'all'
  - sympy ; extra == 'all'
  - xattr ; sys_platform == 'darwin' and extra == 'all'
  - skia-pathops>=0.5.0 ; extra == 'all'
  - uharfbuzz>=0.23.0 ; extra == 'all'
  requires_python: '>=3.8'
- pypi: https://files.pythonhosted.org/packages/26/db/8d33a4575efe7ecd0487d4a53369d086ab7d879069e4c62d3687dec53941/fonttools-4.55.6-cp310-cp310-manylinux_2_17_x86_64.manylinux2014_x86_64.whl
  name: fonttools
  version: 4.55.6
  sha256: e82772f70b84e17aa36e9f236feb2a4f73cb686ec1e162557a36cf759d1acd58
  requires_dist:
  - fs>=2.2.0,<3 ; extra == 'ufo'
  - lxml>=4.0 ; extra == 'lxml'
  - brotli>=1.0.1 ; platform_python_implementation == 'CPython' and extra == 'woff'
  - brotlicffi>=0.8.0 ; platform_python_implementation != 'CPython' and extra == 'woff'
  - zopfli>=0.1.4 ; extra == 'woff'
  - unicodedata2>=15.1.0 ; python_full_version < '3.13' and extra == 'unicode'
  - lz4>=1.7.4.2 ; extra == 'graphite'
  - scipy ; platform_python_implementation != 'PyPy' and extra == 'interpolatable'
  - munkres ; platform_python_implementation == 'PyPy' and extra == 'interpolatable'
  - pycairo ; extra == 'interpolatable'
  - matplotlib ; extra == 'plot'
  - sympy ; extra == 'symfont'
  - xattr ; sys_platform == 'darwin' and extra == 'type1'
  - skia-pathops>=0.5.0 ; extra == 'pathops'
  - uharfbuzz>=0.23.0 ; extra == 'repacker'
  - fs>=2.2.0,<3 ; extra == 'all'
  - lxml>=4.0 ; extra == 'all'
  - brotli>=1.0.1 ; platform_python_implementation == 'CPython' and extra == 'all'
  - brotlicffi>=0.8.0 ; platform_python_implementation != 'CPython' and extra == 'all'
  - zopfli>=0.1.4 ; extra == 'all'
  - unicodedata2>=15.1.0 ; python_full_version < '3.13' and extra == 'all'
  - lz4>=1.7.4.2 ; extra == 'all'
  - scipy ; platform_python_implementation != 'PyPy' and extra == 'all'
  - munkres ; platform_python_implementation == 'PyPy' and extra == 'all'
  - pycairo ; extra == 'all'
  - matplotlib ; extra == 'all'
  - sympy ; extra == 'all'
  - xattr ; sys_platform == 'darwin' and extra == 'all'
  - skia-pathops>=0.5.0 ; extra == 'all'
  - uharfbuzz>=0.23.0 ; extra == 'all'
  requires_python: '>=3.8'
- pypi: https://files.pythonhosted.org/packages/ff/de/932d68e198dc386c7fb055416822834b1b3a21cd376eeb7cc2d6fdc5ad14/fonttools-4.55.6-cp312-cp312-manylinux_2_5_x86_64.manylinux1_x86_64.manylinux_2_17_x86_64.manylinux2014_x86_64.whl
  name: fonttools
  version: 4.55.6
  sha256: c42009177d3690894288082d5e3dac6bdc9f5d38e25054535e341a19cf5183a4
  requires_dist:
  - fs>=2.2.0,<3 ; extra == 'ufo'
  - lxml>=4.0 ; extra == 'lxml'
  - brotli>=1.0.1 ; platform_python_implementation == 'CPython' and extra == 'woff'
  - brotlicffi>=0.8.0 ; platform_python_implementation != 'CPython' and extra == 'woff'
  - zopfli>=0.1.4 ; extra == 'woff'
  - unicodedata2>=15.1.0 ; python_full_version < '3.13' and extra == 'unicode'
  - lz4>=1.7.4.2 ; extra == 'graphite'
  - scipy ; platform_python_implementation != 'PyPy' and extra == 'interpolatable'
  - munkres ; platform_python_implementation == 'PyPy' and extra == 'interpolatable'
  - pycairo ; extra == 'interpolatable'
  - matplotlib ; extra == 'plot'
  - sympy ; extra == 'symfont'
  - xattr ; sys_platform == 'darwin' and extra == 'type1'
  - skia-pathops>=0.5.0 ; extra == 'pathops'
  - uharfbuzz>=0.23.0 ; extra == 'repacker'
  - fs>=2.2.0,<3 ; extra == 'all'
  - lxml>=4.0 ; extra == 'all'
  - brotli>=1.0.1 ; platform_python_implementation == 'CPython' and extra == 'all'
  - brotlicffi>=0.8.0 ; platform_python_implementation != 'CPython' and extra == 'all'
  - zopfli>=0.1.4 ; extra == 'all'
  - unicodedata2>=15.1.0 ; python_full_version < '3.13' and extra == 'all'
  - lz4>=1.7.4.2 ; extra == 'all'
  - scipy ; platform_python_implementation != 'PyPy' and extra == 'all'
  - munkres ; platform_python_implementation == 'PyPy' and extra == 'all'
  - pycairo ; extra == 'all'
  - matplotlib ; extra == 'all'
  - sympy ; extra == 'all'
  - xattr ; sys_platform == 'darwin' and extra == 'all'
  - skia-pathops>=0.5.0 ; extra == 'all'
  - uharfbuzz>=0.23.0 ; extra == 'all'
  requires_python: '>=3.8'
- pypi: https://files.pythonhosted.org/packages/cf/58/8acf1b3e91c58313ce5cb67df61001fc9dcd21be4fadb76c1a2d540e09ed/fqdn-1.5.1-py3-none-any.whl
  name: fqdn
  version: 1.5.1
  sha256: 3a179af3761e4df6eb2e026ff9e1a3033d3587bf980a0b1b2e1e5d08d7358014
  requires_dist:
  - cached-property>=1.3.0 ; python_full_version < '3.8'
  requires_python: '>=2.7,!=3.0,!=3.1,!=3.2,!=3.3,!=3.4,<4'
- conda: https://conda.anaconda.org/conda-forge/linux-64/freetype-2.12.1-h267a509_2.conda
  sha256: b2e3c449ec9d907dd4656cb0dc93e140f447175b125a3824b31368b06c666bb6
  md5: 9ae35c3d96db2c94ce0cef86efdfa2cb
  depends:
  - libgcc-ng >=12
  - libpng >=1.6.39,<1.7.0a0
  - libzlib >=1.2.13,<2.0.0a0
  arch: x86_64
  platform: linux
  license: GPL-2.0-only OR FTL
  purls: []
  size: 634972
  timestamp: 1694615932610
- conda: https://conda.anaconda.org/conda-forge/linux-64/fribidi-1.0.10-h36c2ea0_0.tar.bz2
  sha256: 5d7b6c0ee7743ba41399e9e05a58ccc1cfc903942e49ff6f677f6e423ea7a627
  md5: ac7bc6a654f8f41b352b38f4051135f8
  depends:
  - libgcc-ng >=7.5.0
  arch: x86_64
  platform: linux
  license: LGPL-2.1
  purls: []
  size: 114383
  timestamp: 1604416621168
- conda: https://conda.anaconda.org/conda-forge/linux-64/gdk-pixbuf-2.42.12-hb9ae30d_0.conda
  sha256: d5283b95a8d49dcd88d29b360d8b38694aaa905d968d156d72ab71d32b38facb
  md5: 201db6c2d9a3c5e46573ac4cb2e92f4f
  depends:
  - libgcc-ng >=12
  - libglib >=2.80.2,<3.0a0
  - libjpeg-turbo >=3.0.0,<4.0a0
  - libpng >=1.6.43,<1.7.0a0
  - libtiff >=4.6.0,<4.8.0a0
  arch: x86_64
  platform: linux
  license: LGPL-2.1-or-later
  license_family: LGPL
  purls: []
  size: 528149
  timestamp: 1715782983957
- conda: https://conda.anaconda.org/conda-forge/linux-64/geckodriver-0.35.0-he0f44a0_0.conda
  sha256: 10934838a287d45c95f68abe6d9b8116ebc3a4f3f54ad7c1a7c28f85ce60ffd7
  md5: ba8db5948fb310ccc513c8cda753f3fb
  depends:
  - __glibc >=2.17,<3.0.a0
  - libgcc-ng >=12
  - libstdcxx-ng >=12
  constrains:
  - __glibc >=2.17
  arch: x86_64
  platform: linux
  license: MPL-2.0
  license_family: MOZILLA
  purls: []
  size: 2156935
  timestamp: 1722951647745
- conda: https://conda.anaconda.org/conda-forge/linux-64/glib-tools-2.82.2-h4833e2c_1.conda
  sha256: 5d8a48abdb1bc2b54f1380d2805cb9cd6cd9609ed0e5c3ed272aef92ab53b190
  md5: e2e44caeaef6e4b107577aa46c95eb12
  depends:
  - __glibc >=2.17,<3.0.a0
  - libgcc >=13
  - libglib 2.82.2 h2ff4ddf_1
  arch: x86_64
  platform: linux
  license: LGPL-2.1-or-later
  purls: []
  size: 115452
  timestamp: 1737037532892
- conda: https://conda.anaconda.org/conda-forge/linux-64/graphite2-1.3.13-h59595ed_1003.conda
  sha256: 0595b009f20f8f60f13a6398e7cdcbd2acea5f986633adcf85f5a2283c992add
  md5: f87c7b7c2cb45f323ffbce941c78ab7c
  depends:
  - libgcc-ng >=12
  - libstdcxx-ng >=12
  arch: x86_64
  platform: linux
  license: LGPL-2.0-or-later
  license_family: LGPL
  purls: []
  size: 96855
  timestamp: 1711634169756
- pypi: https://files.pythonhosted.org/packages/cf/69/79e4d63b9387b48939096e25115b8af7cd8a90397a304f92436bcb21f5b2/greenlet-3.1.1-cp310-cp310-manylinux_2_24_x86_64.manylinux_2_28_x86_64.whl
  name: greenlet
  version: 3.1.1
  sha256: da7a9bff22ce038e19bf62c4dd1ec8391062878710ded0a845bcf47cc0200617
  requires_dist:
  - sphinx ; extra == 'docs'
  - furo ; extra == 'docs'
  - objgraph ; extra == 'test'
  - psutil ; extra == 'test'
  requires_python: '>=3.7'
- pypi: https://files.pythonhosted.org/packages/f1/66/033e58a50fd9ec9df00a8671c74f1f3a320564c6415a4ed82a1c651654ba/greenlet-3.1.1-cp312-cp312-manylinux_2_24_x86_64.manylinux_2_28_x86_64.whl
  name: greenlet
  version: 3.1.1
  sha256: 1443279c19fca463fc33e65ef2a935a5b09bb90f978beab37729e1c3c6c25fe9
  requires_dist:
  - sphinx ; extra == 'docs'
  - furo ; extra == 'docs'
  - objgraph ; extra == 'test'
  - psutil ; extra == 'test'
  requires_python: '>=3.7'
- pypi: https://files.pythonhosted.org/packages/f7/4b/1c9695aa24f808e156c8f4813f685d975ca73c000c2a5056c514c64980f6/greenlet-3.1.1-cp311-cp311-manylinux_2_24_x86_64.manylinux_2_28_x86_64.whl
  name: greenlet
  version: 3.1.1
  sha256: 9e8f8c9cb53cdac7ba9793c276acd90168f416b9ce36799b9b885790f8ad6c0a
  requires_dist:
  - sphinx ; extra == 'docs'
  - furo ; extra == 'docs'
  - objgraph ; extra == 'test'
  - psutil ; extra == 'test'
  requires_python: '>=3.7'
<<<<<<< HEAD
- pypi: .
  name: holobench
  version: 1.37.4
  sha256: 0f30ccfff9c295b6143606dde056a9ae4d4f8c19677e1e4ad69ef94189a3c572
  requires_dist:
  - holoviews==1.20.0
  - numpy
  - param==2.2.0
  - hvplot==0.10.0
  - matplotlib==3.10.0
  - panel==1.5.5
  - diskcache==5.6.3
  - optuna==4.1.0
  - xarray==2024.11.0
  - plotly==5.24.1
  - sortedcontainers==2.4
  - pandas==2.2.3
  - strenum==0.4.15
  - scikit-learn==1.6.0
  - str2bool==1.1
  - scoop==0.7.2.0
=======
- conda: https://conda.anaconda.org/conda-forge/linux-64/gtk3-3.24.43-h021d004_3.conda
  sha256: c8f939497b43d90fa2ac9d99b44ed25759a798c305237300508e526de5e78de7
  md5: 56c679bcdb8c1d824e927088725862cb
  depends:
  - __glibc >=2.17,<3.0.a0
  - at-spi2-atk >=2.38.0,<3.0a0
  - atk-1.0 >=2.38.0
  - cairo >=1.18.2,<2.0a0
  - epoxy >=1.5.10,<1.6.0a0
  - fontconfig >=2.15.0,<3.0a0
  - fonts-conda-ecosystem
  - fribidi >=1.0.10,<2.0a0
  - gdk-pixbuf >=2.42.12,<3.0a0
  - glib-tools
  - harfbuzz >=10.2.0,<11.0a0
  - hicolor-icon-theme
  - libcups >=2.3.3,<2.4.0a0
  - libcups >=2.3.3,<3.0a0
  - libexpat >=2.6.4,<3.0a0
  - libgcc >=13
  - libglib >=2.82.2,<3.0a0
  - liblzma >=5.6.3,<6.0a0
  - libxkbcommon >=1.7.0,<2.0a0
  - libzlib >=1.3.1,<2.0a0
  - pango >=1.56.0,<2.0a0
  - wayland >=1.23.1,<2.0a0
  - xorg-libx11 >=1.8.10,<2.0a0
  - xorg-libxcomposite >=0.4.6,<1.0a0
  - xorg-libxcursor >=1.2.3,<2.0a0
  - xorg-libxdamage >=1.1.6,<2.0a0
  - xorg-libxext >=1.3.6,<2.0a0
  - xorg-libxfixes >=6.0.1,<7.0a0
  - xorg-libxi >=1.8.2,<2.0a0
  - xorg-libxinerama >=1.1.5,<1.2.0a0
  - xorg-libxrandr >=1.5.4,<2.0a0
  - xorg-libxrender >=0.9.12,<0.10.0a0
  arch: x86_64
  platform: linux
  license: LGPL-2.0-or-later
  license_family: LGPL
  purls: []
  size: 5565328
  timestamp: 1737497685605
- pypi: https://files.pythonhosted.org/packages/95/04/ff642e65ad6b90db43e668d70ffb6736436c7ce41fcc549f4e9472234127/h11-0.14.0-py3-none-any.whl
  name: h11
  version: 0.14.0
  sha256: e3fe4ac4b851c468cc8363d500db52c2ead036020723024a109d37346efaa761
  requires_dist:
  - typing-extensions ; python_full_version < '3.8'
  requires_python: '>=3.7'
- conda: https://conda.anaconda.org/conda-forge/noarch/h2-4.1.0-pyhd8ed1ab_1.conda
  sha256: 843ddad410c370672a8250470697027618f104153612439076d4d7b91eeb7b5c
  md5: 825927dc7b0f287ef8d4d0011bb113b1
  depends:
  - hpack >=4.0,<5
  - hyperframe >=6.0,<7
  - python >=3.9
  license: MIT
  license_family: MIT
  purls:
  - pkg:pypi/h2?source=hash-mapping
  size: 52000
  timestamp: 1733298867359
- conda: https://conda.anaconda.org/conda-forge/linux-64/harfbuzz-10.2.0-h4bba637_0.conda
  sha256: 94426eca8c60b43f57beb3338d3298dda09452c7a42314bbbb4ebfa552542a84
  md5: 9e38e86167e8b1ea0094747d12944ce4
  depends:
  - __glibc >=2.17,<3.0.a0
  - cairo >=1.18.2,<2.0a0
  - freetype >=2.12.1,<3.0a0
  - graphite2
  - icu >=75.1,<76.0a0
  - libexpat >=2.6.4,<3.0a0
  - libgcc >=13
  - libglib >=2.82.2,<3.0a0
  - libstdcxx >=13
  - libzlib >=1.3.1,<2.0a0
  arch: x86_64
  platform: linux
  license: MIT
  license_family: MIT
  purls: []
  size: 1646987
  timestamp: 1736702906600
- conda: https://conda.anaconda.org/conda-forge/linux-64/hicolor-icon-theme-0.17-ha770c72_2.tar.bz2
  sha256: 336f29ceea9594f15cc8ec4c45fdc29e10796573c697ee0d57ebb7edd7e92043
  md5: bbf6f174dcd3254e19a2f5d2295ce808
  arch: x86_64
  platform: linux
  license: GPL-2.0-or-later
  license_family: GPL
  purls: []
  size: 13841
  timestamp: 1605162808667
- pypi: .
  name: holobench
  version: 1.36.2
  sha256: 4bd6e6826f4cce6425955913132d8ec2777388ae9ef2ebb1d37883ea048f6bf2
  requires_dist:
  - holoviews>=1.15,<=1.20.0
  - numpy>=1.0,<=2.2.1
  - param>=1.13.0,<=2.2.0
  - hvplot>=0.8,<=0.10.0
  - matplotlib>=3.6.3,<=3.10.0
  - panel>=1.3.6,<=1.5.5
  - diskcache>=5.6,<=5.6.3
  - optuna>=3.2,<=4.1.0
  - xarray>=2023.7,<=2024.11.0
  - plotly>=5.15,<=5.24.1
  - sortedcontainers>=2.4,<=2.4
  - pandas>=2.0,<=2.2.3
  - strenum>=0.4.0,<=0.4.15
  - scikit-learn>=1.2,<=1.6.0
  - str2bool>=1.1,<=1.1
  - scoop>=0.7.0,<=0.7.2.0
>>>>>>> b8f8922d
  - moviepy-fix-codec
  - pylint>=3.2.5,<=3.3.3 ; extra == 'test'
  - pytest-cov>=4.1,<=6.0.0 ; extra == 'test'
  - pytest>=7.4,<=8.3.4 ; extra == 'test'
  - hypothesis>=6.104.2,<=6.123.2 ; extra == 'test'
  - ruff>=0.5.0,<=0.8.5 ; extra == 'test'
  - coverage>=7.5.4,<=7.6.10 ; extra == 'test'
  - pre-commit<=4.0.1 ; extra == 'test'
  - rerun-sdk==0.21.0 ; extra == 'rerun'
  - rerun-notebook ; extra == 'rerun'
  - flask ; extra == 'rerun'
  - flask-cors ; extra == 'rerun'
  requires_python: '>=3.10,<3.13'
  editable: true
- pypi: https://files.pythonhosted.org/packages/56/89/8df4efa78df8b129847c8a7c0e492376cca62ab68453e5a20375a1c6291b/holoviews-1.20.0-py3-none-any.whl
  name: holoviews
  version: 1.20.0
  sha256: dc810b6790e1dd2c90f16406b292e08db10efa377b2554e46755a130e12044c5
  requires_dist:
  - bokeh>=3.1
  - colorcet
  - numpy>=1.21
  - packaging
  - pandas>=1.3
  - panel>=1.0
  - param>=2.0,<3.0
  - pyviz-comms>=2.1
  - matplotlib>=3 ; extra == 'recommended'
  - plotly>=4.0 ; extra == 'recommended'
  - pytest ; extra == 'tests'
  - pytest-asyncio ; extra == 'tests'
  - pytest-rerunfailures ; extra == 'tests'
  requires_python: '>=3.9'
- conda: https://conda.anaconda.org/conda-forge/noarch/hpack-4.1.0-pyhd8ed1ab_0.conda
  sha256: 6ad78a180576c706aabeb5b4c8ceb97c0cb25f1e112d76495bff23e3779948ba
  md5: 0a802cb9888dd14eeefc611f05c40b6e
  depends:
  - python >=3.9
  license: MIT
  license_family: MIT
  purls:
  - pkg:pypi/hpack?source=hash-mapping
  size: 30731
  timestamp: 1737618390337
- pypi: https://files.pythonhosted.org/packages/87/f5/72347bc88306acb359581ac4d52f23c0ef445b57157adedb9aee0cd689d2/httpcore-1.0.7-py3-none-any.whl
  name: httpcore
  version: 1.0.7
  sha256: a3fff8f43dc260d5bd363d9f9cf1830fa3a458b332856f34282de498ed420edd
  requires_dist:
  - certifi
  - h11>=0.13,<0.15
  - anyio>=4.0,<5.0 ; extra == 'asyncio'
  - h2>=3,<5 ; extra == 'http2'
  - socksio==1.* ; extra == 'socks'
  - trio>=0.22.0,<1.0 ; extra == 'trio'
  requires_python: '>=3.8'
- pypi: https://files.pythonhosted.org/packages/2a/39/e50c7c3a983047577ee07d2a9e53faf5a69493943ec3f6a384bdc792deb2/httpx-0.28.1-py3-none-any.whl
  name: httpx
  version: 0.28.1
  sha256: d909fcccc110f8c7faf814ca82a9a4d816bc5a6dbfea25d6591d6985b8ba59ad
  requires_dist:
  - anyio
  - certifi
  - httpcore==1.*
  - idna
  - brotli ; platform_python_implementation == 'CPython' and extra == 'brotli'
  - brotlicffi ; platform_python_implementation != 'CPython' and extra == 'brotli'
  - click==8.* ; extra == 'cli'
  - pygments==2.* ; extra == 'cli'
  - rich>=10,<14 ; extra == 'cli'
  - h2>=3,<5 ; extra == 'http2'
  - socksio==1.* ; extra == 'socks'
  - zstandard>=0.18.0 ; extra == 'zstd'
  requires_python: '>=3.8'
- pypi: https://files.pythonhosted.org/packages/f7/3e/d5b3a524ef2eb68cf89dcae620b1a2d205cceaaeac74dda7d7445578c0d1/hvplot-0.10.0-py3-none-any.whl
  name: hvplot
  version: 0.10.0
  sha256: fe90ccb48163a6a62ae5bd6b008c2cb15cbf5b276f6ad6839ef5470b1c480d16
  requires_dist:
  - bokeh>=1.0.0
  - colorcet>=2
  - holoviews>=1.11.0
  - numpy>=1.15
  - packaging
  - pandas
  - panel>=0.11.0
  - param>=1.12.0,<3.0
  - setuptools-scm>=6 ; extra == 'dev-extras'
  - hvplot[examples] ; extra == 'doc'
  - nbsite>=0.8.4 ; extra == 'doc'
  - sphinxext-rediraffe ; extra == 'doc'
  - dask[dataframe]>=2021.3.0 ; extra == 'examples'
  - datashader>=0.6.5 ; extra == 'examples'
  - fugue[sql] ; extra == 'examples'
  - hvplot[fugue-sql] ; extra == 'examples'
  - ibis-framework[duckdb] ; extra == 'examples'
  - intake-parquet>=0.2.3 ; extra == 'examples'
  - intake-xarray>=0.5.0 ; extra == 'examples'
  - intake>=0.6.5,<2.0.0 ; extra == 'examples'
  - ipywidgets ; extra == 'examples'
  - networkx>=2.6.3 ; extra == 'examples'
  - matplotlib ; extra == 'examples'
  - notebook>=5.4 ; extra == 'examples'
  - numba>=0.51.0 ; extra == 'examples'
  - pillow>=8.2.0 ; extra == 'examples'
  - plotly ; extra == 'examples'
  - polars ; extra == 'examples'
  - pooch>=1.6.0 ; extra == 'examples'
  - s3fs>=2022.1.0 ; extra == 'examples'
  - scikit-image>=0.17.2 ; extra == 'examples'
  - scipy>=1.5.3 ; extra == 'examples'
  - selenium>=3.141.0 ; extra == 'examples'
  - streamz>=0.3.0 ; extra == 'examples'
  - xarray>=0.18.2 ; extra == 'examples'
  - xyzservices>=2022.9.0 ; extra == 'examples'
  - geodatasets>=2023.12.0 ; extra == 'examples'
  - hvplot[examples] ; extra == 'examples-tests'
  - hvplot[tests-nb] ; extra == 'examples-tests'
  - qpd>=0.4.4 ; extra == 'fugue-sql'
  - fugue-sql-antlr>=0.2.0 ; extra == 'fugue-sql'
  - sqlglot ; extra == 'fugue-sql'
  - jinja2 ; extra == 'fugue-sql'
  - cartopy ; extra == 'geo'
  - fiona ; extra == 'geo'
  - geopandas ; extra == 'geo'
  - geoviews>=1.9.0 ; extra == 'geo'
  - pyproj ; extra == 'geo'
  - rasterio ; extra == 'geo'
  - rioxarray ; extra == 'geo'
  - spatialpandas>=0.4.3 ; extra == 'geo'
  - pygraphviz ; extra == 'graphviz'
  - colorcet>=0.0.1a1 ; extra == 'hvdev'
  - datashader>=0.0.1a1 ; extra == 'hvdev'
  - holoviews>=0.0.1a1 ; extra == 'hvdev'
  - panel>=0.0.1a1 ; extra == 'hvdev'
  - param>=0.0.1a1 ; extra == 'hvdev'
  - pyviz-comms>=0.0.1a1 ; extra == 'hvdev'
  - geoviews>=0.0.1a1 ; extra == 'hvdev-geo'
  - hvplot[tests-core] ; extra == 'tests'
  - fugue[sql] ; extra == 'tests'
  - hvplot[fugue-sql] ; extra == 'tests'
  - ibis-framework[duckdb] ; extra == 'tests'
  - polars ; extra == 'tests'
  - dask[dataframe] ; extra == 'tests-core'
  - ipywidgets ; extra == 'tests-core'
  - matplotlib ; extra == 'tests-core'
  - parameterized ; extra == 'tests-core'
  - plotly ; extra == 'tests-core'
  - pooch ; extra == 'tests-core'
  - pre-commit ; extra == 'tests-core'
  - pytest-cov ; extra == 'tests-core'
  - pytest ; extra == 'tests-core'
  - ruff ; extra == 'tests-core'
  - scipy ; extra == 'tests-core'
  - xarray ; extra == 'tests-core'
  - pytest-xdist ; extra == 'tests-nb'
  - nbval ; extra == 'tests-nb'
  requires_python: '>=3.8'
- conda: https://conda.anaconda.org/conda-forge/noarch/hyperframe-6.1.0-pyhd8ed1ab_0.conda
  sha256: 77af6f5fe8b62ca07d09ac60127a30d9069fdc3c68d6b256754d0ffb1f7779f8
  md5: 8e6923fc12f1fe8f8c4e5c9f343256ac
  depends:
  - python >=3.9
  license: MIT
  license_family: MIT
  purls:
  - pkg:pypi/hyperframe?source=hash-mapping
  size: 17397
  timestamp: 1737618427549
- pypi: https://files.pythonhosted.org/packages/61/0b/7f61da4015f561b288c3b91e745c8ba81b98a2d02f414e9e1c9388050aee/hypothesis-6.123.2-py3-none-any.whl
  name: hypothesis
  version: 6.123.2
  sha256: 0a8bf07753f1436f1b8697a13ea955f3fef3ef7b477c2972869b1d142bcdb30e
  requires_dist:
  - attrs>=22.2.0
  - exceptiongroup>=1.0.0 ; python_full_version < '3.11'
  - sortedcontainers>=2.1.0,<3.0.0
  - click>=7.0 ; extra == 'cli'
  - black>=19.10b0 ; extra == 'cli'
  - rich>=9.0.0 ; extra == 'cli'
  - libcst>=0.3.16 ; extra == 'codemods'
  - black>=19.10b0 ; extra == 'ghostwriter'
  - pytz>=2014.1 ; extra == 'pytz'
  - python-dateutil>=1.4 ; extra == 'dateutil'
  - lark>=0.10.1 ; extra == 'lark'
  - numpy>=1.19.3 ; extra == 'numpy'
  - pandas>=1.1 ; extra == 'pandas'
  - pytest>=4.6 ; extra == 'pytest'
  - dpcontracts>=0.4 ; extra == 'dpcontracts'
  - redis>=3.0.0 ; extra == 'redis'
  - hypothesis-crosshair>=0.0.18 ; extra == 'crosshair'
  - crosshair-tool>=0.0.78 ; extra == 'crosshair'
  - tzdata>=2024.2 ; (sys_platform == 'emscripten' and extra == 'zoneinfo') or (sys_platform == 'win32' and extra == 'zoneinfo')
  - django>=4.2 ; extra == 'django'
  - black>=19.10b0 ; extra == 'all'
  - click>=7.0 ; extra == 'all'
  - crosshair-tool>=0.0.78 ; extra == 'all'
  - django>=4.2 ; extra == 'all'
  - dpcontracts>=0.4 ; extra == 'all'
  - hypothesis-crosshair>=0.0.18 ; extra == 'all'
  - lark>=0.10.1 ; extra == 'all'
  - libcst>=0.3.16 ; extra == 'all'
  - numpy>=1.19.3 ; extra == 'all'
  - pandas>=1.1 ; extra == 'all'
  - pytest>=4.6 ; extra == 'all'
  - python-dateutil>=1.4 ; extra == 'all'
  - pytz>=2014.1 ; extra == 'all'
  - redis>=3.0.0 ; extra == 'all'
  - rich>=9.0.0 ; extra == 'all'
  - tzdata>=2024.2 ; (sys_platform == 'emscripten' and extra == 'all') or (sys_platform == 'win32' and extra == 'all')
  requires_python: '>=3.9'
- conda: https://conda.anaconda.org/conda-forge/linux-64/icu-75.1-he02047a_0.conda
  sha256: 71e750d509f5fa3421087ba88ef9a7b9be11c53174af3aa4d06aff4c18b38e8e
  md5: 8b189310083baabfb622af68fd9d3ae3
  depends:
  - __glibc >=2.17,<3.0.a0
  - libgcc-ng >=12
  - libstdcxx-ng >=12
  arch: x86_64
  platform: linux
  license: MIT
  license_family: MIT
  purls: []
  size: 12129203
  timestamp: 1720853576813
- pypi: https://files.pythonhosted.org/packages/74/a1/68a395c17eeefb04917034bd0a1bfa765e7654fa150cca473d669aa3afb5/identify-2.6.6-py2.py3-none-any.whl
  name: identify
  version: 2.6.6
  sha256: cbd1810bce79f8b671ecb20f53ee0ae8e86ae84b557de31d89709dc2a48ba881
  requires_dist:
  - ukkonen ; extra == 'license'
  requires_python: '>=3.9'
- pypi: https://files.pythonhosted.org/packages/76/c6/c88e154df9c4e1a2a66ccf0005a88dfb2650c1dffb6f5ce603dfbd452ce3/idna-3.10-py3-none-any.whl
  name: idna
  version: '3.10'
  sha256: 946d195a0d259cbba61165e88e65941f16e9b36ea6ddb97f00452bae8b1287d3
  requires_dist:
  - ruff>=0.6.2 ; extra == 'all'
  - mypy>=1.11.2 ; extra == 'all'
  - pytest>=8.3.2 ; extra == 'all'
  - flake8>=7.1.1 ; extra == 'all'
  requires_python: '>=3.6'
- conda: https://conda.anaconda.org/conda-forge/noarch/idna-3.10-pyhd8ed1ab_1.conda
  sha256: d7a472c9fd479e2e8dcb83fb8d433fce971ea369d704ece380e876f9c3494e87
  md5: 39a4f67be3286c86d696df570b1201b7
  depends:
  - python >=3.9
  license: BSD-3-Clause
  license_family: BSD
  purls:
  - pkg:pypi/idna?source=hash-mapping
  size: 49765
  timestamp: 1733211921194
- pypi: https://files.pythonhosted.org/packages/cb/bd/b394387b598ed84d8d0fa90611a90bee0adc2021820ad5729f7ced74a8e2/imageio-2.37.0-py3-none-any.whl
  name: imageio
  version: 2.37.0
  sha256: 11efa15b87bc7871b61590326b2d635439acc321cf7f8ce996f812543ce10eed
  requires_dist:
  - numpy
  - pillow>=8.3.2
  - astropy ; extra == 'all-plugins'
  - av ; extra == 'all-plugins'
  - imageio-ffmpeg ; extra == 'all-plugins'
  - numpy>2 ; extra == 'all-plugins'
  - pillow-heif ; extra == 'all-plugins'
  - psutil ; extra == 'all-plugins'
  - rawpy ; extra == 'all-plugins'
  - tifffile ; extra == 'all-plugins'
  - av ; extra == 'all-plugins-pypy'
  - imageio-ffmpeg ; extra == 'all-plugins-pypy'
  - pillow-heif ; extra == 'all-plugins-pypy'
  - psutil ; extra == 'all-plugins-pypy'
  - tifffile ; extra == 'all-plugins-pypy'
  - wheel ; extra == 'build'
  - pytest ; extra == 'dev'
  - pytest-cov ; extra == 'dev'
  - fsspec[github] ; extra == 'dev'
  - black ; extra == 'dev'
  - flake8 ; extra == 'dev'
  - sphinx<6 ; extra == 'docs'
  - numpydoc ; extra == 'docs'
  - pydata-sphinx-theme ; extra == 'docs'
  - imageio-ffmpeg ; extra == 'ffmpeg'
  - psutil ; extra == 'ffmpeg'
  - astropy ; extra == 'fits'
  - astropy ; extra == 'full'
  - av ; extra == 'full'
  - black ; extra == 'full'
  - flake8 ; extra == 'full'
  - fsspec[github] ; extra == 'full'
  - gdal ; extra == 'full'
  - imageio-ffmpeg ; extra == 'full'
  - itk ; extra == 'full'
  - numpy>2 ; extra == 'full'
  - numpydoc ; extra == 'full'
  - pillow-heif ; extra == 'full'
  - psutil ; extra == 'full'
  - pydata-sphinx-theme ; extra == 'full'
  - pytest ; extra == 'full'
  - pytest-cov ; extra == 'full'
  - rawpy ; extra == 'full'
  - sphinx<6 ; extra == 'full'
  - tifffile ; extra == 'full'
  - wheel ; extra == 'full'
  - gdal ; extra == 'gdal'
  - itk ; extra == 'itk'
  - black ; extra == 'linting'
  - flake8 ; extra == 'linting'
  - pillow-heif ; extra == 'pillow-heif'
  - av ; extra == 'pyav'
  - rawpy ; extra == 'rawpy'
  - numpy>2 ; extra == 'rawpy'
  - pytest ; extra == 'test'
  - pytest-cov ; extra == 'test'
  - fsspec[github] ; extra == 'test'
  - tifffile ; extra == 'tifffile'
  requires_python: '>=3.9'
- pypi: https://files.pythonhosted.org/packages/a0/2d/43c8522a2038e9d0e7dbdf3a61195ecc31ca576fb1527a528c877e87d973/imageio_ffmpeg-0.6.0-py3-none-manylinux2014_x86_64.whl
  name: imageio-ffmpeg
  version: 0.6.0
  sha256: c7e46fcec401dd990405049d2e2f475e2b397779df2519b544b8aab515195282
  requires_python: '>=3.9'
- conda: https://conda.anaconda.org/conda-forge/noarch/imagesize-1.4.1-pyhd8ed1ab_0.tar.bz2
  sha256: c2bfd7043e0c4c12d8b5593de666c1e81d67b83c474a0a79282cc5c4ef845460
  md5: 7de5386c8fea29e76b303f37dde4c352
  depends:
  - python >=3.4
  license: MIT
  license_family: MIT
  purls:
  - pkg:pypi/imagesize?source=hash-mapping
  size: 10164
  timestamp: 1656939625410
- pypi: https://files.pythonhosted.org/packages/79/9d/0fb148dc4d6fa4a7dd1d8378168d9b4cd8d4560a6fbf6f0121c5fc34eb68/importlib_metadata-8.6.1-py3-none-any.whl
  name: importlib-metadata
  version: 8.6.1
  sha256: 02a89390c1e15fdfdc0d7c6b25cb3e62650d0494005c97d6f148bf5b9787525e
  requires_dist:
  - zipp>=3.20
  - typing-extensions>=3.6.4 ; python_full_version < '3.8'
  - pytest>=6,!=8.1.* ; extra == 'test'
  - importlib-resources>=1.3 ; python_full_version < '3.9' and extra == 'test'
  - packaging ; extra == 'test'
  - pyfakefs ; extra == 'test'
  - flufl-flake8 ; extra == 'test'
  - pytest-perf>=0.9.2 ; extra == 'test'
  - jaraco-test>=5.4 ; extra == 'test'
  - sphinx>=3.5 ; extra == 'doc'
  - jaraco-packaging>=9.3 ; extra == 'doc'
  - rst-linker>=1.9 ; extra == 'doc'
  - furo ; extra == 'doc'
  - sphinx-lint ; extra == 'doc'
  - jaraco-tidelift>=1.4 ; extra == 'doc'
  - ipython ; extra == 'perf'
  - pytest-checkdocs>=2.4 ; extra == 'check'
  - pytest-ruff>=0.2.1 ; sys_platform != 'cygwin' and extra == 'check'
  - pytest-cov ; extra == 'cover'
  - pytest-enabler>=2.2 ; extra == 'enabler'
  - pytest-mypy ; extra == 'type'
  requires_python: '>=3.9'
- pypi: https://files.pythonhosted.org/packages/ef/a6/62565a6e1cf69e10f5727360368e451d4b7f58beeac6173dc9db836a5b46/iniconfig-2.0.0-py3-none-any.whl
  name: iniconfig
  version: 2.0.0
  sha256: b6a85871a79d2e3b22d2d1b94ac2824226a63c6b741c88f7ae975f18b6778374
  requires_python: '>=3.7'
- pypi: https://files.pythonhosted.org/packages/94/5c/368ae6c01c7628438358e6d337c19b05425727fbb221d2a3c4303c372f42/ipykernel-6.29.5-py3-none-any.whl
  name: ipykernel
  version: 6.29.5
  sha256: afdb66ba5aa354b09b91379bac28ae4afebbb30e8b39510c9690afb7a10421b5
  requires_dist:
  - appnope ; platform_system == 'Darwin'
  - comm>=0.1.1
  - debugpy>=1.6.5
  - ipython>=7.23.1
  - jupyter-client>=6.1.12
  - jupyter-core>=4.12,!=5.0.*
  - matplotlib-inline>=0.1
  - nest-asyncio
  - packaging
  - psutil
  - pyzmq>=24
  - tornado>=6.1
  - traitlets>=5.4.0
  - coverage[toml] ; extra == 'cov'
  - curio ; extra == 'cov'
  - matplotlib ; extra == 'cov'
  - pytest-cov ; extra == 'cov'
  - trio ; extra == 'cov'
  - myst-parser ; extra == 'docs'
  - pydata-sphinx-theme ; extra == 'docs'
  - sphinx ; extra == 'docs'
  - sphinx-autodoc-typehints ; extra == 'docs'
  - sphinxcontrib-github-alt ; extra == 'docs'
  - sphinxcontrib-spelling ; extra == 'docs'
  - trio ; extra == 'docs'
  - pyqt5 ; extra == 'pyqt5'
  - pyside6 ; extra == 'pyside6'
  - flaky ; extra == 'test'
  - ipyparallel ; extra == 'test'
  - pre-commit ; extra == 'test'
  - pytest-asyncio>=0.23.5 ; extra == 'test'
  - pytest-cov ; extra == 'test'
  - pytest-timeout ; extra == 'test'
  - pytest>=7.0 ; extra == 'test'
  requires_python: '>=3.8'
- pypi: https://files.pythonhosted.org/packages/04/60/d0feb6b6d9fe4ab89fe8fe5b47cbf6cd936bfd9f1e7ffa9d0015425aeed6/ipython-8.31.0-py3-none-any.whl
  name: ipython
  version: 8.31.0
  sha256: 46ec58f8d3d076a61d128fe517a51eb730e3aaf0c184ea8c17d16e366660c6a6
  requires_dist:
  - colorama ; sys_platform == 'win32'
  - decorator
  - exceptiongroup ; python_full_version < '3.11'
  - jedi>=0.16
  - matplotlib-inline
  - pexpect>4.3 ; sys_platform != 'emscripten' and sys_platform != 'win32'
  - prompt-toolkit>=3.0.41,<3.1.0
  - pygments>=2.4.0
  - stack-data
  - traitlets>=5.13.0
  - typing-extensions>=4.6 ; python_full_version < '3.12'
  - black ; extra == 'black'
  - docrepr ; extra == 'doc'
  - exceptiongroup ; extra == 'doc'
  - intersphinx-registry ; extra == 'doc'
  - ipykernel ; extra == 'doc'
  - ipython[test] ; extra == 'doc'
  - matplotlib ; extra == 'doc'
  - setuptools>=18.5 ; extra == 'doc'
  - sphinx-rtd-theme ; extra == 'doc'
  - sphinx>=1.3 ; extra == 'doc'
  - sphinxcontrib-jquery ; extra == 'doc'
  - tomli ; python_full_version < '3.11' and extra == 'doc'
  - typing-extensions ; extra == 'doc'
  - ipykernel ; extra == 'kernel'
  - nbconvert ; extra == 'nbconvert'
  - nbformat ; extra == 'nbformat'
  - ipywidgets ; extra == 'notebook'
  - notebook ; extra == 'notebook'
  - ipyparallel ; extra == 'parallel'
  - qtconsole ; extra == 'qtconsole'
  - pytest ; extra == 'test'
  - pytest-asyncio<0.22 ; extra == 'test'
  - testpath ; extra == 'test'
  - pickleshare ; extra == 'test'
  - packaging ; extra == 'test'
  - ipython[test] ; extra == 'test-extra'
  - curio ; extra == 'test-extra'
  - matplotlib!=3.2.0 ; extra == 'test-extra'
  - nbformat ; extra == 'test-extra'
  - numpy>=1.23 ; extra == 'test-extra'
  - pandas ; extra == 'test-extra'
  - trio ; extra == 'test-extra'
  - matplotlib ; extra == 'matplotlib'
  - ipython[black,doc,kernel,matplotlib,nbconvert,nbformat,notebook,parallel,qtconsole] ; extra == 'all'
  - ipython[test,test-extra] ; extra == 'all'
  requires_python: '>=3.10'
- pypi: https://files.pythonhosted.org/packages/22/2d/9c0b76f2f9cc0ebede1b9371b6f317243028ed60b90705863d493bae622e/ipywidgets-8.1.5-py3-none-any.whl
  name: ipywidgets
  version: 8.1.5
  sha256: 3290f526f87ae6e77655555baba4f36681c555b8bdbbff430b70e52c34c86245
  requires_dist:
  - comm>=0.1.3
  - ipython>=6.1.0
  - traitlets>=4.3.1
  - widgetsnbextension~=4.0.12
  - jupyterlab-widgets~=3.0.12
  - jsonschema ; extra == 'test'
  - ipykernel ; extra == 'test'
  - pytest>=3.6.0 ; extra == 'test'
  - pytest-cov ; extra == 'test'
  - pytz ; extra == 'test'
  requires_python: '>=3.7'
- pypi: https://files.pythonhosted.org/packages/7b/55/e5326141505c5d5e34c5e0935d2908a74e4561eca44108fbfb9c13d2911a/isoduration-20.11.0-py3-none-any.whl
  name: isoduration
  version: 20.11.0
  sha256: b2904c2a4228c3d44f409c8ae8e2370eb21a26f7ac2ec5446df141dde3452042
  requires_dist:
  - arrow>=0.15.0
  requires_python: '>=3.7'
- pypi: https://files.pythonhosted.org/packages/d1/b3/8def84f539e7d2289a02f0524b944b15d7c75dab7628bedf1c4f0992029c/isort-5.13.2-py3-none-any.whl
  name: isort
  version: 5.13.2
  sha256: 8ca5e72a8d85860d5a3fa69b8745237f2939afe12dbf656afbcb47fe72d947a6
  requires_dist:
  - colorama>=0.4.6 ; extra == 'colors'
  requires_python: '>=3.8.0'
- pypi: https://files.pythonhosted.org/packages/04/96/92447566d16df59b2a776c0fb82dbc4d9e07cd95062562af01e408583fc4/itsdangerous-2.2.0-py3-none-any.whl
  name: itsdangerous
  version: 2.2.0
  sha256: c6242fc49e35958c8b15141343aa660db5fc54d4f13a1db01a3f5891b98700ef
  requires_python: '>=3.8'
- pypi: https://files.pythonhosted.org/packages/c0/5a/9cac0c82afec3d09ccd97c8b6502d48f165f9124db81b4bcb90b4af974ee/jedi-0.19.2-py2.py3-none-any.whl
  name: jedi
  version: 0.19.2
  sha256: a8ef22bde8490f57fe5c7681a3c83cb58874daf72b4784de3cce5b6ef6edb5b9
  requires_dist:
  - parso>=0.8.4,<0.9.0
  - jinja2==2.11.3 ; extra == 'docs'
  - markupsafe==1.1.1 ; extra == 'docs'
  - pygments==2.8.1 ; extra == 'docs'
  - alabaster==0.7.12 ; extra == 'docs'
  - babel==2.9.1 ; extra == 'docs'
  - chardet==4.0.0 ; extra == 'docs'
  - commonmark==0.8.1 ; extra == 'docs'
  - docutils==0.17.1 ; extra == 'docs'
  - future==0.18.2 ; extra == 'docs'
  - idna==2.10 ; extra == 'docs'
  - imagesize==1.2.0 ; extra == 'docs'
  - mock==1.0.1 ; extra == 'docs'
  - packaging==20.9 ; extra == 'docs'
  - pyparsing==2.4.7 ; extra == 'docs'
  - pytz==2021.1 ; extra == 'docs'
  - readthedocs-sphinx-ext==2.1.4 ; extra == 'docs'
  - recommonmark==0.5.0 ; extra == 'docs'
  - requests==2.25.1 ; extra == 'docs'
  - six==1.15.0 ; extra == 'docs'
  - snowballstemmer==2.1.0 ; extra == 'docs'
  - sphinx-rtd-theme==0.4.3 ; extra == 'docs'
  - sphinx==1.8.5 ; extra == 'docs'
  - sphinxcontrib-serializinghtml==1.1.4 ; extra == 'docs'
  - sphinxcontrib-websupport==1.2.4 ; extra == 'docs'
  - urllib3==1.26.4 ; extra == 'docs'
  - flake8==5.0.4 ; extra == 'qa'
  - mypy==0.971 ; extra == 'qa'
  - types-setuptools==67.2.0.1 ; extra == 'qa'
  - django ; extra == 'testing'
  - attrs ; extra == 'testing'
  - colorama ; extra == 'testing'
  - docopt ; extra == 'testing'
  - pytest<9.0.0 ; extra == 'testing'
  requires_python: '>=3.6'
- pypi: https://files.pythonhosted.org/packages/bd/0f/2ba5fbcd631e3e88689309dbe978c5769e883e4b84ebfe7da30b43275c5a/jinja2-3.1.5-py3-none-any.whl
  name: jinja2
  version: 3.1.5
  sha256: aba0f4dc9ed8013c424088f68a5c226f7d6097ed89b246d7749c2ec4175c6adb
  requires_dist:
  - markupsafe>=2.0
  - babel>=2.7 ; extra == 'i18n'
  requires_python: '>=3.7'
- conda: https://conda.anaconda.org/conda-forge/noarch/jinja2-3.1.5-pyhd8ed1ab_0.conda
  sha256: 98977694b9ecaa3218662f843425f39501f81973c450f995eec68f1803ed71c3
  md5: 2752a6ed44105bfb18c9bef1177d9dcd
  depends:
  - markupsafe >=2.0
  - python >=3.9
  license: BSD-3-Clause
  license_family: BSD
  purls:
  - pkg:pypi/jinja2?source=hash-mapping
  size: 112561
  timestamp: 1734824044952
- pypi: https://files.pythonhosted.org/packages/91/29/df4b9b42f2be0b623cbd5e2140cafcaa2bef0759a00b7b70104dcfe2fb51/joblib-1.4.2-py3-none-any.whl
  name: joblib
  version: 1.4.2
  sha256: 06d478d5674cbc267e7496a410ee875abd68e4340feff4490bcb7afb88060ae6
  requires_python: '>=3.8'
- pypi: https://files.pythonhosted.org/packages/aa/42/797895b952b682c3dafe23b1834507ee7f02f4d6299b65aaa61425763278/json5-0.10.0-py3-none-any.whl
  name: json5
  version: 0.10.0
  sha256: 19b23410220a7271e8377f81ba8aacba2fdd56947fbb137ee5977cbe1f5e8dfa
  requires_dist:
  - build==1.2.2.post1 ; extra == 'dev'
  - coverage==7.5.3 ; extra == 'dev'
  - mypy==1.13.0 ; extra == 'dev'
  - pip==24.3.1 ; extra == 'dev'
  - pylint==3.2.3 ; extra == 'dev'
  - ruff==0.7.3 ; extra == 'dev'
  - twine==5.1.1 ; extra == 'dev'
  - uv==0.5.1 ; extra == 'dev'
  requires_python: '>=3.8.0'
- pypi: https://files.pythonhosted.org/packages/71/92/5e77f98553e9e75130c78900d000368476aed74276eb8ae8796f65f00918/jsonpointer-3.0.0-py2.py3-none-any.whl
  name: jsonpointer
  version: 3.0.0
  sha256: 13e088adc14fca8b6aa8177c044e12701e6ad4b28ff10e65f2267a90109c9942
  requires_python: '>=3.7'
- pypi: https://files.pythonhosted.org/packages/69/4a/4f9dbeb84e8850557c02365a0eee0649abe5eb1d84af92a25731c6c0f922/jsonschema-4.23.0-py3-none-any.whl
  name: jsonschema
  version: 4.23.0
  sha256: fbadb6f8b144a8f8cf9f0b89ba94501d143e50411a1278633f56a7acf7fd5566
  requires_dist:
  - attrs>=22.2.0
  - importlib-resources>=1.4.0 ; python_full_version < '3.9'
  - jsonschema-specifications>=2023.3.6
  - pkgutil-resolve-name>=1.3.10 ; python_full_version < '3.9'
  - referencing>=0.28.4
  - rpds-py>=0.7.1
  - fqdn ; extra == 'format'
  - idna ; extra == 'format'
  - isoduration ; extra == 'format'
  - jsonpointer>1.13 ; extra == 'format'
  - rfc3339-validator ; extra == 'format'
  - rfc3987 ; extra == 'format'
  - uri-template ; extra == 'format'
  - webcolors>=1.11 ; extra == 'format'
  - fqdn ; extra == 'format-nongpl'
  - idna ; extra == 'format-nongpl'
  - isoduration ; extra == 'format-nongpl'
  - jsonpointer>1.13 ; extra == 'format-nongpl'
  - rfc3339-validator ; extra == 'format-nongpl'
  - rfc3986-validator>0.1.0 ; extra == 'format-nongpl'
  - uri-template ; extra == 'format-nongpl'
  - webcolors>=24.6.0 ; extra == 'format-nongpl'
  requires_python: '>=3.8'
- pypi: https://files.pythonhosted.org/packages/d1/0f/8910b19ac0670a0f80ce1008e5e751c4a57e14d2c4c13a482aa6079fa9d6/jsonschema_specifications-2024.10.1-py3-none-any.whl
  name: jsonschema-specifications
  version: 2024.10.1
  sha256: a09a0680616357d9a0ecf05c12ad234479f549239d0f5b55f3deea67475da9bf
  requires_dist:
  - referencing>=0.31.0
  requires_python: '>=3.9'
- pypi: https://files.pythonhosted.org/packages/47/78/33b2294aad62e5f95b89a89379c5995c2bd978018387ef8bec79f6dc272c/jupyter_bokeh-4.0.5-py3-none-any.whl
  name: jupyter-bokeh
  version: 4.0.5
  sha256: 1110076c14c779071cf492646a1a871aefa8a477261e4721327a666e65df1a2c
  requires_dist:
  - bokeh==3.*
  - ipywidgets==8.*
  - jupyter-bokeh[build] ; extra == 'all'
  - jupyter-bokeh[tests] ; extra == 'all'
  - jupyterlab~=4.0 ; extra == 'build'
  - setuptools>=40.8.0 ; extra == 'build'
  - flake8 ; extra == 'tests'
  - pytest ; extra == 'tests'
  requires_python: '>=3.8'
- pypi: https://files.pythonhosted.org/packages/64/6b/67b87da9d36bff9df7d0efbd1a325fa372a43be7158effaf43ed7b22341d/jupyter_cache-1.0.1-py3-none-any.whl
  name: jupyter-cache
  version: 1.0.1
  sha256: 9c3cafd825ba7da8b5830485343091143dff903e4d8c69db9349b728b140abf6
  requires_dist:
  - attrs
  - click
  - importlib-metadata
  - nbclient>=0.2
  - nbformat
  - pyyaml
  - sqlalchemy>=1.3.12,<3
  - tabulate
  - click-log ; extra == 'cli'
  - pre-commit>=2.12 ; extra == 'code-style'
  - nbdime ; extra == 'rtd'
  - ipykernel ; extra == 'rtd'
  - jupytext ; extra == 'rtd'
  - myst-nb ; extra == 'rtd'
  - sphinx-book-theme ; extra == 'rtd'
  - sphinx-copybutton ; extra == 'rtd'
  - nbdime ; extra == 'testing'
  - coverage ; extra == 'testing'
  - ipykernel ; extra == 'testing'
  - jupytext ; extra == 'testing'
  - matplotlib ; extra == 'testing'
  - nbformat>=5.1 ; extra == 'testing'
  - numpy ; extra == 'testing'
  - pandas ; extra == 'testing'
  - pytest>=6 ; extra == 'testing'
  - pytest-cov ; extra == 'testing'
  - pytest-regressions ; extra == 'testing'
  - sympy ; extra == 'testing'
  requires_python: '>=3.9'
- pypi: https://files.pythonhosted.org/packages/11/85/b0394e0b6fcccd2c1eeefc230978a6f8cb0c5df1e4cd3e7625735a0d7d1e/jupyter_client-8.6.3-py3-none-any.whl
  name: jupyter-client
  version: 8.6.3
  sha256: e8a19cc986cc45905ac3362915f410f3af85424b4c0905e94fa5f2cb08e8f23f
  requires_dist:
  - importlib-metadata>=4.8.3 ; python_full_version < '3.10'
  - jupyter-core>=4.12,!=5.0.*
  - python-dateutil>=2.8.2
  - pyzmq>=23.0
  - tornado>=6.2
  - traitlets>=5.3
  - ipykernel ; extra == 'docs'
  - myst-parser ; extra == 'docs'
  - pydata-sphinx-theme ; extra == 'docs'
  - sphinx-autodoc-typehints ; extra == 'docs'
  - sphinx>=4 ; extra == 'docs'
  - sphinxcontrib-github-alt ; extra == 'docs'
  - sphinxcontrib-spelling ; extra == 'docs'
  - coverage ; extra == 'test'
  - ipykernel>=6.14 ; extra == 'test'
  - mypy ; extra == 'test'
  - paramiko ; sys_platform == 'win32' and extra == 'test'
  - pre-commit ; extra == 'test'
  - pytest-cov ; extra == 'test'
  - pytest-jupyter[client]>=0.4.1 ; extra == 'test'
  - pytest-timeout ; extra == 'test'
  - pytest<8.2.0 ; extra == 'test'
  requires_python: '>=3.8'
- pypi: https://files.pythonhosted.org/packages/c9/fb/108ecd1fe961941959ad0ee4e12ee7b8b1477247f30b1fdfd83ceaf017f0/jupyter_core-5.7.2-py3-none-any.whl
  name: jupyter-core
  version: 5.7.2
  sha256: 4f7315d2f6b4bcf2e3e7cb6e46772eba760ae459cd1f59d29eb57b0a01bd7409
  requires_dist:
  - platformdirs>=2.5
  - pywin32>=300 ; platform_python_implementation != 'PyPy' and sys_platform == 'win32'
  - traitlets>=5.3
  - myst-parser ; extra == 'docs'
  - pydata-sphinx-theme ; extra == 'docs'
  - sphinx-autodoc-typehints ; extra == 'docs'
  - sphinxcontrib-github-alt ; extra == 'docs'
  - sphinxcontrib-spelling ; extra == 'docs'
  - traitlets ; extra == 'docs'
  - ipykernel ; extra == 'test'
  - pre-commit ; extra == 'test'
  - pytest-cov ; extra == 'test'
  - pytest-timeout ; extra == 'test'
  - pytest<8 ; extra == 'test'
  requires_python: '>=3.8'
- pypi: https://files.pythonhosted.org/packages/3f/8c/9b65cb2cd4ea32d885993d5542244641590530836802a2e8c7449a4c61c9/jupyter_events-0.11.0-py3-none-any.whl
  name: jupyter-events
  version: 0.11.0
  sha256: 36399b41ce1ca45fe8b8271067d6a140ffa54cec4028e95491c93b78a855cacf
  requires_dist:
  - jsonschema[format-nongpl]>=4.18.0
  - python-json-logger>=2.0.4
  - pyyaml>=5.3
  - referencing
  - rfc3339-validator
  - rfc3986-validator>=0.1.1
  - traitlets>=5.3
  - click ; extra == 'cli'
  - rich ; extra == 'cli'
  - jupyterlite-sphinx ; extra == 'docs'
  - myst-parser ; extra == 'docs'
  - pydata-sphinx-theme>=0.16 ; extra == 'docs'
  - sphinx>=8 ; extra == 'docs'
  - sphinxcontrib-spelling ; extra == 'docs'
  - click ; extra == 'test'
  - pre-commit ; extra == 'test'
  - pytest-asyncio>=0.19.0 ; extra == 'test'
  - pytest-console-scripts ; extra == 'test'
  - pytest>=7.0 ; extra == 'test'
  - rich ; extra == 'test'
  requires_python: '>=3.9'
- pypi: https://files.pythonhosted.org/packages/07/e0/7bd7cff65594fd9936e2f9385701e44574fc7d721331ff676ce440b14100/jupyter_lsp-2.2.5-py3-none-any.whl
  name: jupyter-lsp
  version: 2.2.5
  sha256: 45fbddbd505f3fbfb0b6cb2f1bc5e15e83ab7c79cd6e89416b248cb3c00c11da
  requires_dist:
  - jupyter-server>=1.1.2
  - importlib-metadata>=4.8.3 ; python_full_version < '3.10'
  requires_python: '>=3.8'
- pypi: https://files.pythonhosted.org/packages/e2/a2/89eeaf0bb954a123a909859fa507fa86f96eb61b62dc30667b60dbd5fdaf/jupyter_server-2.15.0-py3-none-any.whl
  name: jupyter-server
  version: 2.15.0
  sha256: 872d989becf83517012ee669f09604aa4a28097c0bd90b2f424310156c2cdae3
  requires_dist:
  - anyio>=3.1.0
  - argon2-cffi>=21.1
  - jinja2>=3.0.3
  - jupyter-client>=7.4.4
  - jupyter-core>=4.12,!=5.0.*
  - jupyter-events>=0.11.0
  - jupyter-server-terminals>=0.4.4
  - nbconvert>=6.4.4
  - nbformat>=5.3.0
  - overrides>=5.0
  - packaging>=22.0
  - prometheus-client>=0.9
  - pywinpty>=2.0.1 ; os_name == 'nt'
  - pyzmq>=24
  - send2trash>=1.8.2
  - terminado>=0.8.3
  - tornado>=6.2.0
  - traitlets>=5.6.0
  - websocket-client>=1.7
  - ipykernel ; extra == 'docs'
  - jinja2 ; extra == 'docs'
  - jupyter-client ; extra == 'docs'
  - myst-parser ; extra == 'docs'
  - nbformat ; extra == 'docs'
  - prometheus-client ; extra == 'docs'
  - pydata-sphinx-theme ; extra == 'docs'
  - send2trash ; extra == 'docs'
  - sphinx-autodoc-typehints ; extra == 'docs'
  - sphinxcontrib-github-alt ; extra == 'docs'
  - sphinxcontrib-openapi>=0.8.0 ; extra == 'docs'
  - sphinxcontrib-spelling ; extra == 'docs'
  - sphinxemoji ; extra == 'docs'
  - tornado ; extra == 'docs'
  - typing-extensions ; extra == 'docs'
  - flaky ; extra == 'test'
  - ipykernel ; extra == 'test'
  - pre-commit ; extra == 'test'
  - pytest-console-scripts ; extra == 'test'
  - pytest-jupyter[server]>=0.7 ; extra == 'test'
  - pytest-timeout ; extra == 'test'
  - pytest>=7.0,<9 ; extra == 'test'
  - requests ; extra == 'test'
  requires_python: '>=3.9'
- pypi: https://files.pythonhosted.org/packages/07/2d/2b32cdbe8d2a602f697a649798554e4f072115438e92249624e532e8aca6/jupyter_server_terminals-0.5.3-py3-none-any.whl
  name: jupyter-server-terminals
  version: 0.5.3
  sha256: 41ee0d7dc0ebf2809c668e0fc726dfaf258fcd3e769568996ca731b6194ae9aa
  requires_dist:
  - pywinpty>=2.0.3 ; os_name == 'nt'
  - terminado>=0.8.3
  - jinja2 ; extra == 'docs'
  - jupyter-server ; extra == 'docs'
  - mistune<4.0 ; extra == 'docs'
  - myst-parser ; extra == 'docs'
  - nbformat ; extra == 'docs'
  - packaging ; extra == 'docs'
  - pydata-sphinx-theme ; extra == 'docs'
  - sphinxcontrib-github-alt ; extra == 'docs'
  - sphinxcontrib-openapi ; extra == 'docs'
  - sphinxcontrib-spelling ; extra == 'docs'
  - sphinxemoji ; extra == 'docs'
  - tornado ; extra == 'docs'
  - jupyter-server>=2.0.0 ; extra == 'test'
  - pytest-jupyter[server]>=0.5.3 ; extra == 'test'
  - pytest-timeout ; extra == 'test'
  - pytest>=7.0 ; extra == 'test'
  requires_python: '>=3.8'
- pypi: https://files.pythonhosted.org/packages/7a/9b/cbf48a399c78e749c23aa33d51ac97c8f35154846b470907db8d2a40e437/jupyter_ui_poll-1.0.0-py2.py3-none-any.whl
  name: jupyter-ui-poll
  version: 1.0.0
  sha256: c43182aac11d5419f86c4de19581e82d712cae7186f04a5681deb0727ef8079c
  requires_dist:
  - ipython
  - wheel ; extra == 'dev'
  - jupyter ; extra == 'dev'
  - sphinx ; extra == 'docs'
  - sphinx-autodoc-typehints ; extra == 'docs'
  - sphinx-rtd-theme ; extra == 'docs'
  requires_python: '>=3.8'
- pypi: https://files.pythonhosted.org/packages/61/48/af57263e53cfc220e522de047aa0993f53bab734fe812af1e03e33ac6d7c/jupyterlab-4.3.4-py3-none-any.whl
  name: jupyterlab
  version: 4.3.4
  sha256: b754c2601c5be6adf87cb5a1d8495d653ffb945f021939f77776acaa94dae952
  requires_dist:
  - async-lru>=1.0.0
  - httpx>=0.25.0
  - importlib-metadata>=4.8.3 ; python_full_version < '3.10'
  - importlib-resources>=1.4 ; python_full_version < '3.9'
  - ipykernel>=6.5.0
  - jinja2>=3.0.3
  - jupyter-core
  - jupyter-lsp>=2.0.0
  - jupyter-server>=2.4.0,<3
  - jupyterlab-server>=2.27.1,<3
  - notebook-shim>=0.2
  - packaging
  - setuptools>=40.8.0
  - tomli>=1.2.2 ; python_full_version < '3.11'
  - tornado>=6.2.0
  - traitlets
  - build ; extra == 'dev'
  - bump2version ; extra == 'dev'
  - coverage ; extra == 'dev'
  - hatch ; extra == 'dev'
  - pre-commit ; extra == 'dev'
  - pytest-cov ; extra == 'dev'
  - ruff==0.6.9 ; extra == 'dev'
  - jsx-lexer ; extra == 'docs'
  - myst-parser ; extra == 'docs'
  - pydata-sphinx-theme>=0.13.0 ; extra == 'docs'
  - pytest ; extra == 'docs'
  - pytest-check-links ; extra == 'docs'
  - pytest-jupyter ; extra == 'docs'
  - sphinx-copybutton ; extra == 'docs'
  - sphinx>=1.8,<8.1.0 ; extra == 'docs'
  - altair==5.4.1 ; extra == 'docs-screenshots'
  - ipython==8.16.1 ; extra == 'docs-screenshots'
  - ipywidgets==8.1.5 ; extra == 'docs-screenshots'
  - jupyterlab-geojson==3.4.0 ; extra == 'docs-screenshots'
  - jupyterlab-language-pack-zh-cn==4.2.post3 ; extra == 'docs-screenshots'
  - matplotlib==3.9.2 ; extra == 'docs-screenshots'
  - nbconvert>=7.0.0 ; extra == 'docs-screenshots'
  - pandas==2.2.3 ; extra == 'docs-screenshots'
  - scipy==1.14.1 ; extra == 'docs-screenshots'
  - vega-datasets==0.9.0 ; extra == 'docs-screenshots'
  - coverage ; extra == 'test'
  - pytest-check-links>=0.7 ; extra == 'test'
  - pytest-console-scripts ; extra == 'test'
  - pytest-cov ; extra == 'test'
  - pytest-jupyter>=0.5.3 ; extra == 'test'
  - pytest-timeout ; extra == 'test'
  - pytest-tornasync ; extra == 'test'
  - pytest>=7.0 ; extra == 'test'
  - requests ; extra == 'test'
  - requests-cache ; extra == 'test'
  - virtualenv ; extra == 'test'
  - copier>=9,<10 ; extra == 'upgrade-extension'
  - jinja2-time<0.3 ; extra == 'upgrade-extension'
  - pydantic<3.0 ; extra == 'upgrade-extension'
  - pyyaml-include<3.0 ; extra == 'upgrade-extension'
  - tomli-w<2.0 ; extra == 'upgrade-extension'
  requires_python: '>=3.8'
- pypi: https://files.pythonhosted.org/packages/b1/dd/ead9d8ea85bf202d90cc513b533f9c363121c7792674f78e0d8a854b63b4/jupyterlab_pygments-0.3.0-py3-none-any.whl
  name: jupyterlab-pygments
  version: 0.3.0
  sha256: 841a89020971da1d8693f1a99997aefc5dc424bb1b251fd6322462a1b8842780
  requires_python: '>=3.8'
- pypi: https://files.pythonhosted.org/packages/54/09/2032e7d15c544a0e3cd831c51d77a8ca57f7555b2e1b2922142eddb02a84/jupyterlab_server-2.27.3-py3-none-any.whl
  name: jupyterlab-server
  version: 2.27.3
  sha256: e697488f66c3db49df675158a77b3b017520d772c6e1548c7d9bcc5df7944ee4
  requires_dist:
  - babel>=2.10
  - importlib-metadata>=4.8.3 ; python_full_version < '3.10'
  - jinja2>=3.0.3
  - json5>=0.9.0
  - jsonschema>=4.18.0
  - jupyter-server>=1.21,<3
  - packaging>=21.3
  - requests>=2.31
  - autodoc-traits ; extra == 'docs'
  - jinja2<3.2.0 ; extra == 'docs'
  - mistune<4 ; extra == 'docs'
  - myst-parser ; extra == 'docs'
  - pydata-sphinx-theme ; extra == 'docs'
  - sphinx ; extra == 'docs'
  - sphinx-copybutton ; extra == 'docs'
  - sphinxcontrib-openapi>0.8 ; extra == 'docs'
  - openapi-core~=0.18.0 ; extra == 'openapi'
  - ruamel-yaml ; extra == 'openapi'
  - hatch ; extra == 'test'
  - ipykernel ; extra == 'test'
  - openapi-core~=0.18.0 ; extra == 'test'
  - openapi-spec-validator>=0.6.0,<0.8.0 ; extra == 'test'
  - pytest-console-scripts ; extra == 'test'
  - pytest-cov ; extra == 'test'
  - pytest-jupyter[server]>=0.6.2 ; extra == 'test'
  - pytest-timeout ; extra == 'test'
  - pytest>=7.0,<8 ; extra == 'test'
  - requests-mock ; extra == 'test'
  - ruamel-yaml ; extra == 'test'
  - sphinxcontrib-spelling ; extra == 'test'
  - strict-rfc3339 ; extra == 'test'
  - werkzeug ; extra == 'test'
  requires_python: '>=3.8'
- pypi: https://files.pythonhosted.org/packages/a9/93/858e87edc634d628e5d752ba944c2833133a28fa87bb093e6832ced36a3e/jupyterlab_widgets-3.0.13-py3-none-any.whl
  name: jupyterlab-widgets
  version: 3.0.13
  sha256: e3cda2c233ce144192f1e29914ad522b2f4c40e77214b0cc97377ca3d323db54
  requires_python: '>=3.7'
- conda: https://conda.anaconda.org/conda-forge/linux-64/keyutils-1.6.1-h166bdaf_0.tar.bz2
  sha256: 150c05a6e538610ca7c43beb3a40d65c90537497a4f6a5f4d15ec0451b6f5ebb
  md5: 30186d27e2c9fa62b45fb1476b7200e3
  depends:
  - libgcc-ng >=10.3.0
  arch: x86_64
  platform: linux
  license: LGPL-2.1-or-later
  purls: []
  size: 117831
  timestamp: 1646151697040
- pypi: https://files.pythonhosted.org/packages/3a/97/5edbed69a9d0caa2e4aa616ae7df8127e10f6586940aa683a496c2c280b9/kiwisolver-1.4.8-cp311-cp311-manylinux_2_17_x86_64.manylinux2014_x86_64.whl
  name: kiwisolver
  version: 1.4.8
  sha256: 3a96c0e790ee875d65e340ab383700e2b4891677b7fcd30a699146f9384a2bb0
  requires_python: '>=3.10'
- pypi: https://files.pythonhosted.org/packages/bc/b3/9458adb9472e61a998c8c4d95cfdfec91c73c53a375b30b1428310f923e4/kiwisolver-1.4.8-cp312-cp312-manylinux_2_17_x86_64.manylinux2014_x86_64.whl
  name: kiwisolver
  version: 1.4.8
  sha256: cc978a80a0db3a66d25767b03688f1147a69e6237175c0f4ffffaaedf744055a
  requires_python: '>=3.10'
- pypi: https://files.pythonhosted.org/packages/de/c6/7b9bb8044e150d4d1558423a1568e4f227193662a02231064e3824f37e0a/kiwisolver-1.4.8-cp310-cp310-manylinux_2_12_x86_64.manylinux2010_x86_64.whl
  name: kiwisolver
  version: 1.4.8
  sha256: 034d2c891f76bd3edbdb3ea11140d8510dca675443da7304205a2eaa45d8334c
  requires_python: '>=3.10'
- conda: https://conda.anaconda.org/conda-forge/linux-64/krb5-1.21.3-h659f571_0.conda
  sha256: 99df692f7a8a5c27cd14b5fb1374ee55e756631b9c3d659ed3ee60830249b238
  md5: 3f43953b7d3fb3aaa1d0d0723d91e368
  depends:
  - keyutils >=1.6.1,<2.0a0
  - libedit >=3.1.20191231,<3.2.0a0
  - libedit >=3.1.20191231,<4.0a0
  - libgcc-ng >=12
  - libstdcxx-ng >=12
  - openssl >=3.3.1,<4.0a0
  arch: x86_64
  platform: linux
  license: MIT
  license_family: MIT
  purls: []
  size: 1370023
  timestamp: 1719463201255
- conda: https://conda.anaconda.org/conda-forge/linux-64/ld_impl_linux-64-2.43-h712a8e2_2.conda
  sha256: 7c91cea91b13f4314d125d1bedb9d03a29ebbd5080ccdea70260363424646dbe
  md5: 048b02e3962f066da18efe3a21b77672
  depends:
  - __glibc >=2.17,<3.0.a0
  constrains:
  - binutils_impl_linux-64 2.43
  license: GPL-3.0-only
  license_family: GPL
  purls: []
  size: 669211
  timestamp: 1729655358674
- conda: https://conda.anaconda.org/conda-forge/linux-64/lerc-4.0.0-h27087fc_0.tar.bz2
  sha256: cb55f36dcd898203927133280ae1dc643368af041a48bcf7c026acb7c47b0c12
  md5: 76bbff344f0134279f225174e9064c8f
  depends:
  - libgcc-ng >=12
  - libstdcxx-ng >=12
  arch: x86_64
  platform: linux
  license: Apache-2.0
  license_family: Apache
  purls: []
  size: 281798
  timestamp: 1657977462600
- conda: https://conda.anaconda.org/conda-forge/linux-64/libcups-2.3.3-h4637d8d_4.conda
  sha256: bc67b9b21078c99c6bd8595fe7e1ed6da1f721007726e717f0449de7032798c4
  md5: d4529f4dff3057982a7617c7ac58fde3
  depends:
  - krb5 >=1.21.1,<1.22.0a0
  - libgcc-ng >=12
  - libstdcxx-ng >=12
  - libzlib >=1.2.13,<2.0.0a0
  arch: x86_64
  platform: linux
  license: Apache-2.0
  license_family: Apache
  purls: []
  size: 4519402
  timestamp: 1689195353551
- conda: https://conda.anaconda.org/conda-forge/linux-64/libdeflate-1.23-h4ddbbb0_0.conda
  sha256: 511d801626d02f4247a04fff957cc6e9ec4cc7e8622bd9acd076bcdc5de5fe66
  md5: 8dfae1d2e74767e9ce36d5fa0d8605db
  depends:
  - __glibc >=2.17,<3.0.a0
  - libgcc >=13
  arch: x86_64
  platform: linux
  license: MIT
  license_family: MIT
  purls: []
  size: 72255
  timestamp: 1734373823254
- conda: https://conda.anaconda.org/conda-forge/linux-64/libedit-3.1.20240808-pl5321h7949ede_0.conda
  sha256: 4d0d69ddf9cc7d724a1ccf3a9852e44c8aea9825692582bac2c4e8d21ec95ccd
  md5: 8247f80f3dc464d9322e85007e307fe8
  depends:
  - ncurses
  - __glibc >=2.17,<3.0.a0
  - libgcc >=13
  - ncurses >=6.5,<7.0a0
  arch: x86_64
  platform: linux
  license: BSD-2-Clause
  license_family: BSD
  purls: []
  size: 134657
  timestamp: 1736191912705
- conda: https://conda.anaconda.org/conda-forge/linux-64/libexpat-2.6.4-h5888daf_0.conda
  sha256: 56541b98447b58e52d824bd59d6382d609e11de1f8adf20b23143e353d2b8d26
  md5: db833e03127376d461e1e13e76f09b6c
  depends:
  - __glibc >=2.17,<3.0.a0
  - libgcc >=13
  constrains:
  - expat 2.6.4.*
  license: MIT
  license_family: MIT
  purls: []
  size: 73304
  timestamp: 1730967041968
- conda: https://conda.anaconda.org/conda-forge/linux-64/libffi-3.4.2-h7f98852_5.tar.bz2
  sha256: ab6e9856c21709b7b517e940ae7028ae0737546122f83c2aa5d692860c3b149e
  md5: d645c6d2ac96843a2bfaccd2d62b3ac3
  depends:
  - libgcc-ng >=9.4.0
  license: MIT
  license_family: MIT
  purls: []
  size: 58292
  timestamp: 1636488182923
- conda: https://conda.anaconda.org/conda-forge/linux-64/libgcc-14.2.0-h77fa898_1.conda
  sha256: 53eb8a79365e58849e7b1a068d31f4f9e718dc938d6f2c03e960345739a03569
  md5: 3cb76c3f10d3bc7f1105b2fc9db984df
  depends:
  - _libgcc_mutex 0.1 conda_forge
  - _openmp_mutex >=4.5
  constrains:
  - libgomp 14.2.0 h77fa898_1
  - libgcc-ng ==14.2.0=*_1
  license: GPL-3.0-only WITH GCC-exception-3.1
  license_family: GPL
  purls: []
  size: 848745
  timestamp: 1729027721139
- conda: https://conda.anaconda.org/conda-forge/linux-64/libgcc-ng-14.2.0-h69a702a_1.conda
  sha256: 3a76969c80e9af8b6e7a55090088bc41da4cffcde9e2c71b17f44d37b7cb87f7
  md5: e39480b9ca41323497b05492a63bc35b
  depends:
  - libgcc 14.2.0 h77fa898_1
  license: GPL-3.0-only WITH GCC-exception-3.1
  license_family: GPL
  purls: []
  size: 54142
  timestamp: 1729027726517
- conda: https://conda.anaconda.org/conda-forge/linux-64/libglib-2.82.2-h2ff4ddf_1.conda
  sha256: f0804a9e46ae7b32ca698d26c1c95aa82a91f71b6051883d4a46bea725be9ea4
  md5: 37d1af619d999ee8f1f73cf5a06f4e2f
  depends:
  - __glibc >=2.17,<3.0.a0
  - libffi >=3.4,<4.0a0
  - libgcc >=13
  - libiconv >=1.17,<2.0a0
  - libzlib >=1.3.1,<2.0a0
  - pcre2 >=10.44,<10.45.0a0
  constrains:
  - glib 2.82.2 *_1
  arch: x86_64
  platform: linux
  license: LGPL-2.1-or-later
  purls: []
  size: 3923974
  timestamp: 1737037491054
- conda: https://conda.anaconda.org/conda-forge/linux-64/libgomp-14.2.0-h77fa898_1.conda
  sha256: 1911c29975ec99b6b906904040c855772ccb265a1c79d5d75c8ceec4ed89cd63
  md5: cc3573974587f12dda90d96e3e55a702
  depends:
  - _libgcc_mutex 0.1 conda_forge
  license: GPL-3.0-only WITH GCC-exception-3.1
  license_family: GPL
  purls: []
  size: 460992
  timestamp: 1729027639220
- conda: https://conda.anaconda.org/conda-forge/linux-64/libiconv-1.17-hd590300_2.conda
  sha256: 8ac2f6a9f186e76539439e50505d98581472fedb347a20e7d1f36429849f05c9
  md5: d66573916ffcf376178462f1b61c941e
  depends:
  - libgcc-ng >=12
  arch: x86_64
  platform: linux
  license: LGPL-2.1-only
  purls: []
  size: 705775
  timestamp: 1702682170569
- conda: https://conda.anaconda.org/conda-forge/linux-64/libjpeg-turbo-3.0.0-hd590300_1.conda
  sha256: b954e09b7e49c2f2433d6f3bb73868eda5e378278b0f8c1dd10a7ef090e14f2f
  md5: ea25936bb4080d843790b586850f82b8
  depends:
  - libgcc-ng >=12
  constrains:
  - jpeg <0.0.0a
  arch: x86_64
  platform: linux
  license: IJG AND BSD-3-Clause AND Zlib
  purls: []
  size: 618575
  timestamp: 1694474974816
- conda: https://conda.anaconda.org/conda-forge/linux-64/liblzma-5.6.3-hb9d3cd8_1.conda
  sha256: e6e425252f3839e2756e4af1ea2074dffd3396c161bf460629f9dfd6a65f15c6
  md5: 2ecf2f1c7e4e21fcfe6423a51a992d84
  depends:
  - __glibc >=2.17,<3.0.a0
  - libgcc >=13
<<<<<<< HEAD
=======
  constrains:
  - xz ==5.6.3=*_1
  arch: x86_64
  platform: linux
>>>>>>> b8f8922d
  license: 0BSD
  purls: []
  size: 111132
  timestamp: 1733407410083
- conda: https://conda.anaconda.org/conda-forge/linux-64/libnsl-2.0.1-hd590300_0.conda
  sha256: 26d77a3bb4dceeedc2a41bd688564fe71bf2d149fdcf117049970bc02ff1add6
  md5: 30fd6e37fe21f86f4bd26d6ee73eeec7
  depends:
  - libgcc-ng >=12
  license: LGPL-2.1-only
  license_family: GPL
  purls: []
  size: 33408
  timestamp: 1697359010159
- conda: https://conda.anaconda.org/conda-forge/linux-64/libpng-1.6.46-h943b412_0.conda
  sha256: a46436dadd12d58155280d68876dba2d8a3badbc8074956d14fe6530c7c7eda6
  md5: adcf7bacff219488e29cfa95a2abd8f7
  depends:
  - __glibc >=2.17,<3.0.a0
  - libgcc >=13
  - libzlib >=1.3.1,<2.0a0
  arch: x86_64
  platform: linux
  license: zlib-acknowledgement
  purls: []
  size: 292273
  timestamp: 1737791061653
- conda: https://conda.anaconda.org/conda-forge/linux-64/libsqlite-3.48.0-hee588c1_1.conda
  sha256: 22853d289ef6ec8a5b20f1aa261895b06525439990d3b139f8bfd0b5c5e32a3a
  md5: 3fa05c528d8a1e2a67bbf1e36f22d3bc
  depends:
  - __glibc >=2.17,<3.0.a0
  - libgcc >=13
  - libzlib >=1.3.1,<2.0a0
  license: Unlicense
  purls: []
  size: 878223
  timestamp: 1737564987837
- conda: https://conda.anaconda.org/conda-forge/linux-64/libstdcxx-14.2.0-hc0a3c3a_1.conda
  sha256: 4661af0eb9bdcbb5fb33e5d0023b001ad4be828fccdcc56500059d56f9869462
  md5: 234a5554c53625688d51062645337328
  depends:
  - libgcc 14.2.0 h77fa898_1
  arch: x86_64
  platform: linux
  license: GPL-3.0-only WITH GCC-exception-3.1
  license_family: GPL
  purls: []
  size: 3893695
  timestamp: 1729027746910
- conda: https://conda.anaconda.org/conda-forge/linux-64/libstdcxx-ng-14.2.0-h4852527_1.conda
  sha256: 25bb30b827d4f6d6f0522cc0579e431695503822f144043b93c50237017fffd8
  md5: 8371ac6457591af2cf6159439c1fd051
  depends:
  - libstdcxx 14.2.0 hc0a3c3a_1
  arch: x86_64
  platform: linux
  license: GPL-3.0-only WITH GCC-exception-3.1
  license_family: GPL
  purls: []
  size: 54105
  timestamp: 1729027780628
- conda: https://conda.anaconda.org/conda-forge/linux-64/libtiff-4.7.0-hd9ff511_3.conda
  sha256: b224e16b88d76ea95e4af56e2bc638c603bd26a770b98d117d04541d3aafa002
  md5: 0ea6510969e1296cc19966fad481f6de
  depends:
  - __glibc >=2.17,<3.0.a0
  - lerc >=4.0.0,<5.0a0
  - libdeflate >=1.23,<1.24.0a0
  - libgcc >=13
  - libjpeg-turbo >=3.0.0,<4.0a0
  - liblzma >=5.6.3,<6.0a0
  - libstdcxx >=13
  - libwebp-base >=1.4.0,<2.0a0
  - libzlib >=1.3.1,<2.0a0
  - zstd >=1.5.6,<1.6.0a0
  arch: x86_64
  platform: linux
  license: HPND
  purls: []
  size: 428173
  timestamp: 1734398813264
- conda: https://conda.anaconda.org/conda-forge/linux-64/libuuid-2.38.1-h0b41bf4_0.conda
  sha256: 787eb542f055a2b3de553614b25f09eefb0a0931b0c87dbcce6efdfd92f04f18
  md5: 40b61aab5c7ba9ff276c41cfffe6b80b
  depends:
  - libgcc-ng >=12
  license: BSD-3-Clause
  license_family: BSD
  purls: []
  size: 33601
  timestamp: 1680112270483
- conda: https://conda.anaconda.org/conda-forge/linux-64/libwebp-base-1.5.0-h851e524_0.conda
  sha256: c45283fd3e90df5f0bd3dbcd31f59cdd2b001d424cf30a07223655413b158eaf
  md5: 63f790534398730f59e1b899c3644d4a
  depends:
  - __glibc >=2.17,<3.0.a0
  - libgcc >=13
  constrains:
  - libwebp 1.5.0
  arch: x86_64
  platform: linux
  license: BSD-3-Clause
  license_family: BSD
  purls: []
  size: 429973
  timestamp: 1734777489810
- conda: https://conda.anaconda.org/conda-forge/linux-64/libxcb-1.17.0-h8a09558_0.conda
  sha256: 666c0c431b23c6cec6e492840b176dde533d48b7e6fb8883f5071223433776aa
  md5: 92ed62436b625154323d40d5f2f11dd7
  depends:
  - __glibc >=2.17,<3.0.a0
  - libgcc >=13
  - pthread-stubs
  - xorg-libxau >=1.0.11,<2.0a0
  - xorg-libxdmcp
  arch: x86_64
  platform: linux
  license: MIT
  license_family: MIT
  purls: []
  size: 395888
  timestamp: 1727278577118
- conda: https://conda.anaconda.org/conda-forge/linux-64/libxcrypt-4.4.36-hd590300_1.conda
  sha256: 6ae68e0b86423ef188196fff6207ed0c8195dd84273cb5623b85aa08033a410c
  md5: 5aa797f8787fe7a17d1b0821485b5adc
  depends:
  - libgcc-ng >=12
  license: LGPL-2.1-or-later
  purls: []
  size: 100393
  timestamp: 1702724383534
- conda: https://conda.anaconda.org/conda-forge/linux-64/libxkbcommon-1.7.0-h2c5496b_1.conda
  sha256: 6804c2a7062d10de6f159f7106dc45ebccc8d42bfb925f7919e26e567fa6da6b
  md5: e2eaefa4de2b7237af7c907b8bbc760a
  depends:
  - libgcc-ng >=12
  - libstdcxx-ng >=12
  - libxcb >=1.16,<2.0.0a0
  - libxml2 >=2.12.7,<3.0a0
  - xkeyboard-config
  - xorg-libxau >=1.0.11,<2.0a0
  arch: x86_64
  platform: linux
  license: MIT/X11 Derivative
  license_family: MIT
  purls: []
  size: 593336
  timestamp: 1718819935698
- conda: https://conda.anaconda.org/conda-forge/linux-64/libxml2-2.13.5-h8d12d68_1.conda
  sha256: c3b05bdc40d27a9249f0bb60f3f71718f94104b8bcd200163a6c9d4ade7aa052
  md5: 1a21e49e190d1ffe58531a81b6e400e1
  depends:
  - __glibc >=2.17,<3.0.a0
  - icu >=75.1,<76.0a0
  - libgcc >=13
  - libiconv >=1.17,<2.0a0
  - liblzma >=5.6.3,<6.0a0
  - libzlib >=1.3.1,<2.0a0
  arch: x86_64
  platform: linux
  license: MIT
  license_family: MIT
  purls: []
  size: 690589
  timestamp: 1733443667823
- conda: https://conda.anaconda.org/conda-forge/linux-64/libzlib-1.3.1-hb9d3cd8_2.conda
  sha256: d4bfe88d7cb447768e31650f06257995601f89076080e76df55e3112d4e47dc4
  md5: edb0dca6bc32e4f4789199455a1dbeb8
  depends:
  - __glibc >=2.17,<3.0.a0
  - libgcc >=13
  constrains:
  - zlib 1.3.1 *_2
  license: Zlib
  license_family: Other
  purls: []
  size: 60963
  timestamp: 1727963148474
- pypi: https://files.pythonhosted.org/packages/04/1e/b832de447dee8b582cac175871d2f6c3d5077cc56d5575cadba1fd1cccfa/linkify_it_py-2.0.3-py3-none-any.whl
  name: linkify-it-py
  version: 2.0.3
  sha256: 6bcbc417b0ac14323382aef5c5192c0075bf8a9d6b41820a2b66371eac6b6d79
  requires_dist:
  - uc-micro-py
  - pytest ; extra == 'benchmark'
  - pytest-benchmark ; extra == 'benchmark'
  - pre-commit ; extra == 'dev'
  - isort ; extra == 'dev'
  - flake8 ; extra == 'dev'
  - black ; extra == 'dev'
  - pyproject-flake8 ; extra == 'dev'
  - sphinx ; extra == 'doc'
  - sphinx-book-theme ; extra == 'doc'
  - myst-parser ; extra == 'doc'
  - pytest ; extra == 'test'
  - coverage ; extra == 'test'
  - pytest-cov ; extra == 'test'
  requires_python: '>=3.7'
- pypi: https://files.pythonhosted.org/packages/1e/bf/7a6a36ce2e4cafdfb202752be68850e22607fccd692847c45c1ae3c17ba6/Mako-1.3.8-py3-none-any.whl
  name: mako
  version: 1.3.8
  sha256: 42f48953c7eb91332040ff567eb7eea69b22e7a4affbc5ba8e845e8f730f6627
  requires_dist:
  - markupsafe>=0.9.2
  - pytest ; extra == 'testing'
  - babel ; extra == 'babel'
  - lingua ; extra == 'lingua'
  requires_python: '>=3.8'
- pypi: https://files.pythonhosted.org/packages/3f/08/83871f3c50fc983b88547c196d11cf8c3340e37c32d2e9d6152abe2c61f7/Markdown-3.7-py3-none-any.whl
  name: markdown
  version: '3.7'
  sha256: 7eb6df5690b81a1d7942992c97fad2938e956e79df20cbc6186e9c3a77b1c803
  requires_dist:
  - importlib-metadata>=4.4 ; python_full_version < '3.10'
  - mkdocs>=1.5 ; extra == 'docs'
  - mkdocs-nature>=0.6 ; extra == 'docs'
  - mdx-gh-links>=0.2 ; extra == 'docs'
  - mkdocstrings[python] ; extra == 'docs'
  - mkdocs-gen-files ; extra == 'docs'
  - mkdocs-section-index ; extra == 'docs'
  - mkdocs-literate-nav ; extra == 'docs'
  - coverage ; extra == 'testing'
  - pyyaml ; extra == 'testing'
  requires_python: '>=3.8'
- pypi: https://files.pythonhosted.org/packages/42/d7/1ec15b46af6af88f19b8e5ffea08fa375d433c998b8a7639e76935c14f1f/markdown_it_py-3.0.0-py3-none-any.whl
  name: markdown-it-py
  version: 3.0.0
  sha256: 355216845c60bd96232cd8d8c40e8f9765cc86f46880e43a8fd22dc1a1a8cab1
  requires_dist:
  - mdurl~=0.1
  - psutil ; extra == 'benchmarking'
  - pytest ; extra == 'benchmarking'
  - pytest-benchmark ; extra == 'benchmarking'
  - pre-commit~=3.0 ; extra == 'code-style'
  - commonmark~=0.9 ; extra == 'compare'
  - markdown~=3.4 ; extra == 'compare'
  - mistletoe~=1.0 ; extra == 'compare'
  - mistune~=2.0 ; extra == 'compare'
  - panflute~=2.3 ; extra == 'compare'
  - linkify-it-py>=1,<3 ; extra == 'linkify'
  - mdit-py-plugins ; extra == 'plugins'
  - gprof2dot ; extra == 'profiling'
  - mdit-py-plugins ; extra == 'rtd'
  - myst-parser ; extra == 'rtd'
  - pyyaml ; extra == 'rtd'
  - sphinx ; extra == 'rtd'
  - sphinx-copybutton ; extra == 'rtd'
  - sphinx-design ; extra == 'rtd'
  - sphinx-book-theme ; extra == 'rtd'
  - jupyter-sphinx ; extra == 'rtd'
  - coverage ; extra == 'testing'
  - pytest ; extra == 'testing'
  - pytest-cov ; extra == 'testing'
  - pytest-regressions ; extra == 'testing'
  requires_python: '>=3.8'
- pypi: https://files.pythonhosted.org/packages/22/35/137da042dfb4720b638d2937c38a9c2df83fe32d20e8c8f3185dbfef05f7/MarkupSafe-3.0.2-cp310-cp310-manylinux_2_17_x86_64.manylinux2014_x86_64.whl
  name: markupsafe
  version: 3.0.2
  sha256: bbcb445fa71794da8f178f0f6d66789a28d7319071af7a496d4d507ed566270d
  requires_python: '>=3.9'
- pypi: https://files.pythonhosted.org/packages/f1/a4/aefb044a2cd8d7334c8a47d3fb2c9f328ac48cb349468cc31c20b539305f/MarkupSafe-3.0.2-cp311-cp311-manylinux_2_17_x86_64.manylinux2014_x86_64.whl
  name: markupsafe
  version: 3.0.2
  sha256: a123e330ef0853c6e822384873bef7507557d8e4a082961e1defa947aa59ba84
  requires_python: '>=3.9'
- pypi: https://files.pythonhosted.org/packages/f3/f0/89e7aadfb3749d0f52234a0c8c7867877876e0a20b60e2188e9850794c17/MarkupSafe-3.0.2-cp312-cp312-manylinux_2_17_x86_64.manylinux2014_x86_64.whl
  name: markupsafe
  version: 3.0.2
  sha256: e17c96c14e19278594aa4841ec148115f9c7615a47382ecb6b82bd8fea3ab0c8
  requires_python: '>=3.9'
- conda: https://conda.anaconda.org/conda-forge/linux-64/markupsafe-3.0.2-py310h89163eb_1.conda
  sha256: 0bed20ec27dcbcaf04f02b2345358e1161fb338f8423a4ada1cf0f4d46918741
  md5: 8ce3f0332fd6de0d737e2911d329523f
  depends:
  - __glibc >=2.17,<3.0.a0
  - libgcc >=13
  - python >=3.10,<3.11.0a0
  - python_abi 3.10.* *_cp310
  constrains:
  - jinja2 >=3.0.0
  arch: x86_64
  platform: linux
  license: BSD-3-Clause
  license_family: BSD
  purls:
  - pkg:pypi/markupsafe?source=hash-mapping
  size: 23091
  timestamp: 1733219814479
- pypi: https://files.pythonhosted.org/packages/09/5a/a113495110ae3e3395c72d82d7bc4802902e46dc797f6b041e572f195c56/matplotlib-3.10.0-cp310-cp310-manylinux_2_17_x86_64.manylinux2014_x86_64.whl
  name: matplotlib
  version: 3.10.0
  sha256: 01d2b19f13aeec2e759414d3bfe19ddfb16b13a1250add08d46d5ff6f9be83c6
  requires_dist:
  - contourpy>=1.0.1
  - cycler>=0.10
  - fonttools>=4.22.0
  - kiwisolver>=1.3.1
  - numpy>=1.23
  - packaging>=20.0
  - pillow>=8
  - pyparsing>=2.3.1
  - python-dateutil>=2.7
  - meson-python>=0.13.1,<0.17.0 ; extra == 'dev'
  - pybind11>=2.13.2,!=2.13.3 ; extra == 'dev'
  - setuptools-scm>=7 ; extra == 'dev'
  - setuptools>=64 ; extra == 'dev'
  requires_python: '>=3.10'
- pypi: https://files.pythonhosted.org/packages/a7/b2/d872fc3d753516870d520595ddd8ce4dd44fa797a240999f125f58521ad7/matplotlib-3.10.0-cp312-cp312-manylinux_2_17_x86_64.manylinux2014_x86_64.whl
  name: matplotlib
  version: 3.10.0
  sha256: 9b0558bae37f154fffda54d779a592bc97ca8b4701f1c710055b609a3bac44c8
  requires_dist:
  - contourpy>=1.0.1
  - cycler>=0.10
  - fonttools>=4.22.0
  - kiwisolver>=1.3.1
  - numpy>=1.23
  - packaging>=20.0
  - pillow>=8
  - pyparsing>=2.3.1
  - python-dateutil>=2.7
  - meson-python>=0.13.1,<0.17.0 ; extra == 'dev'
  - pybind11>=2.13.2,!=2.13.3 ; extra == 'dev'
  - setuptools-scm>=7 ; extra == 'dev'
  - setuptools>=64 ; extra == 'dev'
  requires_python: '>=3.10'
- pypi: https://files.pythonhosted.org/packages/b2/7d/2d873209536b9ee17340754118a2a17988bc18981b5b56e6715ee07373ac/matplotlib-3.10.0-cp311-cp311-manylinux_2_17_x86_64.manylinux2014_x86_64.whl
  name: matplotlib
  version: 3.10.0
  sha256: 5439f4c5a3e2e8eab18e2f8c3ef929772fd5641876db71f08127eed95ab64683
  requires_dist:
  - contourpy>=1.0.1
  - cycler>=0.10
  - fonttools>=4.22.0
  - kiwisolver>=1.3.1
  - numpy>=1.23
  - packaging>=20.0
  - pillow>=8
  - pyparsing>=2.3.1
  - python-dateutil>=2.7
  - meson-python>=0.13.1,<0.17.0 ; extra == 'dev'
  - pybind11>=2.13.2,!=2.13.3 ; extra == 'dev'
  - setuptools-scm>=7 ; extra == 'dev'
  - setuptools>=64 ; extra == 'dev'
  requires_python: '>=3.10'
- pypi: https://files.pythonhosted.org/packages/8f/8e/9ad090d3553c280a8060fbf6e24dc1c0c29704ee7d1c372f0c174aa59285/matplotlib_inline-0.1.7-py3-none-any.whl
  name: matplotlib-inline
  version: 0.1.7
  sha256: df192d39a4ff8f21b1895d72e6a13f5fcc5099f00fa84384e0ea28c2cc0653ca
  requires_dist:
  - traitlets
  requires_python: '>=3.8'
- pypi: https://files.pythonhosted.org/packages/27/1a/1f68f9ba0c207934b35b86a8ca3aad8395a3d6dd7921c0686e23853ff5a9/mccabe-0.7.0-py2.py3-none-any.whl
  name: mccabe
  version: 0.7.0
  sha256: 6c2d30ab6be0e4a46919781807b4f0d834ebdd6c6e3dca0bda5a15f863427b6e
  requires_python: '>=3.6'
- pypi: https://files.pythonhosted.org/packages/a7/f7/7782a043553ee469c1ff49cfa1cdace2d6bf99a1f333cf38676b3ddf30da/mdit_py_plugins-0.4.2-py3-none-any.whl
  name: mdit-py-plugins
  version: 0.4.2
  sha256: 0c673c3f889399a33b95e88d2f0d111b4447bdfea7f237dab2d488f459835636
  requires_dist:
  - markdown-it-py>=1.0.0,<4.0.0
  - pre-commit ; extra == 'code-style'
  - myst-parser ; extra == 'rtd'
  - sphinx-book-theme ; extra == 'rtd'
  - coverage ; extra == 'testing'
  - pytest ; extra == 'testing'
  - pytest-cov ; extra == 'testing'
  - pytest-regressions ; extra == 'testing'
  requires_python: '>=3.8'
- pypi: https://files.pythonhosted.org/packages/b3/38/89ba8ad64ae25be8de66a6d463314cf1eb366222074cfda9ee839c56a4b4/mdurl-0.1.2-py3-none-any.whl
  name: mdurl
  version: 0.1.2
  sha256: 84008a41e51615a49fc9966191ff91509e3c40b939176e643fd50a5c2196b8f8
  requires_python: '>=3.7'
- pypi: https://files.pythonhosted.org/packages/b4/b3/743ffc3f59da380da504d84ccd1faf9a857a1445991ff19bf2ec754163c2/mistune-3.1.0-py3-none-any.whl
  name: mistune
  version: 3.1.0
  sha256: b05198cf6d671b3deba6c87ec6cf0d4eb7b72c524636eddb6dbf13823b52cee1
  requires_dist:
  - typing-extensions ; python_full_version < '3.11'
  requires_python: '>=3.8'
- pypi: https://files.pythonhosted.org/packages/3c/ca/0178b65760d5a40373c662fd354de2a1a9f59c02eec527cfc777840a9a00/moviepy_fix_codec-2.0.0-py3-none-any.whl
  name: moviepy-fix-codec
  version: 2.0.0
  sha256: 294cb33b02eed3c66b8c22a6143c0d1d1b7735c99a1dd1054abea9de9292de75
  requires_dist:
  - decorator>=4.0.2,<6.0
  - imageio>=2.5,<3.0
  - imageio-ffmpeg>=0.2.0
  - numpy>=1.17.3
  - proglog<=1.0.0
  - numpydoc<2.0 ; extra == 'doc'
  - sphinx==3.4.3 ; extra == 'doc'
  - sphinx-rtd-theme==0.5.1 ; extra == 'doc'
  - black>=22.3.0 ; extra == 'lint'
  - flake8>=4.0.1 ; extra == 'lint'
  - flake8-absolute-import>=1.0 ; extra == 'lint'
  - flake8-docstrings>=1.6.0 ; extra == 'lint'
  - flake8-rst-docstrings>=0.2.5 ; extra == 'lint'
  - flake8-implicit-str-concat==0.3.0 ; extra == 'lint'
  - isort>=5.10.1 ; extra == 'lint'
  - pre-commit>=2.19.0 ; extra == 'lint'
  - pygame>=1.9.3 ; extra == 'optional'
  - python-dotenv>=0.10 ; extra == 'optional'
  - opencv-python ; extra == 'optional'
  - scikit-image ; extra == 'optional'
  - scikit-learn ; extra == 'optional'
  - scipy ; extra == 'optional'
  - matplotlib ; extra == 'optional'
  - youtube-dl ; extra == 'optional'
  - coveralls>=3.0,<4.0 ; extra == 'test'
  - pytest-cov>=2.5.1,<3.0 ; extra == 'test'
  - pytest>=3.0.0,<7.0.0 ; extra == 'test'
- pypi: https://files.pythonhosted.org/packages/04/45/cf78b2f09c46b36f486b75c34a8b48580e53b543bd9a467b3c7eb9054b70/myst_nb-1.1.2-py3-none-any.whl
  name: myst-nb
  version: 1.1.2
  sha256: 9b7034e5d62640cb6daf03f9ca16ef45d0462fced27944c77aa3f98c7cdcd566
  requires_dist:
  - importlib-metadata
  - ipython
  - jupyter-cache>=0.5
  - nbclient
  - myst-parser>=1.0.0
  - nbformat>=5.0
  - pyyaml
  - sphinx>=5
  - typing-extensions
  - ipykernel
  - pre-commit ; extra == 'code-style'
  - alabaster ; extra == 'rtd'
  - altair ; extra == 'rtd'
  - bokeh ; extra == 'rtd'
  - coconut>=1.4.3 ; extra == 'rtd'
  - ipykernel>=5.5 ; extra == 'rtd'
  - ipywidgets ; extra == 'rtd'
  - jupytext>=1.11.2 ; extra == 'rtd'
  - matplotlib ; extra == 'rtd'
  - numpy ; extra == 'rtd'
  - pandas ; extra == 'rtd'
  - plotly ; extra == 'rtd'
  - sphinx-book-theme>=0.3 ; extra == 'rtd'
  - sphinx-copybutton ; extra == 'rtd'
  - sphinx-design ; extra == 'rtd'
  - sphinxcontrib-bibtex ; extra == 'rtd'
  - sympy ; extra == 'rtd'
  - coverage>=6.4 ; extra == 'testing'
  - beautifulsoup4 ; extra == 'testing'
  - ipykernel>=5.5 ; extra == 'testing'
  - ipython!=8.1.0 ; extra == 'testing'
  - ipywidgets>=8 ; extra == 'testing'
  - jupytext>=1.11.2 ; extra == 'testing'
  - matplotlib==3.7.* ; extra == 'testing'
  - nbdime ; extra == 'testing'
  - numpy ; extra == 'testing'
  - pandas ; extra == 'testing'
  - pyarrow ; extra == 'testing'
  - pytest ; extra == 'testing'
  - pytest-cov>=3 ; extra == 'testing'
  - pytest-regressions ; extra == 'testing'
  - pytest-param-files ; extra == 'testing'
  - sympy>=1.10.1 ; extra == 'testing'
  requires_python: '>=3.9'
- pypi: https://files.pythonhosted.org/packages/ca/b4/b036f8fdb667587bb37df29dc6644681dd78b7a2a6321a34684b79412b28/myst_parser-4.0.0-py3-none-any.whl
  name: myst-parser
  version: 4.0.0
  sha256: b9317997552424448c6096c2558872fdb6f81d3ecb3a40ce84a7518798f3f28d
  requires_dist:
  - docutils>=0.19,<0.22
  - jinja2
  - markdown-it-py~=3.0
  - mdit-py-plugins~=0.4,>=0.4.1
  - pyyaml
  - sphinx>=7,<9
  - pre-commit~=3.0 ; extra == 'code-style'
  - linkify-it-py~=2.0 ; extra == 'linkify'
  - sphinx>=7 ; extra == 'rtd'
  - ipython ; extra == 'rtd'
  - sphinx-book-theme~=1.1 ; extra == 'rtd'
  - sphinx-design ; extra == 'rtd'
  - sphinx-copybutton ; extra == 'rtd'
  - sphinxext-rediraffe~=0.2.7 ; extra == 'rtd'
  - sphinxext-opengraph~=0.9.0 ; extra == 'rtd'
  - sphinx-pyscript ; extra == 'rtd'
  - sphinx-tippy>=0.4.3 ; extra == 'rtd'
  - sphinx-autodoc2~=0.5.0 ; extra == 'rtd'
  - sphinx-togglebutton ; extra == 'rtd'
  - beautifulsoup4 ; extra == 'testing'
  - coverage[toml] ; extra == 'testing'
  - defusedxml ; extra == 'testing'
  - pytest>=8,<9 ; extra == 'testing'
  - pytest-cov ; extra == 'testing'
  - pytest-regressions ; extra == 'testing'
  - pytest-param-files~=0.6.0 ; extra == 'testing'
  - sphinx-pytest ; extra == 'testing'
  - pygments ; extra == 'testing-docutils'
  - pytest>=8,<9 ; extra == 'testing-docutils'
  - pytest-param-files~=0.6.0 ; extra == 'testing-docutils'
  requires_python: '>=3.10'
- pypi: https://files.pythonhosted.org/packages/34/6d/e7fa07f03a4a7b221d94b4d586edb754a9b0dc3c9e2c93353e9fa4e0d117/nbclient-0.10.2-py3-none-any.whl
  name: nbclient
  version: 0.10.2
  sha256: 4ffee11e788b4a27fabeb7955547e4318a5298f34342a4bfd01f2e1faaeadc3d
  requires_dist:
  - jupyter-client>=6.1.12
  - jupyter-core>=4.12,!=5.0.*
  - nbformat>=5.1
  - traitlets>=5.4
  - pre-commit ; extra == 'dev'
  - autodoc-traits ; extra == 'docs'
  - flaky ; extra == 'docs'
  - ipykernel>=6.19.3 ; extra == 'docs'
  - ipython ; extra == 'docs'
  - ipywidgets ; extra == 'docs'
  - mock ; extra == 'docs'
  - moto ; extra == 'docs'
  - myst-parser ; extra == 'docs'
  - nbconvert>=7.1.0 ; extra == 'docs'
  - pytest-asyncio ; extra == 'docs'
  - pytest-cov>=4.0 ; extra == 'docs'
  - pytest>=7.0,<8 ; extra == 'docs'
  - sphinx-book-theme ; extra == 'docs'
  - sphinx>=1.7 ; extra == 'docs'
  - sphinxcontrib-spelling ; extra == 'docs'
  - testpath ; extra == 'docs'
  - xmltodict ; extra == 'docs'
  - flaky ; extra == 'test'
  - ipykernel>=6.19.3 ; extra == 'test'
  - ipython ; extra == 'test'
  - ipywidgets ; extra == 'test'
  - nbconvert>=7.1.0 ; extra == 'test'
  - pytest-asyncio ; extra == 'test'
  - pytest-cov>=4.0 ; extra == 'test'
  - pytest>=7.0,<8 ; extra == 'test'
  - testpath ; extra == 'test'
  - xmltodict ; extra == 'test'
  requires_python: '>=3.9.0'
- pypi: https://files.pythonhosted.org/packages/8f/9e/2dcc9fe00cf55d95a8deae69384e9cea61816126e345754f6c75494d32ec/nbconvert-7.16.5-py3-none-any.whl
  name: nbconvert
  version: 7.16.5
  sha256: e12eac052d6fd03040af4166c563d76e7aeead2e9aadf5356db552a1784bd547
  requires_dist:
  - beautifulsoup4
  - bleach[css]!=5.0.0
  - defusedxml
  - importlib-metadata>=3.6 ; python_full_version < '3.10'
  - jinja2>=3.0
  - jupyter-core>=4.7
  - jupyterlab-pygments
  - markupsafe>=2.0
  - mistune>=2.0.3,<4
  - nbclient>=0.5.0
  - nbformat>=5.7
  - packaging
  - pandocfilters>=1.4.1
  - pygments>=2.4.1
  - traitlets>=5.1
  - flaky ; extra == 'all'
  - ipykernel ; extra == 'all'
  - ipython ; extra == 'all'
  - ipywidgets>=7.5 ; extra == 'all'
  - myst-parser ; extra == 'all'
  - nbsphinx>=0.2.12 ; extra == 'all'
  - playwright ; extra == 'all'
  - pydata-sphinx-theme ; extra == 'all'
  - pyqtwebengine>=5.15 ; extra == 'all'
  - pytest>=7 ; extra == 'all'
  - sphinx==5.0.2 ; extra == 'all'
  - sphinxcontrib-spelling ; extra == 'all'
  - tornado>=6.1 ; extra == 'all'
  - ipykernel ; extra == 'docs'
  - ipython ; extra == 'docs'
  - myst-parser ; extra == 'docs'
  - nbsphinx>=0.2.12 ; extra == 'docs'
  - pydata-sphinx-theme ; extra == 'docs'
  - sphinx==5.0.2 ; extra == 'docs'
  - sphinxcontrib-spelling ; extra == 'docs'
  - pyqtwebengine>=5.15 ; extra == 'qtpdf'
  - pyqtwebengine>=5.15 ; extra == 'qtpng'
  - tornado>=6.1 ; extra == 'serve'
  - flaky ; extra == 'test'
  - ipykernel ; extra == 'test'
  - ipywidgets>=7.5 ; extra == 'test'
  - pytest>=7 ; extra == 'test'
  - playwright ; extra == 'webpdf'
  requires_python: '>=3.8'
- pypi: https://files.pythonhosted.org/packages/a9/82/0340caa499416c78e5d8f5f05947ae4bc3cba53c9f038ab6e9ed964e22f1/nbformat-5.10.4-py3-none-any.whl
  name: nbformat
  version: 5.10.4
  sha256: 3b48d6c8fbca4b299bf3982ea7db1af21580e4fec269ad087b9e81588891200b
  requires_dist:
  - fastjsonschema>=2.15
  - jsonschema>=2.6
  - jupyter-core>=4.12,!=5.0.*
  - traitlets>=5.1
  - myst-parser ; extra == 'docs'
  - pydata-sphinx-theme ; extra == 'docs'
  - sphinx ; extra == 'docs'
  - sphinxcontrib-github-alt ; extra == 'docs'
  - sphinxcontrib-spelling ; extra == 'docs'
  - pep440 ; extra == 'test'
  - pre-commit ; extra == 'test'
  - pytest ; extra == 'test'
  - testpath ; extra == 'test'
  requires_python: '>=3.8'
- pypi: https://files.pythonhosted.org/packages/0b/e2/07e9ef2b82cdb7baf5265a318c81a027b70e2fb0053657e342dcaaf8e40c/nbsite-0.8.7-py2.py3-none-any.whl
  name: nbsite
  version: 0.8.7
  sha256: 910a0e4da170a987668fbc0946a60fb635ddff7fbb7ef0c9fb53e21532e779a1
  requires_dist:
  - param>=1.7.0
  - pyviz-comms
  - ipykernel
  - nbformat
  - nbconvert
  - jupyter-client
  - myst-nb>=1.1
  - sphinx-design
  - notebook
  - sphinx>=7
  - beautifulsoup4
  - jinja2
  - pillow
  - portalocker
  - pydata-sphinx-theme>=0.15,<0.16
  - myst-parser>=3
  - sphinx-copybutton
  - sphinxext-rediraffe
  - setuptools ; extra == 'build'
  - param>=1.6.1 ; extra == 'build'
  - selenium ; extra == 'gallery'
  - phantomjs ; extra == 'gallery'
  - graphviz ; extra == 'refman'
  - flake8 ; extra == 'tests'
  - pytest>=3.9.1 ; extra == 'tests'
  - pre-commit ; extra == 'tests'
  requires_python: '>=3.9'
- conda: https://conda.anaconda.org/conda-forge/linux-64/ncurses-6.5-h2d0b736_2.conda
  sha256: 17fe6afd8a00446010220d52256bd222b1e4fcb93bd587e7784b03219f3dc358
  md5: 04b34b9a40cdc48cfdab261ab176ff74
  depends:
  - __glibc >=2.17,<3.0.a0
  - libgcc >=13
  license: X11 AND BSD-3-Clause
  purls: []
  size: 894452
  timestamp: 1736683239706
- pypi: https://files.pythonhosted.org/packages/a0/c4/c2971a3ba4c6103a3d10c4b0f24f461ddc027f0f09763220cf35ca1401b3/nest_asyncio-1.6.0-py3-none-any.whl
  name: nest-asyncio
  version: 1.6.0
  sha256: 87af6efd6b5e897c81050477ef65c62e2b2f35d51703cae01aff2905b1852e1c
  requires_python: '>=3.5'
- pypi: https://files.pythonhosted.org/packages/d2/1d/1b658dbd2b9fa9c4c9f32accbfc0205d532c8c6194dc0f2a4c0428e7128a/nodeenv-1.9.1-py2.py3-none-any.whl
  name: nodeenv
  version: 1.9.1
  sha256: ba11c9782d29c27c70ffbdda2d7415098754709be8a7056d79a737cd901155c9
  requires_python: '>=2.7,!=3.0.*,!=3.1.*,!=3.2.*,!=3.3.*,!=3.4.*,!=3.5.*,!=3.6.*'
<<<<<<< HEAD
- pypi: https://files.pythonhosted.org/packages/5b/73/65d2f0b698df1731e851e3295eb29a5ab8aa06f763f7e4188647a809578d/numpy-2.2.2-cp312-cp312-manylinux_2_17_x86_64.manylinux2014_x86_64.whl
=======
- pypi: https://files.pythonhosted.org/packages/22/9b/76e50ee18f183ea5fe1784a9eeaa50f2c71802e4740d6e959592b0993298/notebook-7.3.2-py3-none-any.whl
  name: notebook
  version: 7.3.2
  sha256: e5f85fc59b69d3618d73cf27544418193ff8e8058d5bf61d315ce4f473556288
  requires_dist:
  - jupyter-server>=2.4.0,<3
  - jupyterlab-server>=2.27.1,<3
  - jupyterlab>=4.3.4,<4.4
  - notebook-shim>=0.2,<0.3
  - tornado>=6.2.0
  - hatch ; extra == 'dev'
  - pre-commit ; extra == 'dev'
  - myst-parser ; extra == 'docs'
  - nbsphinx ; extra == 'docs'
  - pydata-sphinx-theme ; extra == 'docs'
  - sphinx>=1.3.6 ; extra == 'docs'
  - sphinxcontrib-github-alt ; extra == 'docs'
  - sphinxcontrib-spelling ; extra == 'docs'
  - importlib-resources>=5.0 ; python_full_version < '3.10' and extra == 'test'
  - ipykernel ; extra == 'test'
  - jupyter-server[test]>=2.4.0,<3 ; extra == 'test'
  - jupyterlab-server[test]>=2.27.1,<3 ; extra == 'test'
  - nbval ; extra == 'test'
  - pytest-console-scripts ; extra == 'test'
  - pytest-timeout ; extra == 'test'
  - pytest-tornasync ; extra == 'test'
  - pytest>=7.0 ; extra == 'test'
  - requests ; extra == 'test'
  requires_python: '>=3.8'
- pypi: https://files.pythonhosted.org/packages/f9/33/bd5b9137445ea4b680023eb0469b2bb969d61303dedb2aac6560ff3d14a1/notebook_shim-0.2.4-py3-none-any.whl
  name: notebook-shim
  version: 0.2.4
  sha256: 411a5be4e9dc882a074ccbcae671eda64cceb068767e9a3419096986560e1cef
  requires_dist:
  - jupyter-server>=1.8,<3
  - pytest ; extra == 'test'
  - pytest-console-scripts ; extra == 'test'
  - pytest-jupyter ; extra == 'test'
  - pytest-tornasync ; extra == 'test'
  requires_python: '>=3.7'
- pypi: https://files.pythonhosted.org/packages/7f/a7/c1f1d978166eb6b98ad009503e4d93a8c1962d0eb14a885c352ee0276a54/numpy-2.2.1-cp312-cp312-manylinux_2_17_x86_64.manylinux2014_x86_64.whl
>>>>>>> b8f8922d
  name: numpy
  version: 2.2.2
  sha256: 0349b025e15ea9d05c3d63f9657707a4e1d471128a3b1d876c095f328f8ff7f0
  requires_python: '>=3.10'
- pypi: https://files.pythonhosted.org/packages/5b/86/caec78829311f62afa6fa334c8dfcd79cffb4d24bcf96ee02ae4840d462b/numpy-2.2.2-cp311-cp311-manylinux_2_17_x86_64.manylinux2014_x86_64.whl
  name: numpy
  version: 2.2.2
  sha256: 02935e2c3c0c6cbe9c7955a8efa8908dd4221d7755644c59d1bba28b94fd334f
  requires_python: '>=3.10'
- pypi: https://files.pythonhosted.org/packages/e3/d7/11fc594838d35c43519763310c316d4fd56f8600d3fc80a8e13e325b5c5c/numpy-2.2.2-cp310-cp310-manylinux_2_17_x86_64.manylinux2014_x86_64.whl
  name: numpy
  version: 2.2.2
  sha256: 3fbe72d347fbc59f94124125e73fc4976a06927ebc503ec5afbfb35f193cd957
  requires_python: '>=3.10'
- conda: https://conda.anaconda.org/conda-forge/linux-64/openssl-3.4.0-h7b32b05_1.conda
  sha256: f62f6bca4a33ca5109b6d571b052a394d836956d21b25b7ffd03376abf7a481f
  md5: 4ce6875f75469b2757a65e10a5d05e31
  depends:
  - __glibc >=2.17,<3.0.a0
  - ca-certificates
  - libgcc >=13
  license: Apache-2.0
  license_family: Apache
  purls: []
  size: 2937158
  timestamp: 1736086387286
- pypi: https://files.pythonhosted.org/packages/e8/30/35111dae435c640694d616a611b7ff6b2482cfd977f8f572ff960a321d66/optuna-4.1.0-py3-none-any.whl
  name: optuna
  version: 4.1.0
  sha256: 1763856b01c9238594d9d21db92611aac9980e9a6300bd658a7c6464712c704e
  requires_dist:
  - alembic>=1.5.0
  - colorlog
  - numpy
  - packaging>=20.0
  - sqlalchemy>=1.4.2
  - tqdm
  - pyyaml
  - asv>=0.5.0 ; extra == 'benchmark'
  - cma ; extra == 'benchmark'
  - virtualenv ; extra == 'benchmark'
  - black ; extra == 'checking'
  - blackdoc ; extra == 'checking'
  - flake8 ; extra == 'checking'
  - isort ; extra == 'checking'
  - mypy ; extra == 'checking'
  - mypy-boto3-s3 ; extra == 'checking'
  - types-pyyaml ; extra == 'checking'
  - types-redis ; extra == 'checking'
  - types-setuptools ; extra == 'checking'
  - types-tqdm ; extra == 'checking'
  - typing-extensions>=3.10.0.0 ; extra == 'checking'
  - ase ; extra == 'document'
  - cmaes>=0.10.0 ; extra == 'document'
  - fvcore ; extra == 'document'
  - kaleido ; extra == 'document'
  - lightgbm ; extra == 'document'
  - matplotlib!=3.6.0 ; extra == 'document'
  - pandas ; extra == 'document'
  - pillow ; extra == 'document'
  - plotly>=4.9.0 ; extra == 'document'
  - scikit-learn ; extra == 'document'
  - sphinx ; extra == 'document'
  - sphinx-copybutton ; extra == 'document'
  - sphinx-gallery ; extra == 'document'
  - sphinx-rtd-theme>=1.2.0 ; extra == 'document'
  - torch ; extra == 'document'
  - torchvision ; extra == 'document'
  - boto3 ; extra == 'optional'
  - cmaes>=0.10.0 ; extra == 'optional'
  - google-cloud-storage ; extra == 'optional'
  - matplotlib!=3.6.0 ; extra == 'optional'
  - pandas ; extra == 'optional'
  - plotly>=4.9.0 ; extra == 'optional'
  - redis ; extra == 'optional'
  - scikit-learn>=0.24.2 ; extra == 'optional'
  - scipy ; extra == 'optional'
  - torch ; python_full_version < '3.13' and extra == 'optional'
  - coverage ; extra == 'test'
  - fakeredis[lua] ; extra == 'test'
  - kaleido ; extra == 'test'
  - moto ; extra == 'test'
  - pytest ; extra == 'test'
  - scipy>=1.9.2 ; extra == 'test'
  - torch ; python_full_version < '3.13' and extra == 'test'
  requires_python: '>=3.8'
- pypi: https://files.pythonhosted.org/packages/55/8b/5ab7257531a5d830fc8000c476e63c935488d74609b50f9384a643ec0a62/outcome-1.3.0.post0-py2.py3-none-any.whl
  name: outcome
  version: 1.3.0.post0
  sha256: e771c5ce06d1415e356078d3bdd68523f284b4ce5419828922b6871e65eda82b
  requires_dist:
  - attrs>=19.2.0
  requires_python: '>=3.7'
- pypi: https://files.pythonhosted.org/packages/2c/ab/fc8290c6a4c722e5514d80f62b2dc4c4df1a68a41d1364e625c35990fcf3/overrides-7.7.0-py3-none-any.whl
  name: overrides
  version: 7.7.0
  sha256: c7ed9d062f78b8e4c1a7b70bd8796b35ead4d9f510227ef9c5dc7626c60d7e49
  requires_dist:
  - typing ; python_full_version < '3.5'
  requires_python: '>=3.6'
- pypi: https://files.pythonhosted.org/packages/88/ef/eb23f262cca3c0c4eb7ab1933c3b1f03d021f2c48f54763065b6f0e321be/packaging-24.2-py3-none-any.whl
  name: packaging
  version: '24.2'
  sha256: 09abb1bccd265c01f4a3aa3f7a7db064b36514d2cba19a2f694fe6150451a759
  requires_python: '>=3.8'
- conda: https://conda.anaconda.org/conda-forge/noarch/packaging-24.2-pyhd8ed1ab_2.conda
  sha256: da157b19bcd398b9804c5c52fc000fcb8ab0525bdb9c70f95beaa0bb42f85af1
  md5: 3bfed7e6228ebf2f7b9eaa47f1b4e2aa
  depends:
  - python >=3.8
  license: Apache-2.0
  license_family: APACHE
  purls:
  - pkg:pypi/packaging?source=hash-mapping
  size: 60164
  timestamp: 1733203368787
- pypi: https://files.pythonhosted.org/packages/38/f8/d8fddee9ed0d0c0f4a2132c1dfcf0e3e53265055da8df952a53e7eaf178c/pandas-2.2.3-cp312-cp312-manylinux_2_17_x86_64.manylinux2014_x86_64.whl
  name: pandas
  version: 2.2.3
  sha256: fffb8ae78d8af97f849404f21411c95062db1496aeb3e56f146f0355c9989319
  requires_dist:
  - numpy>=1.22.4 ; python_full_version < '3.11'
  - numpy>=1.23.2 ; python_full_version == '3.11.*'
  - numpy>=1.26.0 ; python_full_version >= '3.12'
  - python-dateutil>=2.8.2
  - pytz>=2020.1
  - tzdata>=2022.7
  - hypothesis>=6.46.1 ; extra == 'test'
  - pytest>=7.3.2 ; extra == 'test'
  - pytest-xdist>=2.2.0 ; extra == 'test'
  - pyarrow>=10.0.1 ; extra == 'pyarrow'
  - bottleneck>=1.3.6 ; extra == 'performance'
  - numba>=0.56.4 ; extra == 'performance'
  - numexpr>=2.8.4 ; extra == 'performance'
  - scipy>=1.10.0 ; extra == 'computation'
  - xarray>=2022.12.0 ; extra == 'computation'
  - fsspec>=2022.11.0 ; extra == 'fss'
  - s3fs>=2022.11.0 ; extra == 'aws'
  - gcsfs>=2022.11.0 ; extra == 'gcp'
  - pandas-gbq>=0.19.0 ; extra == 'gcp'
  - odfpy>=1.4.1 ; extra == 'excel'
  - openpyxl>=3.1.0 ; extra == 'excel'
  - python-calamine>=0.1.7 ; extra == 'excel'
  - pyxlsb>=1.0.10 ; extra == 'excel'
  - xlrd>=2.0.1 ; extra == 'excel'
  - xlsxwriter>=3.0.5 ; extra == 'excel'
  - pyarrow>=10.0.1 ; extra == 'parquet'
  - pyarrow>=10.0.1 ; extra == 'feather'
  - tables>=3.8.0 ; extra == 'hdf5'
  - pyreadstat>=1.2.0 ; extra == 'spss'
  - sqlalchemy>=2.0.0 ; extra == 'postgresql'
  - psycopg2>=2.9.6 ; extra == 'postgresql'
  - adbc-driver-postgresql>=0.8.0 ; extra == 'postgresql'
  - sqlalchemy>=2.0.0 ; extra == 'mysql'
  - pymysql>=1.0.2 ; extra == 'mysql'
  - sqlalchemy>=2.0.0 ; extra == 'sql-other'
  - adbc-driver-postgresql>=0.8.0 ; extra == 'sql-other'
  - adbc-driver-sqlite>=0.8.0 ; extra == 'sql-other'
  - beautifulsoup4>=4.11.2 ; extra == 'html'
  - html5lib>=1.1 ; extra == 'html'
  - lxml>=4.9.2 ; extra == 'html'
  - lxml>=4.9.2 ; extra == 'xml'
  - matplotlib>=3.6.3 ; extra == 'plot'
  - jinja2>=3.1.2 ; extra == 'output-formatting'
  - tabulate>=0.9.0 ; extra == 'output-formatting'
  - pyqt5>=5.15.9 ; extra == 'clipboard'
  - qtpy>=2.3.0 ; extra == 'clipboard'
  - zstandard>=0.19.0 ; extra == 'compression'
  - dataframe-api-compat>=0.1.7 ; extra == 'consortium-standard'
  - adbc-driver-postgresql>=0.8.0 ; extra == 'all'
  - adbc-driver-sqlite>=0.8.0 ; extra == 'all'
  - beautifulsoup4>=4.11.2 ; extra == 'all'
  - bottleneck>=1.3.6 ; extra == 'all'
  - dataframe-api-compat>=0.1.7 ; extra == 'all'
  - fastparquet>=2022.12.0 ; extra == 'all'
  - fsspec>=2022.11.0 ; extra == 'all'
  - gcsfs>=2022.11.0 ; extra == 'all'
  - html5lib>=1.1 ; extra == 'all'
  - hypothesis>=6.46.1 ; extra == 'all'
  - jinja2>=3.1.2 ; extra == 'all'
  - lxml>=4.9.2 ; extra == 'all'
  - matplotlib>=3.6.3 ; extra == 'all'
  - numba>=0.56.4 ; extra == 'all'
  - numexpr>=2.8.4 ; extra == 'all'
  - odfpy>=1.4.1 ; extra == 'all'
  - openpyxl>=3.1.0 ; extra == 'all'
  - pandas-gbq>=0.19.0 ; extra == 'all'
  - psycopg2>=2.9.6 ; extra == 'all'
  - pyarrow>=10.0.1 ; extra == 'all'
  - pymysql>=1.0.2 ; extra == 'all'
  - pyqt5>=5.15.9 ; extra == 'all'
  - pyreadstat>=1.2.0 ; extra == 'all'
  - pytest>=7.3.2 ; extra == 'all'
  - pytest-xdist>=2.2.0 ; extra == 'all'
  - python-calamine>=0.1.7 ; extra == 'all'
  - pyxlsb>=1.0.10 ; extra == 'all'
  - qtpy>=2.3.0 ; extra == 'all'
  - scipy>=1.10.0 ; extra == 'all'
  - s3fs>=2022.11.0 ; extra == 'all'
  - sqlalchemy>=2.0.0 ; extra == 'all'
  - tables>=3.8.0 ; extra == 'all'
  - tabulate>=0.9.0 ; extra == 'all'
  - xarray>=2022.12.0 ; extra == 'all'
  - xlrd>=2.0.1 ; extra == 'all'
  - xlsxwriter>=3.0.5 ; extra == 'all'
  - zstandard>=0.19.0 ; extra == 'all'
  requires_python: '>=3.9'
- pypi: https://files.pythonhosted.org/packages/44/50/7db2cd5e6373ae796f0ddad3675268c8d59fb6076e66f0c339d61cea886b/pandas-2.2.3-cp310-cp310-manylinux_2_17_x86_64.manylinux2014_x86_64.whl
  name: pandas
  version: 2.2.3
  sha256: 86976a1c5b25ae3f8ccae3a5306e443569ee3c3faf444dfd0f41cda24667ad57
  requires_dist:
  - numpy>=1.22.4 ; python_full_version < '3.11'
  - numpy>=1.23.2 ; python_full_version == '3.11.*'
  - numpy>=1.26.0 ; python_full_version >= '3.12'
  - python-dateutil>=2.8.2
  - pytz>=2020.1
  - tzdata>=2022.7
  - hypothesis>=6.46.1 ; extra == 'test'
  - pytest>=7.3.2 ; extra == 'test'
  - pytest-xdist>=2.2.0 ; extra == 'test'
  - pyarrow>=10.0.1 ; extra == 'pyarrow'
  - bottleneck>=1.3.6 ; extra == 'performance'
  - numba>=0.56.4 ; extra == 'performance'
  - numexpr>=2.8.4 ; extra == 'performance'
  - scipy>=1.10.0 ; extra == 'computation'
  - xarray>=2022.12.0 ; extra == 'computation'
  - fsspec>=2022.11.0 ; extra == 'fss'
  - s3fs>=2022.11.0 ; extra == 'aws'
  - gcsfs>=2022.11.0 ; extra == 'gcp'
  - pandas-gbq>=0.19.0 ; extra == 'gcp'
  - odfpy>=1.4.1 ; extra == 'excel'
  - openpyxl>=3.1.0 ; extra == 'excel'
  - python-calamine>=0.1.7 ; extra == 'excel'
  - pyxlsb>=1.0.10 ; extra == 'excel'
  - xlrd>=2.0.1 ; extra == 'excel'
  - xlsxwriter>=3.0.5 ; extra == 'excel'
  - pyarrow>=10.0.1 ; extra == 'parquet'
  - pyarrow>=10.0.1 ; extra == 'feather'
  - tables>=3.8.0 ; extra == 'hdf5'
  - pyreadstat>=1.2.0 ; extra == 'spss'
  - sqlalchemy>=2.0.0 ; extra == 'postgresql'
  - psycopg2>=2.9.6 ; extra == 'postgresql'
  - adbc-driver-postgresql>=0.8.0 ; extra == 'postgresql'
  - sqlalchemy>=2.0.0 ; extra == 'mysql'
  - pymysql>=1.0.2 ; extra == 'mysql'
  - sqlalchemy>=2.0.0 ; extra == 'sql-other'
  - adbc-driver-postgresql>=0.8.0 ; extra == 'sql-other'
  - adbc-driver-sqlite>=0.8.0 ; extra == 'sql-other'
  - beautifulsoup4>=4.11.2 ; extra == 'html'
  - html5lib>=1.1 ; extra == 'html'
  - lxml>=4.9.2 ; extra == 'html'
  - lxml>=4.9.2 ; extra == 'xml'
  - matplotlib>=3.6.3 ; extra == 'plot'
  - jinja2>=3.1.2 ; extra == 'output-formatting'
  - tabulate>=0.9.0 ; extra == 'output-formatting'
  - pyqt5>=5.15.9 ; extra == 'clipboard'
  - qtpy>=2.3.0 ; extra == 'clipboard'
  - zstandard>=0.19.0 ; extra == 'compression'
  - dataframe-api-compat>=0.1.7 ; extra == 'consortium-standard'
  - adbc-driver-postgresql>=0.8.0 ; extra == 'all'
  - adbc-driver-sqlite>=0.8.0 ; extra == 'all'
  - beautifulsoup4>=4.11.2 ; extra == 'all'
  - bottleneck>=1.3.6 ; extra == 'all'
  - dataframe-api-compat>=0.1.7 ; extra == 'all'
  - fastparquet>=2022.12.0 ; extra == 'all'
  - fsspec>=2022.11.0 ; extra == 'all'
  - gcsfs>=2022.11.0 ; extra == 'all'
  - html5lib>=1.1 ; extra == 'all'
  - hypothesis>=6.46.1 ; extra == 'all'
  - jinja2>=3.1.2 ; extra == 'all'
  - lxml>=4.9.2 ; extra == 'all'
  - matplotlib>=3.6.3 ; extra == 'all'
  - numba>=0.56.4 ; extra == 'all'
  - numexpr>=2.8.4 ; extra == 'all'
  - odfpy>=1.4.1 ; extra == 'all'
  - openpyxl>=3.1.0 ; extra == 'all'
  - pandas-gbq>=0.19.0 ; extra == 'all'
  - psycopg2>=2.9.6 ; extra == 'all'
  - pyarrow>=10.0.1 ; extra == 'all'
  - pymysql>=1.0.2 ; extra == 'all'
  - pyqt5>=5.15.9 ; extra == 'all'
  - pyreadstat>=1.2.0 ; extra == 'all'
  - pytest>=7.3.2 ; extra == 'all'
  - pytest-xdist>=2.2.0 ; extra == 'all'
  - python-calamine>=0.1.7 ; extra == 'all'
  - pyxlsb>=1.0.10 ; extra == 'all'
  - qtpy>=2.3.0 ; extra == 'all'
  - scipy>=1.10.0 ; extra == 'all'
  - s3fs>=2022.11.0 ; extra == 'all'
  - sqlalchemy>=2.0.0 ; extra == 'all'
  - tables>=3.8.0 ; extra == 'all'
  - tabulate>=0.9.0 ; extra == 'all'
  - xarray>=2022.12.0 ; extra == 'all'
  - xlrd>=2.0.1 ; extra == 'all'
  - xlsxwriter>=3.0.5 ; extra == 'all'
  - zstandard>=0.19.0 ; extra == 'all'
  requires_python: '>=3.9'
- pypi: https://files.pythonhosted.org/packages/cd/5f/4dba1d39bb9c38d574a9a22548c540177f78ea47b32f99c0ff2ec499fac5/pandas-2.2.3-cp311-cp311-manylinux_2_17_x86_64.manylinux2014_x86_64.whl
  name: pandas
  version: 2.2.3
  sha256: c124333816c3a9b03fbeef3a9f230ba9a737e9e5bb4060aa2107a86cc0a497fc
  requires_dist:
  - numpy>=1.22.4 ; python_full_version < '3.11'
  - numpy>=1.23.2 ; python_full_version == '3.11.*'
  - numpy>=1.26.0 ; python_full_version >= '3.12'
  - python-dateutil>=2.8.2
  - pytz>=2020.1
  - tzdata>=2022.7
  - hypothesis>=6.46.1 ; extra == 'test'
  - pytest>=7.3.2 ; extra == 'test'
  - pytest-xdist>=2.2.0 ; extra == 'test'
  - pyarrow>=10.0.1 ; extra == 'pyarrow'
  - bottleneck>=1.3.6 ; extra == 'performance'
  - numba>=0.56.4 ; extra == 'performance'
  - numexpr>=2.8.4 ; extra == 'performance'
  - scipy>=1.10.0 ; extra == 'computation'
  - xarray>=2022.12.0 ; extra == 'computation'
  - fsspec>=2022.11.0 ; extra == 'fss'
  - s3fs>=2022.11.0 ; extra == 'aws'
  - gcsfs>=2022.11.0 ; extra == 'gcp'
  - pandas-gbq>=0.19.0 ; extra == 'gcp'
  - odfpy>=1.4.1 ; extra == 'excel'
  - openpyxl>=3.1.0 ; extra == 'excel'
  - python-calamine>=0.1.7 ; extra == 'excel'
  - pyxlsb>=1.0.10 ; extra == 'excel'
  - xlrd>=2.0.1 ; extra == 'excel'
  - xlsxwriter>=3.0.5 ; extra == 'excel'
  - pyarrow>=10.0.1 ; extra == 'parquet'
  - pyarrow>=10.0.1 ; extra == 'feather'
  - tables>=3.8.0 ; extra == 'hdf5'
  - pyreadstat>=1.2.0 ; extra == 'spss'
  - sqlalchemy>=2.0.0 ; extra == 'postgresql'
  - psycopg2>=2.9.6 ; extra == 'postgresql'
  - adbc-driver-postgresql>=0.8.0 ; extra == 'postgresql'
  - sqlalchemy>=2.0.0 ; extra == 'mysql'
  - pymysql>=1.0.2 ; extra == 'mysql'
  - sqlalchemy>=2.0.0 ; extra == 'sql-other'
  - adbc-driver-postgresql>=0.8.0 ; extra == 'sql-other'
  - adbc-driver-sqlite>=0.8.0 ; extra == 'sql-other'
  - beautifulsoup4>=4.11.2 ; extra == 'html'
  - html5lib>=1.1 ; extra == 'html'
  - lxml>=4.9.2 ; extra == 'html'
  - lxml>=4.9.2 ; extra == 'xml'
  - matplotlib>=3.6.3 ; extra == 'plot'
  - jinja2>=3.1.2 ; extra == 'output-formatting'
  - tabulate>=0.9.0 ; extra == 'output-formatting'
  - pyqt5>=5.15.9 ; extra == 'clipboard'
  - qtpy>=2.3.0 ; extra == 'clipboard'
  - zstandard>=0.19.0 ; extra == 'compression'
  - dataframe-api-compat>=0.1.7 ; extra == 'consortium-standard'
  - adbc-driver-postgresql>=0.8.0 ; extra == 'all'
  - adbc-driver-sqlite>=0.8.0 ; extra == 'all'
  - beautifulsoup4>=4.11.2 ; extra == 'all'
  - bottleneck>=1.3.6 ; extra == 'all'
  - dataframe-api-compat>=0.1.7 ; extra == 'all'
  - fastparquet>=2022.12.0 ; extra == 'all'
  - fsspec>=2022.11.0 ; extra == 'all'
  - gcsfs>=2022.11.0 ; extra == 'all'
  - html5lib>=1.1 ; extra == 'all'
  - hypothesis>=6.46.1 ; extra == 'all'
  - jinja2>=3.1.2 ; extra == 'all'
  - lxml>=4.9.2 ; extra == 'all'
  - matplotlib>=3.6.3 ; extra == 'all'
  - numba>=0.56.4 ; extra == 'all'
  - numexpr>=2.8.4 ; extra == 'all'
  - odfpy>=1.4.1 ; extra == 'all'
  - openpyxl>=3.1.0 ; extra == 'all'
  - pandas-gbq>=0.19.0 ; extra == 'all'
  - psycopg2>=2.9.6 ; extra == 'all'
  - pyarrow>=10.0.1 ; extra == 'all'
  - pymysql>=1.0.2 ; extra == 'all'
  - pyqt5>=5.15.9 ; extra == 'all'
  - pyreadstat>=1.2.0 ; extra == 'all'
  - pytest>=7.3.2 ; extra == 'all'
  - pytest-xdist>=2.2.0 ; extra == 'all'
  - python-calamine>=0.1.7 ; extra == 'all'
  - pyxlsb>=1.0.10 ; extra == 'all'
  - qtpy>=2.3.0 ; extra == 'all'
  - scipy>=1.10.0 ; extra == 'all'
  - s3fs>=2022.11.0 ; extra == 'all'
  - sqlalchemy>=2.0.0 ; extra == 'all'
  - tables>=3.8.0 ; extra == 'all'
  - tabulate>=0.9.0 ; extra == 'all'
  - xarray>=2022.12.0 ; extra == 'all'
  - xlrd>=2.0.1 ; extra == 'all'
  - xlsxwriter>=3.0.5 ; extra == 'all'
  - zstandard>=0.19.0 ; extra == 'all'
  requires_python: '>=3.9'
- pypi: https://files.pythonhosted.org/packages/ef/af/4fbc8cab944db5d21b7e2a5b8e9211a03a79852b1157e2c102fcc61ac440/pandocfilters-1.5.1-py2.py3-none-any.whl
  name: pandocfilters
  version: 1.5.1
  sha256: 93be382804a9cdb0a7267585f157e5d1731bbe5545a85b268d6f5fe6232de2bc
  requires_python: '>=2.7,!=3.0.*,!=3.1.*,!=3.2.*,!=3.3.*'
- pypi: https://files.pythonhosted.org/packages/2e/0a/2020cf87f142348c317e310d9a861c5535b4b19f63c03704e86f1050dda8/panel-1.5.5-py3-none-any.whl
  name: panel
  version: 1.5.5
  sha256: 31f76fcd3afe3a86b08cf1acb410212bb5e992a815c64fc2300a58b2595156fd
  requires_dist:
  - bleach
  - bokeh>=3.5.0,<3.7.0
  - linkify-it-py
  - markdown
  - markdown-it-py
  - mdit-py-plugins
  - packaging
  - pandas>=1.2
  - param>=2.1.0,<3.0
  - pyviz-comms>=2.0.0
  - requests
  - tqdm
  - typing-extensions
  - watchfiles ; extra == 'dev'
  - bokeh-fastapi>=0.1.1 ; extra == 'fastapi'
  - fastapi[standard] ; extra == 'fastapi'
  - mypy ; extra == 'mypy'
  - pandas-stubs ; extra == 'mypy'
  - types-bleach ; extra == 'mypy'
  - types-croniter ; extra == 'mypy'
  - types-markdown ; extra == 'mypy'
  - types-psutil ; extra == 'mypy'
  - types-requests ; extra == 'mypy'
  - types-tqdm ; extra == 'mypy'
  - typing-extensions ; extra == 'mypy'
  - holoviews>=1.18.0 ; extra == 'recommended'
  - jupyterlab ; extra == 'recommended'
  - matplotlib ; extra == 'recommended'
  - pillow ; extra == 'recommended'
  - plotly ; extra == 'recommended'
  - psutil ; extra == 'tests'
  - pytest ; extra == 'tests'
  - pytest-asyncio ; extra == 'tests'
  - pytest-rerunfailures ; extra == 'tests'
  - pytest-xdist ; extra == 'tests'
  requires_python: '>=3.10'
- conda: https://conda.anaconda.org/conda-forge/linux-64/pango-1.56.1-h861ebed_0.conda
  sha256: 20e5e280859a7803e8b5a09f18a7e43b56d1b8e61e4888c1a24cbb0d5b9cabd3
  md5: 59e660508a4de9401543303d5f576aeb
  depends:
  - __glibc >=2.17,<3.0.a0
  - cairo >=1.18.2,<2.0a0
  - fontconfig >=2.15.0,<3.0a0
  - fonts-conda-ecosystem
  - freetype >=2.12.1,<3.0a0
  - fribidi >=1.0.10,<2.0a0
  - harfbuzz >=10.2.0,<11.0a0
  - libexpat >=2.6.4,<3.0a0
  - libgcc >=13
  - libglib >=2.82.2,<3.0a0
  - libpng >=1.6.45,<1.7.0a0
  - libzlib >=1.3.1,<2.0a0
  arch: x86_64
  platform: linux
  license: LGPL-2.1-or-later
  purls: []
  size: 451406
  timestamp: 1737510786003
- pypi: https://files.pythonhosted.org/packages/99/56/370a6636e072a037b52499edd8928942df7f887974fc54444ece5152d26a/param-2.2.0-py3-none-any.whl
  name: param
  version: 2.2.0
  sha256: 777f8c7b66ab820b70ea5ad09faaa6818308220caae89da3b5c5f359faa72a5e
  requires_dist:
  - aiohttp ; extra == 'all'
  - cloudpickle ; extra == 'all'
  - gmpy ; extra == 'all'
  - ipython ; extra == 'all'
  - jsonschema ; extra == 'all'
  - nbval ; extra == 'all'
  - nest-asyncio ; extra == 'all'
  - numpy ; extra == 'all'
  - odfpy ; extra == 'all'
  - openpyxl ; extra == 'all'
  - pandas ; extra == 'all'
  - panel ; extra == 'all'
  - pyarrow ; extra == 'all'
  - pytest ; extra == 'all'
  - pytest-asyncio ; extra == 'all'
  - pytest-xdist ; extra == 'all'
  - tables ; extra == 'all'
  - xlrd ; extra == 'all'
  - aiohttp ; extra == 'examples'
  - pandas ; extra == 'examples'
  - panel ; extra == 'examples'
  - pytest ; extra == 'tests'
  - pytest-asyncio ; extra == 'tests'
  - odfpy ; extra == 'tests-deser'
  - openpyxl ; extra == 'tests-deser'
  - pyarrow ; extra == 'tests-deser'
  - tables ; extra == 'tests-deser'
  - xlrd ; extra == 'tests-deser'
  - aiohttp ; extra == 'tests-examples'
  - nbval ; extra == 'tests-examples'
  - pandas ; extra == 'tests-examples'
  - panel ; extra == 'tests-examples'
  - pytest ; extra == 'tests-examples'
  - pytest-asyncio ; extra == 'tests-examples'
  - pytest-xdist ; extra == 'tests-examples'
  - aiohttp ; extra == 'tests-full'
  - cloudpickle ; extra == 'tests-full'
  - gmpy ; extra == 'tests-full'
  - ipython ; extra == 'tests-full'
  - jsonschema ; extra == 'tests-full'
  - nbval ; extra == 'tests-full'
  - nest-asyncio ; extra == 'tests-full'
  - numpy ; extra == 'tests-full'
  - odfpy ; extra == 'tests-full'
  - openpyxl ; extra == 'tests-full'
  - pandas ; extra == 'tests-full'
  - panel ; extra == 'tests-full'
  - pyarrow ; extra == 'tests-full'
  - pytest ; extra == 'tests-full'
  - pytest-asyncio ; extra == 'tests-full'
  - pytest-xdist ; extra == 'tests-full'
  - tables ; extra == 'tests-full'
  - xlrd ; extra == 'tests-full'
  requires_python: '>=3.9'
- pypi: https://files.pythonhosted.org/packages/c6/ac/dac4a63f978e4dcb3c6d3a78c4d8e0192a113d288502a1216950c41b1027/parso-0.8.4-py2.py3-none-any.whl
  name: parso
  version: 0.8.4
  sha256: a418670a20291dacd2dddc80c377c5c3791378ee1e8d12bffc35420643d43f18
  requires_dist:
  - flake8==5.0.4 ; extra == 'qa'
  - mypy==0.971 ; extra == 'qa'
  - types-setuptools==67.2.0.1 ; extra == 'qa'
  - docopt ; extra == 'testing'
  - pytest ; extra == 'testing'
  requires_python: '>=3.6'
- conda: https://conda.anaconda.org/conda-forge/linux-64/pcre2-10.44-hba22ea6_2.conda
  sha256: 1087716b399dab91cc9511d6499036ccdc53eb29a288bebcb19cf465c51d7c0d
  md5: df359c09c41cd186fffb93a2d87aa6f5
  depends:
  - __glibc >=2.17,<3.0.a0
  - bzip2 >=1.0.8,<2.0a0
  - libgcc-ng >=12
  - libzlib >=1.3.1,<2.0a0
  arch: x86_64
  platform: linux
  license: BSD-3-Clause
  license_family: BSD
  purls: []
  size: 952308
  timestamp: 1723488734144
- pypi: https://files.pythonhosted.org/packages/9e/c3/059298687310d527a58bb01f3b1965787ee3b40dce76752eda8b44e9a2c5/pexpect-4.9.0-py2.py3-none-any.whl
  name: pexpect
  version: 4.9.0
  sha256: 7236d1e080e4936be2dc3e326cec0af72acf9212a7e1d060210e70a47e253523
  requires_dist:
  - ptyprocess>=0.5
- pypi: https://files.pythonhosted.org/packages/38/0d/84200ed6a871ce386ddc82904bfadc0c6b28b0c0ec78176871a4679e40b3/pillow-11.1.0-cp312-cp312-manylinux_2_28_x86_64.whl
  name: pillow
  version: 11.1.0
  sha256: 9aa9aeddeed452b2f616ff5507459e7bab436916ccb10961c4a382cd3e03f47f
  requires_dist:
  - furo ; extra == 'docs'
  - olefile ; extra == 'docs'
  - sphinx>=8.1 ; extra == 'docs'
  - sphinx-copybutton ; extra == 'docs'
  - sphinx-inline-tabs ; extra == 'docs'
  - sphinxext-opengraph ; extra == 'docs'
  - olefile ; extra == 'fpx'
  - olefile ; extra == 'mic'
  - check-manifest ; extra == 'tests'
  - coverage>=7.4.2 ; extra == 'tests'
  - defusedxml ; extra == 'tests'
  - markdown2 ; extra == 'tests'
  - olefile ; extra == 'tests'
  - packaging ; extra == 'tests'
  - pyroma ; extra == 'tests'
  - pytest ; extra == 'tests'
  - pytest-cov ; extra == 'tests'
  - pytest-timeout ; extra == 'tests'
  - trove-classifiers>=2024.10.12 ; extra == 'tests'
  - typing-extensions ; python_full_version < '3.10' and extra == 'typing'
  - defusedxml ; extra == 'xmp'
  requires_python: '>=3.9'
- pypi: https://files.pythonhosted.org/packages/48/a4/fbfe9d5581d7b111b28f1d8c2762dee92e9821bb209af9fa83c940e507a0/pillow-11.1.0-cp311-cp311-manylinux_2_28_x86_64.whl
  name: pillow
  version: 11.1.0
  sha256: 837060a8599b8f5d402e97197d4924f05a2e0d68756998345c829c33186217b1
  requires_dist:
  - furo ; extra == 'docs'
  - olefile ; extra == 'docs'
  - sphinx>=8.1 ; extra == 'docs'
  - sphinx-copybutton ; extra == 'docs'
  - sphinx-inline-tabs ; extra == 'docs'
  - sphinxext-opengraph ; extra == 'docs'
  - olefile ; extra == 'fpx'
  - olefile ; extra == 'mic'
  - check-manifest ; extra == 'tests'
  - coverage>=7.4.2 ; extra == 'tests'
  - defusedxml ; extra == 'tests'
  - markdown2 ; extra == 'tests'
  - olefile ; extra == 'tests'
  - packaging ; extra == 'tests'
  - pyroma ; extra == 'tests'
  - pytest ; extra == 'tests'
  - pytest-cov ; extra == 'tests'
  - pytest-timeout ; extra == 'tests'
  - trove-classifiers>=2024.10.12 ; extra == 'tests'
  - typing-extensions ; python_full_version < '3.10' and extra == 'typing'
  - defusedxml ; extra == 'xmp'
  requires_python: '>=3.9'
- pypi: https://files.pythonhosted.org/packages/84/7a/cd0c3eaf4a28cb2a74bdd19129f7726277a7f30c4f8424cd27a62987d864/pillow-11.1.0-cp310-cp310-manylinux_2_28_x86_64.whl
  name: pillow
  version: 11.1.0
  sha256: abc56501c3fd148d60659aae0af6ddc149660469082859fa7b066a298bde9482
  requires_dist:
  - furo ; extra == 'docs'
  - olefile ; extra == 'docs'
  - sphinx>=8.1 ; extra == 'docs'
  - sphinx-copybutton ; extra == 'docs'
  - sphinx-inline-tabs ; extra == 'docs'
  - sphinxext-opengraph ; extra == 'docs'
  - olefile ; extra == 'fpx'
  - olefile ; extra == 'mic'
  - check-manifest ; extra == 'tests'
  - coverage>=7.4.2 ; extra == 'tests'
  - defusedxml ; extra == 'tests'
  - markdown2 ; extra == 'tests'
  - olefile ; extra == 'tests'
  - packaging ; extra == 'tests'
  - pyroma ; extra == 'tests'
  - pytest ; extra == 'tests'
  - pytest-cov ; extra == 'tests'
  - pytest-timeout ; extra == 'tests'
  - trove-classifiers>=2024.10.12 ; extra == 'tests'
  - typing-extensions ; python_full_version < '3.10' and extra == 'typing'
  - defusedxml ; extra == 'xmp'
  requires_python: '>=3.9'
- conda: https://conda.anaconda.org/conda-forge/linux-64/pixman-0.44.2-h29eaf8c_0.conda
  sha256: 747c58db800d5583fee78e76240bf89cbaeedf7ab1ef339c2990602332b9c4be
  md5: 5e2a7acfa2c24188af39e7944e1b3604
  depends:
  - __glibc >=2.17,<3.0.a0
  - libgcc >=13
  - libstdcxx >=13
  arch: x86_64
  platform: linux
  license: MIT
  license_family: MIT
  purls: []
  size: 381072
  timestamp: 1733698987122
- pypi: https://files.pythonhosted.org/packages/3c/a6/bc1012356d8ece4d66dd75c4b9fc6c1f6650ddd5991e421177d9f8f671be/platformdirs-4.3.6-py3-none-any.whl
  name: platformdirs
  version: 4.3.6
  sha256: 73e575e1408ab8103900836b97580d5307456908a03e92031bab39e4554cc3fb
  requires_dist:
  - furo>=2024.8.6 ; extra == 'docs'
  - proselint>=0.14 ; extra == 'docs'
  - sphinx-autodoc-typehints>=2.4 ; extra == 'docs'
  - sphinx>=8.0.2 ; extra == 'docs'
  - appdirs==1.4.4 ; extra == 'test'
  - covdefaults>=2.3 ; extra == 'test'
  - pytest-cov>=5 ; extra == 'test'
  - pytest-mock>=3.14 ; extra == 'test'
  - pytest>=8.3.2 ; extra == 'test'
  - mypy>=1.11.2 ; extra == 'type'
  requires_python: '>=3.8'
- pypi: https://files.pythonhosted.org/packages/e5/ae/580600f441f6fc05218bd6c9d5794f4aef072a7d9093b291f1c50a9db8bc/plotly-5.24.1-py3-none-any.whl
  name: plotly
  version: 5.24.1
  sha256: f67073a1e637eb0dc3e46324d9d51e2fe76e9727c892dde64ddf1e1b51f29089
  requires_dist:
  - tenacity>=6.2.0
  - packaging
  requires_python: '>=3.8'
- pypi: https://files.pythonhosted.org/packages/88/5f/e351af9a41f866ac3f1fac4ca0613908d9a41741cfcf2228f4ad853b697d/pluggy-1.5.0-py3-none-any.whl
  name: pluggy
  version: 1.5.0
  sha256: 44e1ad92c8ca002de6377e165f3e0f1be63266ab4d554740532335b9d75ea669
  requires_dist:
  - pre-commit ; extra == 'dev'
  - tox ; extra == 'dev'
  - pytest ; extra == 'testing'
  - pytest-benchmark ; extra == 'testing'
  requires_python: '>=3.8'
- pypi: https://files.pythonhosted.org/packages/e9/2f/a4583c70fbd8cd04910e2884bcc2bdd670e884061f7b4d70bc13e632a993/pockets-0.9.1-py2.py3-none-any.whl
  name: pockets
  version: 0.9.1
  sha256: 68597934193c08a08eb2bf6a1d85593f627c22f9b065cc727a4f03f669d96d86
  requires_dist:
  - six>=1.5.2
- pypi: https://files.pythonhosted.org/packages/f7/60/1974cfdd5bb770568ddc6f89f3e0df4cfdd1acffd5a609dff5e95f48c6e2/portalocker-3.1.1-py3-none-any.whl
  name: portalocker
  version: 3.1.1
  sha256: 80e984e24de292ff258a5bea0e4f3f778fff84c0ae1275dbaebc4658de4aacb3
  requires_dist:
  - pywin32>=226 ; platform_system == 'Windows'
  - sphinx>=1.7.1 ; extra == 'docs'
  - pytest>=5.4.1 ; extra == 'tests'
  - pytest-cov>=2.8.1 ; extra == 'tests'
  - pytest-timeout>=2.1.0 ; extra == 'tests'
  - sphinx>=6.0.0 ; extra == 'tests'
  - pytest-mypy>=0.8.0 ; extra == 'tests'
  - types-redis ; extra == 'tests'
  - redis ; extra == 'tests'
  - pytest-rerunfailures>=15.0 ; extra == 'tests'
  - redis ; extra == 'redis'
  requires_python: '>=3.9'
- pypi: https://files.pythonhosted.org/packages/16/8f/496e10d51edd6671ebe0432e33ff800aa86775d2d147ce7d43389324a525/pre_commit-4.0.1-py2.py3-none-any.whl
  name: pre-commit
  version: 4.0.1
  sha256: efde913840816312445dc98787724647c65473daefe420785f885e8ed9a06878
  requires_dist:
  - cfgv>=2.0.0
  - identify>=1.0.0
  - nodeenv>=0.11.1
  - pyyaml>=5.1
  - virtualenv>=20.10.0
  requires_python: '>=3.9'
- pypi: https://files.pythonhosted.org/packages/8b/f5/cab5cf6a540c31f5099043de0ae43990fd9cf66f75ecb5e9f254a4e4d4ee/proglog-0.1.10-py3-none-any.whl
  name: proglog
  version: 0.1.10
  sha256: 19d5da037e8c813da480b741e3fa71fb1ac0a5b02bf21c41577c7f327485ec50
  requires_dist:
  - tqdm
- pypi: https://files.pythonhosted.org/packages/ff/c2/ab7d37426c179ceb9aeb109a85cda8948bb269b7561a0be870cc656eefe4/prometheus_client-0.21.1-py3-none-any.whl
  name: prometheus-client
  version: 0.21.1
  sha256: 594b45c410d6f4f8888940fe80b5cc2521b305a1fafe1c58609ef715a001f301
  requires_dist:
  - twisted ; extra == 'twisted'
  requires_python: '>=3.8'
- pypi: https://files.pythonhosted.org/packages/e4/ea/d836f008d33151c7a1f62caf3d8dd782e4d15f6a43897f64480c2b8de2ad/prompt_toolkit-3.0.50-py3-none-any.whl
  name: prompt-toolkit
  version: 3.0.50
  sha256: 9b6427eb19e479d98acff65196a307c555eb567989e6d88ebbb1b509d9779198
  requires_dist:
  - wcwidth
  requires_python: '>=3.8.0'
- pypi: https://files.pythonhosted.org/packages/9c/39/0f88a830a1c8a3aba27fededc642da37613c57cbff143412e3536f89784f/psutil-6.1.1-cp36-abi3-manylinux_2_12_x86_64.manylinux2010_x86_64.manylinux_2_17_x86_64.manylinux2014_x86_64.whl
  name: psutil
  version: 6.1.1
  sha256: 97f7cb9921fbec4904f522d972f0c0e1f4fabbdd4e0287813b21215074a0f160
  requires_dist:
  - abi3audit ; extra == 'dev'
  - black ; extra == 'dev'
  - check-manifest ; extra == 'dev'
  - coverage ; extra == 'dev'
  - packaging ; extra == 'dev'
  - pylint ; extra == 'dev'
  - pyperf ; extra == 'dev'
  - pypinfo ; extra == 'dev'
  - pytest-cov ; extra == 'dev'
  - requests ; extra == 'dev'
  - rstcheck ; extra == 'dev'
  - ruff ; extra == 'dev'
  - sphinx ; extra == 'dev'
  - sphinx-rtd-theme ; extra == 'dev'
  - toml-sort ; extra == 'dev'
  - twine ; extra == 'dev'
  - virtualenv ; extra == 'dev'
  - vulture ; extra == 'dev'
  - wheel ; extra == 'dev'
  - pytest ; extra == 'test'
  - pytest-xdist ; extra == 'test'
  - setuptools ; extra == 'test'
  requires_python: '>=2.7,!=3.0.*,!=3.1.*,!=3.2.*,!=3.3.*,!=3.4.*,!=3.5.*'
- pypi: https://files.pythonhosted.org/packages/49/ad/8ee3f8ac1d59cf269ae2d55f7cac7c65fe3b3f41cada5d6a17bc2f4c5d6d/psygnal-0.11.1-cp312-cp312-manylinux_2_17_x86_64.manylinux2014_x86_64.whl
  name: psygnal
  version: 0.11.1
  sha256: 885922a6e65ece9ff8ccf2b6810f435ca8067f410889f7a8fffb6b0d61421a0d
  requires_dist:
  - ipython ; extra == 'dev'
  - mypy ; extra == 'dev'
  - mypy-extensions ; extra == 'dev'
  - pre-commit ; extra == 'dev'
  - pyqt5 ; extra == 'dev'
  - pytest-mypy-plugins ; extra == 'dev'
  - rich ; extra == 'dev'
  - ruff ; extra == 'dev'
  - typing-extensions ; extra == 'dev'
  - griffe==0.25.5 ; extra == 'docs'
  - mkdocs-material==8.5.10 ; extra == 'docs'
  - mkdocs-minify-plugin ; extra == 'docs'
  - mkdocs-spellcheck[all] ; extra == 'docs'
  - mkdocs==1.4.2 ; extra == 'docs'
  - mkdocstrings-python==0.8.3 ; extra == 'docs'
  - mkdocstrings==0.20.0 ; extra == 'docs'
  - wrapt ; extra == 'proxy'
  - pydantic ; extra == 'pydantic'
  - attrs ; extra == 'test'
  - dask ; extra == 'test'
  - msgspec ; extra == 'test'
  - numpy ; extra == 'test'
  - pydantic ; extra == 'test'
  - pyinstaller>=4.0 ; extra == 'test'
  - pytest-cov ; extra == 'test'
  - pytest>=6.0 ; extra == 'test'
  - toolz ; extra == 'test'
  - wrapt ; extra == 'test'
  - pytest-qt ; extra == 'testqt'
  - qtpy ; extra == 'testqt'
  requires_python: '>=3.8'
- pypi: https://files.pythonhosted.org/packages/84/6f/868f1d7d22c76b96e0c8a75f8eb196deaff83916ad2da7bd78d1d0f6a5df/psygnal-0.11.1-cp311-cp311-manylinux_2_17_x86_64.manylinux2014_x86_64.whl
  name: psygnal
  version: 0.11.1
  sha256: 24e69ea57ee39e3677298f38a18828af87cdc0bf0aa64685d44259e608bae3ec
  requires_dist:
  - ipython ; extra == 'dev'
  - mypy ; extra == 'dev'
  - mypy-extensions ; extra == 'dev'
  - pre-commit ; extra == 'dev'
  - pyqt5 ; extra == 'dev'
  - pytest-mypy-plugins ; extra == 'dev'
  - rich ; extra == 'dev'
  - ruff ; extra == 'dev'
  - typing-extensions ; extra == 'dev'
  - griffe==0.25.5 ; extra == 'docs'
  - mkdocs-material==8.5.10 ; extra == 'docs'
  - mkdocs-minify-plugin ; extra == 'docs'
  - mkdocs-spellcheck[all] ; extra == 'docs'
  - mkdocs==1.4.2 ; extra == 'docs'
  - mkdocstrings-python==0.8.3 ; extra == 'docs'
  - mkdocstrings==0.20.0 ; extra == 'docs'
  - wrapt ; extra == 'proxy'
  - pydantic ; extra == 'pydantic'
  - attrs ; extra == 'test'
  - dask ; extra == 'test'
  - msgspec ; extra == 'test'
  - numpy ; extra == 'test'
  - pydantic ; extra == 'test'
  - pyinstaller>=4.0 ; extra == 'test'
  - pytest-cov ; extra == 'test'
  - pytest>=6.0 ; extra == 'test'
  - toolz ; extra == 'test'
  - wrapt ; extra == 'test'
  - pytest-qt ; extra == 'testqt'
  - qtpy ; extra == 'testqt'
  requires_python: '>=3.8'
- pypi: https://files.pythonhosted.org/packages/c3/3f/ae610fd14cdbae8735344abfc7f67c76ff8bcf18e0e3c5f26a1ca590014e/psygnal-0.11.1-cp310-cp310-manylinux_2_17_x86_64.manylinux2014_x86_64.whl
  name: psygnal
  version: 0.11.1
  sha256: 7676e89225abc2f37ca7022c300ffd26fefaf21bdc894bc7c41dffbad5e969df
  requires_dist:
  - ipython ; extra == 'dev'
  - mypy ; extra == 'dev'
  - mypy-extensions ; extra == 'dev'
  - pre-commit ; extra == 'dev'
  - pyqt5 ; extra == 'dev'
  - pytest-mypy-plugins ; extra == 'dev'
  - rich ; extra == 'dev'
  - ruff ; extra == 'dev'
  - typing-extensions ; extra == 'dev'
  - griffe==0.25.5 ; extra == 'docs'
  - mkdocs-material==8.5.10 ; extra == 'docs'
  - mkdocs-minify-plugin ; extra == 'docs'
  - mkdocs-spellcheck[all] ; extra == 'docs'
  - mkdocs==1.4.2 ; extra == 'docs'
  - mkdocstrings-python==0.8.3 ; extra == 'docs'
  - mkdocstrings==0.20.0 ; extra == 'docs'
  - wrapt ; extra == 'proxy'
  - pydantic ; extra == 'pydantic'
  - attrs ; extra == 'test'
  - dask ; extra == 'test'
  - msgspec ; extra == 'test'
  - numpy ; extra == 'test'
  - pydantic ; extra == 'test'
  - pyinstaller>=4.0 ; extra == 'test'
  - pytest-cov ; extra == 'test'
  - pytest>=6.0 ; extra == 'test'
  - toolz ; extra == 'test'
  - wrapt ; extra == 'test'
  - pytest-qt ; extra == 'testqt'
  - qtpy ; extra == 'testqt'
  requires_python: '>=3.8'
- conda: https://conda.anaconda.org/conda-forge/linux-64/pthread-stubs-0.4-hb9d3cd8_1002.conda
  sha256: 9c88f8c64590e9567c6c80823f0328e58d3b1efb0e1c539c0315ceca764e0973
  md5: b3c17d95b5a10c6e64a21fa17573e70e
  depends:
  - __glibc >=2.17,<3.0.a0
  - libgcc >=13
  arch: x86_64
  platform: linux
  license: MIT
  license_family: MIT
  purls: []
  size: 8252
  timestamp: 1726802366959
- pypi: https://files.pythonhosted.org/packages/22/a6/858897256d0deac81a172289110f31629fc4cee19b6f01283303e18c8db3/ptyprocess-0.7.0-py2.py3-none-any.whl
  name: ptyprocess
  version: 0.7.0
  sha256: 4b41f3967fce3af57cc7e94b888626c18bf37a083e3651ca8feeb66d492fef35
- pypi: https://files.pythonhosted.org/packages/8e/37/efad0257dc6e593a18957422533ff0f87ede7c9c6ea010a2177d738fb82f/pure_eval-0.2.3-py3-none-any.whl
  name: pure-eval
  version: 0.2.3
  sha256: 1db8e35b67b3d218d818ae653e27f06c3aa420901fa7b081ca98cbedc874e0d0
  requires_dist:
  - pytest ; extra == 'tests'
- pypi: https://files.pythonhosted.org/packages/31/55/f05fc5608cc96060c2b24de505324d641888bd62d4eed2fa1dacd872a1e1/pyarrow-19.0.0-cp310-cp310-manylinux_2_28_x86_64.whl
  name: pyarrow
  version: 19.0.0
  sha256: e675a3ad4732b92d72e4d24009707e923cab76b0d088e5054914f11a797ebe44
  requires_dist:
  - pytest ; extra == 'test'
  - hypothesis ; extra == 'test'
  - cffi ; extra == 'test'
  - pytz ; extra == 'test'
  - pandas ; extra == 'test'
  requires_python: '>=3.9'
- pypi: https://files.pythonhosted.org/packages/3b/5e/6bc81aa7fc9affc7d1c03b912fbcc984ca56c2a18513684da267715dab7b/pyarrow-19.0.0-cp312-cp312-manylinux_2_28_x86_64.whl
  name: pyarrow
  version: 19.0.0
  sha256: f43f5aef2a13d4d56adadae5720d1fed4c1356c993eda8b59dace4b5983843c1
  requires_dist:
  - pytest ; extra == 'test'
  - hypothesis ; extra == 'test'
  - cffi ; extra == 'test'
  - pytz ; extra == 'test'
  - pandas ; extra == 'test'
  requires_python: '>=3.9'
- pypi: https://files.pythonhosted.org/packages/b8/39/a2a6714b471c000e6dd6af4495dce00d7d1332351b8e3170dfb9f91dad1f/pyarrow-19.0.0-cp311-cp311-manylinux_2_28_x86_64.whl
  name: pyarrow
  version: 19.0.0
  sha256: be686bf625aa7b9bada18defb3a3ea3981c1099697239788ff111d87f04cd263
  requires_dist:
  - pytest ; extra == 'test'
  - hypothesis ; extra == 'test'
  - cffi ; extra == 'test'
  - pytz ; extra == 'test'
  - pandas ; extra == 'test'
  requires_python: '>=3.9'
- conda: https://conda.anaconda.org/conda-forge/noarch/pycparser-2.22-pyh29332c3_1.conda
  sha256: 79db7928d13fab2d892592223d7570f5061c192f27b9febd1a418427b719acc6
  md5: 12c566707c80111f9799308d9e265aef
  depends:
  - python >=3.9
  - python
  license: BSD-3-Clause
  license_family: BSD
  purls: []
  size: 110100
  timestamp: 1733195786147
- pypi: https://files.pythonhosted.org/packages/e7/d3/c622950d87a2ffd1654208733b5bd1c5645930014abed8f4c0d74863988b/pydata_sphinx_theme-0.15.4-py3-none-any.whl
  name: pydata-sphinx-theme
  version: 0.15.4
  sha256: 2136ad0e9500d0949f96167e63f3e298620040aea8f9c74621959eda5d4cf8e6
  requires_dist:
  - sphinx>=5
  - beautifulsoup4
  - docutils!=0.17.0
  - packaging
  - babel
  - pygments>=2.7
  - accessible-pygments
  - typing-extensions
  - numpydoc ; extra == 'doc'
  - linkify-it-py ; extra == 'doc'
  - rich ; extra == 'doc'
  - sphinxext-rediraffe ; extra == 'doc'
  - sphinx-sitemap ; extra == 'doc'
  - sphinx-autoapi>=3.0.0 ; extra == 'doc'
  - myst-parser ; extra == 'doc'
  - ablog>=0.11.8 ; extra == 'doc'
  - jupyter-sphinx ; extra == 'doc'
  - pandas ; extra == 'doc'
  - plotly ; extra == 'doc'
  - matplotlib ; extra == 'doc'
  - numpy ; extra == 'doc'
  - xarray ; extra == 'doc'
  - sphinx-copybutton ; extra == 'doc'
  - sphinx-design ; extra == 'doc'
  - sphinx-togglebutton ; extra == 'doc'
  - jupyterlite-sphinx ; extra == 'doc'
  - sphinxcontrib-youtube>=1.4.1 ; extra == 'doc'
  - sphinx-favicon>=1.0.1 ; extra == 'doc'
  - ipykernel ; extra == 'doc'
  - nbsphinx ; extra == 'doc'
  - ipyleaflet ; extra == 'doc'
  - colorama ; extra == 'doc'
  - ipywidgets ; extra == 'doc'
  - graphviz ; extra == 'doc'
  - pytest ; extra == 'test'
  - pytest-cov ; extra == 'test'
  - pytest-regressions ; extra == 'test'
  - sphinx[test] ; extra == 'test'
  - pyyaml ; extra == 'dev'
  - pre-commit ; extra == 'dev'
  - pydata-sphinx-theme[doc,test] ; extra == 'dev'
  - tox ; extra == 'dev'
  - pandoc ; extra == 'dev'
  - sphinx-theme-builder[cli] ; extra == 'dev'
  - pytest-playwright ; extra == 'a11y'
  - babel ; extra == 'i18n'
  - jinja2 ; extra == 'i18n'
  requires_python: '>=3.9'
- pypi: https://files.pythonhosted.org/packages/8a/0b/9fcc47d19c48b59121088dd6da2488a49d5f72dacf8262e2790a1d2c7d15/pygments-2.19.1-py3-none-any.whl
  name: pygments
  version: 2.19.1
  sha256: 9ea1544ad55cecf4b8242fab6dd35a93bbce657034b0611ee383099054ab6d8c
  requires_dist:
  - colorama>=0.4.6 ; extra == 'windows-terminal'
  requires_python: '>=3.8'
- conda: https://conda.anaconda.org/conda-forge/noarch/pygments-2.19.1-pyhd8ed1ab_0.conda
  sha256: 28a3e3161390a9d23bc02b4419448f8d27679d9e2c250e29849e37749c8de86b
  md5: 232fb4577b6687b2d503ef8e254270c9
  depends:
  - python >=3.9
  license: BSD-2-Clause
  license_family: BSD
  purls:
  - pkg:pypi/pygments?source=hash-mapping
  size: 888600
  timestamp: 1736243563082
- pypi: https://files.pythonhosted.org/packages/91/e1/26d55acea92b1ea4d33672e48f09ceeb274e84d7d542a4fb9a32a556db46/pylint-3.3.3-py3-none-any.whl
  name: pylint
  version: 3.3.3
  sha256: 26e271a2bc8bce0fc23833805a9076dd9b4d5194e2a02164942cb3cdc37b4183
  requires_dist:
  - dill>=0.2 ; python_full_version < '3.11'
  - dill>=0.3.6 ; python_full_version >= '3.11'
  - dill>=0.3.7 ; python_full_version >= '3.12'
  - platformdirs>=2.2.0
  - astroid>=3.3.8,<=3.4.0.dev0
  - isort>=4.2.5,!=5.13.0,<6
  - mccabe>=0.6,<0.8
  - tomli>=1.1.0 ; python_full_version < '3.11'
  - tomlkit>=0.10.1
  - colorama>=0.4.5 ; sys_platform == 'win32'
  - typing-extensions>=3.10.0 ; python_full_version < '3.10'
  - gitpython>3 ; extra == 'testutils'
  - pyenchant~=3.2 ; extra == 'spelling'
  requires_python: '>=3.9.0'
- pypi: https://files.pythonhosted.org/packages/1c/a7/c8a2d361bf89c0d9577c934ebb7421b25dc84bf3a8e3ac0a40aed9acc547/pyparsing-3.2.1-py3-none-any.whl
  name: pyparsing
  version: 3.2.1
  sha256: 506ff4f4386c4cec0590ec19e6302d3aedb992fdc02c761e90416f158dacf8e1
  requires_dist:
  - railroad-diagrams ; extra == 'diagrams'
  - jinja2 ; extra == 'diagrams'
  requires_python: '>=3.9'
- conda: https://conda.anaconda.org/conda-forge/noarch/pysocks-1.7.1-pyha55dd90_7.conda
  sha256: ba3b032fa52709ce0d9fd388f63d330a026754587a2f461117cac9ab73d8d0d8
  md5: 461219d1a5bd61342293efa2c0c90eac
  depends:
  - __unix
  - python >=3.9
  license: BSD-3-Clause
  license_family: BSD
  purls:
  - pkg:pypi/pysocks?source=hash-mapping
  size: 21085
  timestamp: 1733217331982
- pypi: https://files.pythonhosted.org/packages/11/92/76a1c94d3afee238333bc0a42b82935dd8f9cf8ce9e336ff87ee14d9e1cf/pytest-8.3.4-py3-none-any.whl
  name: pytest
  version: 8.3.4
  sha256: 50e16d954148559c9a74109af1eaf0c945ba2d8f30f0a3d3335edde19788b6f6
  requires_dist:
  - colorama ; sys_platform == 'win32'
  - exceptiongroup>=1.0.0rc8 ; python_full_version < '3.11'
  - iniconfig
  - packaging
  - pluggy>=1.5,<2
  - tomli>=1 ; python_full_version < '3.11'
  - argcomplete ; extra == 'dev'
  - attrs>=19.2 ; extra == 'dev'
  - hypothesis>=3.56 ; extra == 'dev'
  - mock ; extra == 'dev'
  - pygments>=2.7.2 ; extra == 'dev'
  - requests ; extra == 'dev'
  - setuptools ; extra == 'dev'
  - xmlschema ; extra == 'dev'
  requires_python: '>=3.8'
- pypi: https://files.pythonhosted.org/packages/36/3b/48e79f2cd6a61dbbd4807b4ed46cb564b4fd50a76166b1c4ea5c1d9e2371/pytest_cov-6.0.0-py3-none-any.whl
  name: pytest-cov
  version: 6.0.0
  sha256: eee6f1b9e61008bd34975a4d5bab25801eb31898b032dd55addc93e96fcaaa35
  requires_dist:
  - pytest>=4.6
  - coverage[toml]>=7.5
  - fields ; extra == 'testing'
  - hunter ; extra == 'testing'
  - process-tests ; extra == 'testing'
  - pytest-xdist ; extra == 'testing'
  - virtualenv ; extra == 'testing'
  requires_python: '>=3.9'
- conda: https://conda.anaconda.org/conda-forge/linux-64/python-3.10.16-he725a3c_1_cpython.conda
  build_number: 1
  sha256: 3f90a2d5062a73cd2dd8a0027718aee1db93f7975b9cfe529e2c9aeec2db262e
  md5: b887811a901b3aa622a92caf03bc8917
  depends:
  - __glibc >=2.17,<3.0.a0
  - bzip2 >=1.0.8,<2.0a0
  - ld_impl_linux-64 >=2.36.1
  - libffi >=3.4,<4.0a0
  - libgcc >=13
  - liblzma >=5.6.3,<6.0a0
  - libnsl >=2.0.1,<2.1.0a0
  - libsqlite >=3.47.0,<4.0a0
  - libuuid >=2.38.1,<3.0a0
  - libxcrypt >=4.4.36
  - libzlib >=1.3.1,<2.0a0
  - ncurses >=6.5,<7.0a0
  - openssl >=3.4.0,<4.0a0
  - readline >=8.2,<9.0a0
  - tk >=8.6.13,<8.7.0a0
  - tzdata
  constrains:
  - python_abi 3.10.* *_cp310
  license: Python-2.0
  purls: []
  size: 25199631
  timestamp: 1733409331823
- conda: https://conda.anaconda.org/conda-forge/linux-64/python-3.11.11-h9e4cc4f_1_cpython.conda
  build_number: 1
  sha256: b29ce0836fce55bdff8d5c5b71c4921a23f87d3b950aea89a9e75784120b06b0
  md5: 8387070aa413ce9a8cc35a509fae938b
  depends:
  - __glibc >=2.17,<3.0.a0
  - bzip2 >=1.0.8,<2.0a0
  - ld_impl_linux-64 >=2.36.1
  - libexpat >=2.6.4,<3.0a0
  - libffi >=3.4,<4.0a0
  - libgcc >=13
  - liblzma >=5.6.3,<6.0a0
  - libnsl >=2.0.1,<2.1.0a0
  - libsqlite >=3.47.0,<4.0a0
  - libuuid >=2.38.1,<3.0a0
  - libxcrypt >=4.4.36
  - libzlib >=1.3.1,<2.0a0
  - ncurses >=6.5,<7.0a0
  - openssl >=3.4.0,<4.0a0
  - readline >=8.2,<9.0a0
  - tk >=8.6.13,<8.7.0a0
  - tzdata
  constrains:
  - python_abi 3.11.* *_cp311
  license: Python-2.0
  purls: []
  size: 30624804
  timestamp: 1733409665928
- conda: https://conda.anaconda.org/conda-forge/linux-64/python-3.12.8-h9e4cc4f_1_cpython.conda
  build_number: 1
  sha256: 3f0e0518c992d8ccfe62b189125721309836fe48a010dc424240583e157f9ff0
  md5: 7fd2fd79436d9b473812f14e86746844
  depends:
  - __glibc >=2.17,<3.0.a0
  - bzip2 >=1.0.8,<2.0a0
  - ld_impl_linux-64 >=2.36.1
  - libexpat >=2.6.4,<3.0a0
  - libffi >=3.4,<4.0a0
  - libgcc >=13
  - liblzma >=5.6.3,<6.0a0
  - libnsl >=2.0.1,<2.1.0a0
  - libsqlite >=3.47.0,<4.0a0
  - libuuid >=2.38.1,<3.0a0
  - libxcrypt >=4.4.36
  - libzlib >=1.3.1,<2.0a0
  - ncurses >=6.5,<7.0a0
  - openssl >=3.4.0,<4.0a0
  - readline >=8.2,<9.0a0
  - tk >=8.6.13,<8.7.0a0
  - tzdata
  constrains:
  - python_abi 3.12.* *_cp312
  license: Python-2.0
  purls: []
  size: 31565686
  timestamp: 1733410597922
- conda: https://conda.anaconda.org/conda-forge/noarch/python-chromedriver-binary-134.0.6979.0.0-pyh0d859eb_0.conda
  sha256: d47222d6c247c29b8200b23c4f01985ed525e2468718347aaf3ba34049c44c77
  md5: 4182391d8f58473e07268884297bd851
  depends:
  - __linux
  - python >=3.9
  license: MIT
  license_family: MIT
  purls:
  - pkg:pypi/chromedriver-binary?source=compressed-mapping
  size: 7236639
  timestamp: 1737902059207
- pypi: https://files.pythonhosted.org/packages/ec/57/56b9bcc3c9c6a792fcbaf139543cee77261f3651ca9da0c93f5c1221264b/python_dateutil-2.9.0.post0-py2.py3-none-any.whl
  name: python-dateutil
  version: 2.9.0.post0
  sha256: a8b2bc7bffae282281c8140a97d3aa9c14da0b136dfe83f850eea9a5f7470427
  requires_dist:
  - six>=1.5
  requires_python: '>=2.7,!=3.0.*,!=3.1.*,!=3.2.*'
- pypi: https://files.pythonhosted.org/packages/4b/72/2f30cf26664fcfa0bd8ec5ee62ec90c03bd485e4a294d92aabc76c5203a5/python_json_logger-3.2.1-py3-none-any.whl
  name: python-json-logger
  version: 3.2.1
  sha256: cdc17047eb5374bd311e748b42f99d71223f3b0e186f4206cc5d52aefe85b090
  requires_dist:
  - typing-extensions ; python_full_version < '3.10'
  - orjson ; implementation_name != 'pypy' and extra == 'dev'
  - msgspec ; python_full_version < '3.13' and implementation_name != 'pypy' and extra == 'dev'
  - msgspec-python313-pre ; python_full_version == '3.13.*' and implementation_name != 'pypy' and extra == 'dev'
  - validate-pyproject[all] ; extra == 'dev'
  - black ; extra == 'dev'
  - pylint ; extra == 'dev'
  - mypy ; extra == 'dev'
  - pytest ; extra == 'dev'
  - freezegun ; extra == 'dev'
  - backports-zoneinfo ; python_full_version < '3.9' and extra == 'dev'
  - tzdata ; extra == 'dev'
  - build ; extra == 'dev'
  - mkdocs ; extra == 'dev'
  - mkdocs-material>=8.5 ; extra == 'dev'
  - mkdocs-awesome-pages-plugin ; extra == 'dev'
  - mdx-truly-sane-lists ; extra == 'dev'
  - mkdocstrings[python] ; extra == 'dev'
  - mkdocs-gen-files ; extra == 'dev'
  - mkdocs-literate-nav ; extra == 'dev'
  - mike ; extra == 'dev'
  requires_python: '>=3.8'
- conda: https://conda.anaconda.org/conda-forge/linux-64/python_abi-3.10-5_cp310.conda
  build_number: 5
  sha256: 074d2f0b31f0333b7e553042b17ea54714b74263f8adda9a68a4bd8c7e219971
  md5: 2921c34715e74b3587b4cff4d36844f9
  constrains:
  - python 3.10.* *_cpython
  arch: x86_64
  platform: linux
  license: BSD-3-Clause
  license_family: BSD
  purls: []
  size: 6227
  timestamp: 1723823165457
- pypi: https://files.pythonhosted.org/packages/11/c3/005fcca25ce078d2cc29fd559379817424e94885510568bc1bc53d7d5846/pytz-2024.2-py2.py3-none-any.whl
  name: pytz
  version: '2024.2'
  sha256: 31c7c1817eb7fae7ca4b8c7ee50c72f93aa2dd863de768e1ef4245d426aa0725
- conda: https://conda.anaconda.org/conda-forge/noarch/pytz-2024.2-pyhd8ed1ab_1.conda
  sha256: 0a7c706b2eb13f7da5692d9ddf1567209964875710b471de6f2743b33d1ba960
  md5: f26ec986456c30f6dff154b670ae140f
  depends:
  - python >=3.9
  license: MIT
  license_family: MIT
  purls:
  - pkg:pypi/pytz?source=hash-mapping
  size: 185890
  timestamp: 1733215766006
- pypi: https://files.pythonhosted.org/packages/98/cc/ba051cfaef2525054e3367f2d5ff4df38f8f775125b3eebb82af4060026b/pyviz_comms-3.0.4-py3-none-any.whl
  name: pyviz-comms
  version: 3.0.4
  sha256: a40d17db26ec13cf975809633804e712bd24b473e77388c193c44043f85d0b25
  requires_dist:
  - param
  - flake8 ; extra == 'all'
  - jupyterlab~=4.0 ; extra == 'all'
  - keyring ; extra == 'all'
  - pytest ; extra == 'all'
  - rfc3986 ; extra == 'all'
  - setuptools>=40.8.0 ; extra == 'all'
  - twine ; extra == 'all'
  - jupyterlab~=4.0 ; extra == 'build'
  - keyring ; extra == 'build'
  - rfc3986 ; extra == 'build'
  - setuptools>=40.8.0 ; extra == 'build'
  - twine ; extra == 'build'
  - flake8 ; extra == 'tests'
  - pytest ; extra == 'tests'
  requires_python: '>=3.8'
- pypi: https://files.pythonhosted.org/packages/6b/4e/1523cb902fd98355e2e9ea5e5eb237cbc5f3ad5f3075fa65087aa0ecb669/PyYAML-6.0.2-cp310-cp310-manylinux_2_17_x86_64.manylinux2014_x86_64.whl
  name: pyyaml
  version: 6.0.2
  sha256: ec031d5d2feb36d1d1a24380e4db6d43695f3748343d99434e6f5f9156aaa2ed
  requires_python: '>=3.8'
- pypi: https://files.pythonhosted.org/packages/75/e4/2c27590dfc9992f73aabbeb9241ae20220bd9452df27483b6e56d3975cc5/PyYAML-6.0.2-cp311-cp311-manylinux_2_17_x86_64.manylinux2014_x86_64.whl
  name: pyyaml
  version: 6.0.2
  sha256: 3ad2a3decf9aaba3d29c8f537ac4b243e36bef957511b4766cb0057d32b0be85
  requires_python: '>=3.8'
- pypi: https://files.pythonhosted.org/packages/b9/2b/614b4752f2e127db5cc206abc23a8c19678e92b23c3db30fc86ab731d3bd/PyYAML-6.0.2-cp312-cp312-manylinux_2_17_x86_64.manylinux2014_x86_64.whl
  name: pyyaml
  version: 6.0.2
  sha256: 80bab7bfc629882493af4aa31a4cfa43a4c57c83813253626916b8c7ada83476
  requires_python: '>=3.8'
- pypi: https://files.pythonhosted.org/packages/07/3b/44ea6266a6761e9eefaa37d98fabefa112328808ac41aa87b4bbb668af30/pyzmq-26.2.0-cp312-cp312-manylinux_2_28_x86_64.whl
  name: pyzmq
  version: 26.2.0
  sha256: 7f98f6dfa8b8ccaf39163ce872bddacca38f6a67289116c8937a02e30bbe9711
  requires_dist:
  - cffi ; implementation_name == 'pypy'
  requires_python: '>=3.7'
- pypi: https://files.pythonhosted.org/packages/16/29/ca99b4598a9dc7e468b5417eda91f372b595be1e3eec9b7cbe8e5d3584e8/pyzmq-26.2.0-cp310-cp310-manylinux_2_28_x86_64.whl
  name: pyzmq
  version: 26.2.0
  sha256: a2224fa4a4c2ee872886ed00a571f5e967c85e078e8e8c2530a2fb01b3309b88
  requires_dist:
  - cffi ; implementation_name == 'pypy'
  requires_python: '>=3.7'
- pypi: https://files.pythonhosted.org/packages/ab/68/6fb6ae5551846ad5beca295b7bca32bf0a7ce19f135cb30e55fa2314e6b6/pyzmq-26.2.0-cp311-cp311-manylinux_2_28_x86_64.whl
  name: pyzmq
  version: 26.2.0
  sha256: 689c5d781014956a4a6de61d74ba97b23547e431e9e7d64f27d4922ba96e9d6e
  requires_dist:
  - cffi ; implementation_name == 'pypy'
  requires_python: '>=3.7'
- conda: https://conda.anaconda.org/conda-forge/linux-64/readline-8.2-h8228510_1.conda
  sha256: 5435cf39d039387fbdc977b0a762357ea909a7694d9528ab40f005e9208744d7
  md5: 47d31b792659ce70f470b5c82fdfb7a4
  depends:
  - libgcc-ng >=12
  - ncurses >=6.3,<7.0a0
  license: GPL-3.0-only
  license_family: GPL
  purls: []
  size: 281456
  timestamp: 1679532220005
- pypi: https://files.pythonhosted.org/packages/c1/b1/3baf80dc6d2b7bc27a95a67752d0208e410351e3feb4eb78de5f77454d8d/referencing-0.36.2-py3-none-any.whl
  name: referencing
  version: 0.36.2
  sha256: e8699adbbf8b5c7de96d8ffa0eb5c158b3beafce084968e2ea8bb08c6794dcd0
  requires_dist:
  - attrs>=22.2.0
  - rpds-py>=0.7.0
  - typing-extensions>=4.4.0 ; python_full_version < '3.13'
  requires_python: '>=3.9'
- pypi: https://files.pythonhosted.org/packages/f9/9b/335f9764261e915ed497fcdeb11df5dfd6f7bf257d4a6a2a686d80da4d54/requests-2.32.3-py3-none-any.whl
  name: requests
  version: 2.32.3
  sha256: 70761cfe03c773ceb22aa2f671b4757976145175cdfca038c02654d061d6dcc6
  requires_dist:
  - charset-normalizer>=2,<4
  - idna>=2.5,<4
  - urllib3>=1.21.1,<3
  - certifi>=2017.4.17
  - pysocks>=1.5.6,!=1.5.7 ; extra == 'socks'
  - chardet>=3.0.2,<6 ; extra == 'use-chardet-on-py3'
  requires_python: '>=3.8'
- conda: https://conda.anaconda.org/conda-forge/noarch/requests-2.32.3-pyhd8ed1ab_1.conda
  sha256: d701ca1136197aa121bbbe0e8c18db6b5c94acbd041c2b43c70e5ae104e1d8ad
  md5: a9b9368f3701a417eac9edbcae7cb737
  depends:
  - certifi >=2017.4.17
  - charset-normalizer >=2,<4
  - idna >=2.5,<4
  - python >=3.9
  - urllib3 >=1.21.1,<3
  constrains:
  - chardet >=3.0.2,<6
  license: Apache-2.0
  license_family: APACHE
  purls:
  - pkg:pypi/requests?source=hash-mapping
  size: 58723
  timestamp: 1733217126197
- pypi: https://files.pythonhosted.org/packages/4f/78/90af559403afb6f254c77f5c2b1547e24af208215d4602bb368b36ef4eac/rerun_notebook-0.21.0-py2.py3-none-any.whl
  name: rerun-notebook
  version: 0.21.0
  sha256: e747586e46bd77bc5dcbc34ff585913c88d7a876ff8f66f4b36647182fae8e2a
  requires_dist:
  - anywidget
  - jupyter-ui-poll
  - hatch ; extra == 'dev'
  - jupyterlab ; extra == 'dev'
  - watchfiles ; extra == 'dev'
- pypi: https://files.pythonhosted.org/packages/10/63/405a1b601cf1253878b1aebef6764095b2e8139cf233a908c2ccc4ad4ffd/rerun_sdk-0.21.0-cp38-abi3-manylinux_2_31_x86_64.whl
  name: rerun-sdk
  version: 0.21.0
  sha256: 897649aadcab7014b78096f93c84c61c00a227b80adaf0dec279924b5aab53d8
  requires_dist:
  - attrs>=23.1.0
  - numpy>=1.23
  - pillow>=8.0.0
  - pyarrow>=14.0.2
  - typing-extensions>=4.5
  - pytest==7.1.2 ; extra == 'tests'
  - rerun-notebook==0.21.0 ; extra == 'notebook'
  requires_python: '>=3.8'
- pypi: https://files.pythonhosted.org/packages/7b/44/4e421b96b67b2daff264473f7465db72fbdf36a07e05494f50300cc7b0c6/rfc3339_validator-0.1.4-py2.py3-none-any.whl
  name: rfc3339-validator
  version: 0.1.4
  sha256: 24f6ec1eda14ef823da9e36ec7113124b39c04d50a4d3d3a3c2859577e7791fa
  requires_dist:
  - six
  requires_python: '>=2.7,!=3.0.*,!=3.1.*,!=3.2.*,!=3.3.*,!=3.4.*'
- pypi: https://files.pythonhosted.org/packages/9e/51/17023c0f8f1869d8806b979a2bffa3f861f26a3f1a66b094288323fba52f/rfc3986_validator-0.1.1-py2.py3-none-any.whl
  name: rfc3986-validator
  version: 0.1.1
  sha256: 2f235c432ef459970b4306369336b9d5dbdda31b510ca1e327636e01f528bfa9
  requires_python: '>=2.7,!=3.0.*,!=3.1.*,!=3.2.*,!=3.3.*,!=3.4.*'
- pypi: https://files.pythonhosted.org/packages/4d/cf/96f1fd75512a017f8e07408b6d5dbeb492d9ed46bfe0555544294f3681b3/rpds_py-0.22.3-cp310-cp310-manylinux_2_17_x86_64.manylinux2014_x86_64.whl
  name: rpds-py
  version: 0.22.3
  sha256: bc27863442d388870c1809a87507727b799c8460573cfbb6dc0eeaef5a11b5ec
  requires_python: '>=3.9'
- pypi: https://files.pythonhosted.org/packages/1a/f6/52a2973ff108d74b5da706a573379eea160bece098f7cfa3f35dc4622710/ruff-0.8.5-py3-none-manylinux_2_17_x86_64.manylinux2014_x86_64.whl
  name: ruff
  version: 0.8.5
  sha256: f99be814d77a5dac8a8957104bdd8c359e85c86b0ee0e38dca447cb1095f70fb
  requires_python: '>=3.7'
- pypi: https://files.pythonhosted.org/packages/0e/ec/1b15b59c6cc7a993320a52234369e787f50345a4753e50d5a015a91e1a20/scikit_learn-1.6.0-cp311-cp311-manylinux_2_17_x86_64.manylinux2014_x86_64.whl
  name: scikit-learn
  version: 1.6.0
  sha256: 3c716d13ba0a2f8762d96ff78d3e0cde90bc9c9b5c13d6ab6bb9b2d6ca6705fd
  requires_dist:
  - numpy>=1.19.5
  - scipy>=1.6.0
  - joblib>=1.2.0
  - threadpoolctl>=3.1.0
  - numpy>=1.19.5 ; extra == 'build'
  - scipy>=1.6.0 ; extra == 'build'
  - cython>=3.0.10 ; extra == 'build'
  - meson-python>=0.16.0 ; extra == 'build'
  - numpy>=1.19.5 ; extra == 'install'
  - scipy>=1.6.0 ; extra == 'install'
  - joblib>=1.2.0 ; extra == 'install'
  - threadpoolctl>=3.1.0 ; extra == 'install'
  - matplotlib>=3.3.4 ; extra == 'benchmark'
  - pandas>=1.1.5 ; extra == 'benchmark'
  - memory-profiler>=0.57.0 ; extra == 'benchmark'
  - matplotlib>=3.3.4 ; extra == 'docs'
  - scikit-image>=0.17.2 ; extra == 'docs'
  - pandas>=1.1.5 ; extra == 'docs'
  - seaborn>=0.9.0 ; extra == 'docs'
  - memory-profiler>=0.57.0 ; extra == 'docs'
  - sphinx>=7.3.7 ; extra == 'docs'
  - sphinx-copybutton>=0.5.2 ; extra == 'docs'
  - sphinx-gallery>=0.17.1 ; extra == 'docs'
  - numpydoc>=1.2.0 ; extra == 'docs'
  - pillow>=7.1.2 ; extra == 'docs'
  - pooch>=1.6.0 ; extra == 'docs'
  - sphinx-prompt>=1.4.0 ; extra == 'docs'
  - sphinxext-opengraph>=0.9.1 ; extra == 'docs'
  - plotly>=5.14.0 ; extra == 'docs'
  - polars>=0.20.30 ; extra == 'docs'
  - sphinx-design>=0.5.0 ; extra == 'docs'
  - sphinx-design>=0.6.0 ; extra == 'docs'
  - sphinxcontrib-sass>=0.3.4 ; extra == 'docs'
  - pydata-sphinx-theme>=0.15.3 ; extra == 'docs'
  - sphinx-remove-toctrees>=1.0.0.post1 ; extra == 'docs'
  - towncrier>=24.8.0 ; extra == 'docs'
  - matplotlib>=3.3.4 ; extra == 'examples'
  - scikit-image>=0.17.2 ; extra == 'examples'
  - pandas>=1.1.5 ; extra == 'examples'
  - seaborn>=0.9.0 ; extra == 'examples'
  - pooch>=1.6.0 ; extra == 'examples'
  - plotly>=5.14.0 ; extra == 'examples'
  - matplotlib>=3.3.4 ; extra == 'tests'
  - scikit-image>=0.17.2 ; extra == 'tests'
  - pandas>=1.1.5 ; extra == 'tests'
  - pytest>=7.1.2 ; extra == 'tests'
  - pytest-cov>=2.9.0 ; extra == 'tests'
  - ruff>=0.5.1 ; extra == 'tests'
  - black>=24.3.0 ; extra == 'tests'
  - mypy>=1.9 ; extra == 'tests'
  - pyamg>=4.0.0 ; extra == 'tests'
  - polars>=0.20.30 ; extra == 'tests'
  - pyarrow>=12.0.0 ; extra == 'tests'
  - numpydoc>=1.2.0 ; extra == 'tests'
  - pooch>=1.6.0 ; extra == 'tests'
  - conda-lock==2.5.6 ; extra == 'maintenance'
  requires_python: '>=3.9'
- pypi: https://files.pythonhosted.org/packages/17/0e/e6bb84074f1081245a165c0ee775ecef24beae9d2f2e24bcac0c9f155f13/scikit_learn-1.6.0-cp312-cp312-manylinux_2_17_x86_64.manylinux2014_x86_64.whl
  name: scikit-learn
  version: 1.6.0
  sha256: 1dad624cffe3062276a0881d4e441bc9e3b19d02d17757cd6ae79a9d192a0027
  requires_dist:
  - numpy>=1.19.5
  - scipy>=1.6.0
  - joblib>=1.2.0
  - threadpoolctl>=3.1.0
  - numpy>=1.19.5 ; extra == 'build'
  - scipy>=1.6.0 ; extra == 'build'
  - cython>=3.0.10 ; extra == 'build'
  - meson-python>=0.16.0 ; extra == 'build'
  - numpy>=1.19.5 ; extra == 'install'
  - scipy>=1.6.0 ; extra == 'install'
  - joblib>=1.2.0 ; extra == 'install'
  - threadpoolctl>=3.1.0 ; extra == 'install'
  - matplotlib>=3.3.4 ; extra == 'benchmark'
  - pandas>=1.1.5 ; extra == 'benchmark'
  - memory-profiler>=0.57.0 ; extra == 'benchmark'
  - matplotlib>=3.3.4 ; extra == 'docs'
  - scikit-image>=0.17.2 ; extra == 'docs'
  - pandas>=1.1.5 ; extra == 'docs'
  - seaborn>=0.9.0 ; extra == 'docs'
  - memory-profiler>=0.57.0 ; extra == 'docs'
  - sphinx>=7.3.7 ; extra == 'docs'
  - sphinx-copybutton>=0.5.2 ; extra == 'docs'
  - sphinx-gallery>=0.17.1 ; extra == 'docs'
  - numpydoc>=1.2.0 ; extra == 'docs'
  - pillow>=7.1.2 ; extra == 'docs'
  - pooch>=1.6.0 ; extra == 'docs'
  - sphinx-prompt>=1.4.0 ; extra == 'docs'
  - sphinxext-opengraph>=0.9.1 ; extra == 'docs'
  - plotly>=5.14.0 ; extra == 'docs'
  - polars>=0.20.30 ; extra == 'docs'
  - sphinx-design>=0.5.0 ; extra == 'docs'
  - sphinx-design>=0.6.0 ; extra == 'docs'
  - sphinxcontrib-sass>=0.3.4 ; extra == 'docs'
  - pydata-sphinx-theme>=0.15.3 ; extra == 'docs'
  - sphinx-remove-toctrees>=1.0.0.post1 ; extra == 'docs'
  - towncrier>=24.8.0 ; extra == 'docs'
  - matplotlib>=3.3.4 ; extra == 'examples'
  - scikit-image>=0.17.2 ; extra == 'examples'
  - pandas>=1.1.5 ; extra == 'examples'
  - seaborn>=0.9.0 ; extra == 'examples'
  - pooch>=1.6.0 ; extra == 'examples'
  - plotly>=5.14.0 ; extra == 'examples'
  - matplotlib>=3.3.4 ; extra == 'tests'
  - scikit-image>=0.17.2 ; extra == 'tests'
  - pandas>=1.1.5 ; extra == 'tests'
  - pytest>=7.1.2 ; extra == 'tests'
  - pytest-cov>=2.9.0 ; extra == 'tests'
  - ruff>=0.5.1 ; extra == 'tests'
  - black>=24.3.0 ; extra == 'tests'
  - mypy>=1.9 ; extra == 'tests'
  - pyamg>=4.0.0 ; extra == 'tests'
  - polars>=0.20.30 ; extra == 'tests'
  - pyarrow>=12.0.0 ; extra == 'tests'
  - numpydoc>=1.2.0 ; extra == 'tests'
  - pooch>=1.6.0 ; extra == 'tests'
  - conda-lock==2.5.6 ; extra == 'maintenance'
  requires_python: '>=3.9'
- pypi: https://files.pythonhosted.org/packages/50/79/d21599fc44d2d497ced440480670b6314ebc00308e3bae0d0ebca44cd481/scikit_learn-1.6.0-cp310-cp310-manylinux_2_17_x86_64.manylinux2014_x86_64.whl
  name: scikit-learn
  version: 1.6.0
  sha256: a46d3ca0f11a540b8eaddaf5e38172d8cd65a86cb3e3632161ec96c0cffb774c
  requires_dist:
  - numpy>=1.19.5
  - scipy>=1.6.0
  - joblib>=1.2.0
  - threadpoolctl>=3.1.0
  - numpy>=1.19.5 ; extra == 'build'
  - scipy>=1.6.0 ; extra == 'build'
  - cython>=3.0.10 ; extra == 'build'
  - meson-python>=0.16.0 ; extra == 'build'
  - numpy>=1.19.5 ; extra == 'install'
  - scipy>=1.6.0 ; extra == 'install'
  - joblib>=1.2.0 ; extra == 'install'
  - threadpoolctl>=3.1.0 ; extra == 'install'
  - matplotlib>=3.3.4 ; extra == 'benchmark'
  - pandas>=1.1.5 ; extra == 'benchmark'
  - memory-profiler>=0.57.0 ; extra == 'benchmark'
  - matplotlib>=3.3.4 ; extra == 'docs'
  - scikit-image>=0.17.2 ; extra == 'docs'
  - pandas>=1.1.5 ; extra == 'docs'
  - seaborn>=0.9.0 ; extra == 'docs'
  - memory-profiler>=0.57.0 ; extra == 'docs'
  - sphinx>=7.3.7 ; extra == 'docs'
  - sphinx-copybutton>=0.5.2 ; extra == 'docs'
  - sphinx-gallery>=0.17.1 ; extra == 'docs'
  - numpydoc>=1.2.0 ; extra == 'docs'
  - pillow>=7.1.2 ; extra == 'docs'
  - pooch>=1.6.0 ; extra == 'docs'
  - sphinx-prompt>=1.4.0 ; extra == 'docs'
  - sphinxext-opengraph>=0.9.1 ; extra == 'docs'
  - plotly>=5.14.0 ; extra == 'docs'
  - polars>=0.20.30 ; extra == 'docs'
  - sphinx-design>=0.5.0 ; extra == 'docs'
  - sphinx-design>=0.6.0 ; extra == 'docs'
  - sphinxcontrib-sass>=0.3.4 ; extra == 'docs'
  - pydata-sphinx-theme>=0.15.3 ; extra == 'docs'
  - sphinx-remove-toctrees>=1.0.0.post1 ; extra == 'docs'
  - towncrier>=24.8.0 ; extra == 'docs'
  - matplotlib>=3.3.4 ; extra == 'examples'
  - scikit-image>=0.17.2 ; extra == 'examples'
  - pandas>=1.1.5 ; extra == 'examples'
  - seaborn>=0.9.0 ; extra == 'examples'
  - pooch>=1.6.0 ; extra == 'examples'
  - plotly>=5.14.0 ; extra == 'examples'
  - matplotlib>=3.3.4 ; extra == 'tests'
  - scikit-image>=0.17.2 ; extra == 'tests'
  - pandas>=1.1.5 ; extra == 'tests'
  - pytest>=7.1.2 ; extra == 'tests'
  - pytest-cov>=2.9.0 ; extra == 'tests'
  - ruff>=0.5.1 ; extra == 'tests'
  - black>=24.3.0 ; extra == 'tests'
  - mypy>=1.9 ; extra == 'tests'
  - pyamg>=4.0.0 ; extra == 'tests'
  - polars>=0.20.30 ; extra == 'tests'
  - pyarrow>=12.0.0 ; extra == 'tests'
  - numpydoc>=1.2.0 ; extra == 'tests'
  - pooch>=1.6.0 ; extra == 'tests'
  - conda-lock==2.5.6 ; extra == 'maintenance'
  requires_python: '>=3.9'
- pypi: https://files.pythonhosted.org/packages/17/03/390a1c5c61fd76b0fa4b3c5aa3bdd7e60f6c46f712924f1a9df5705ec046/scipy-1.15.1-cp310-cp310-manylinux_2_17_x86_64.manylinux2014_x86_64.whl
  name: scipy
  version: 1.15.1
  sha256: 21e10b1dd56ce92fba3e786007322542361984f8463c6d37f6f25935a5a6ef52
  requires_dist:
  - numpy>=1.23.5,<2.5
  - pytest ; extra == 'test'
  - pytest-cov ; extra == 'test'
  - pytest-timeout ; extra == 'test'
  - pytest-xdist ; extra == 'test'
  - asv ; extra == 'test'
  - mpmath ; extra == 'test'
  - gmpy2 ; extra == 'test'
  - threadpoolctl ; extra == 'test'
  - scikit-umfpack ; extra == 'test'
  - pooch ; extra == 'test'
  - hypothesis>=6.30 ; extra == 'test'
  - array-api-strict>=2.0,<2.1.1 ; extra == 'test'
  - cython ; extra == 'test'
  - meson ; extra == 'test'
  - ninja ; sys_platform != 'emscripten' and extra == 'test'
  - sphinx>=5.0.0,<8.0.0 ; extra == 'doc'
  - intersphinx-registry ; extra == 'doc'
  - pydata-sphinx-theme>=0.15.2 ; extra == 'doc'
  - sphinx-copybutton ; extra == 'doc'
  - sphinx-design>=0.4.0 ; extra == 'doc'
  - matplotlib>=3.5 ; extra == 'doc'
  - numpydoc ; extra == 'doc'
  - jupytext ; extra == 'doc'
  - myst-nb ; extra == 'doc'
  - pooch ; extra == 'doc'
  - jupyterlite-sphinx>=0.16.5 ; extra == 'doc'
  - jupyterlite-pyodide-kernel ; extra == 'doc'
  - mypy==1.10.0 ; extra == 'dev'
  - typing-extensions ; extra == 'dev'
  - types-psutil ; extra == 'dev'
  - pycodestyle ; extra == 'dev'
  - ruff>=0.0.292 ; extra == 'dev'
  - cython-lint>=0.12.2 ; extra == 'dev'
  - rich-click ; extra == 'dev'
  - doit>=0.36.0 ; extra == 'dev'
  - pydevtool ; extra == 'dev'
  requires_python: '>=3.10'
- pypi: https://files.pythonhosted.org/packages/b0/3c/0de11ca154e24a57b579fb648151d901326d3102115bc4f9a7a86526ce54/scipy-1.15.1-cp312-cp312-manylinux_2_17_x86_64.manylinux2014_x86_64.whl
  name: scipy
  version: 1.15.1
  sha256: 0fb57b30f0017d4afa5fe5f5b150b8f807618819287c21cbe51130de7ccdaed2
  requires_dist:
  - numpy>=1.23.5,<2.5
  - pytest ; extra == 'test'
  - pytest-cov ; extra == 'test'
  - pytest-timeout ; extra == 'test'
  - pytest-xdist ; extra == 'test'
  - asv ; extra == 'test'
  - mpmath ; extra == 'test'
  - gmpy2 ; extra == 'test'
  - threadpoolctl ; extra == 'test'
  - scikit-umfpack ; extra == 'test'
  - pooch ; extra == 'test'
  - hypothesis>=6.30 ; extra == 'test'
  - array-api-strict>=2.0,<2.1.1 ; extra == 'test'
  - cython ; extra == 'test'
  - meson ; extra == 'test'
  - ninja ; sys_platform != 'emscripten' and extra == 'test'
  - sphinx>=5.0.0,<8.0.0 ; extra == 'doc'
  - intersphinx-registry ; extra == 'doc'
  - pydata-sphinx-theme>=0.15.2 ; extra == 'doc'
  - sphinx-copybutton ; extra == 'doc'
  - sphinx-design>=0.4.0 ; extra == 'doc'
  - matplotlib>=3.5 ; extra == 'doc'
  - numpydoc ; extra == 'doc'
  - jupytext ; extra == 'doc'
  - myst-nb ; extra == 'doc'
  - pooch ; extra == 'doc'
  - jupyterlite-sphinx>=0.16.5 ; extra == 'doc'
  - jupyterlite-pyodide-kernel ; extra == 'doc'
  - mypy==1.10.0 ; extra == 'dev'
  - typing-extensions ; extra == 'dev'
  - types-psutil ; extra == 'dev'
  - pycodestyle ; extra == 'dev'
  - ruff>=0.0.292 ; extra == 'dev'
  - cython-lint>=0.12.2 ; extra == 'dev'
  - rich-click ; extra == 'dev'
  - doit>=0.36.0 ; extra == 'dev'
  - pydevtool ; extra == 'dev'
  requires_python: '>=3.10'
- pypi: https://files.pythonhosted.org/packages/fc/da/452e1119e6f720df3feb588cce3c42c5e3d628d4bfd4aec097bd30b7de0c/scipy-1.15.1-cp311-cp311-manylinux_2_17_x86_64.manylinux2014_x86_64.whl
  name: scipy
  version: 1.15.1
  sha256: 395be70220d1189756068b3173853029a013d8c8dd5fd3d1361d505b2aa58fa7
  requires_dist:
  - numpy>=1.23.5,<2.5
  - pytest ; extra == 'test'
  - pytest-cov ; extra == 'test'
  - pytest-timeout ; extra == 'test'
  - pytest-xdist ; extra == 'test'
  - asv ; extra == 'test'
  - mpmath ; extra == 'test'
  - gmpy2 ; extra == 'test'
  - threadpoolctl ; extra == 'test'
  - scikit-umfpack ; extra == 'test'
  - pooch ; extra == 'test'
  - hypothesis>=6.30 ; extra == 'test'
  - array-api-strict>=2.0,<2.1.1 ; extra == 'test'
  - cython ; extra == 'test'
  - meson ; extra == 'test'
  - ninja ; sys_platform != 'emscripten' and extra == 'test'
  - sphinx>=5.0.0,<8.0.0 ; extra == 'doc'
  - intersphinx-registry ; extra == 'doc'
  - pydata-sphinx-theme>=0.15.2 ; extra == 'doc'
  - sphinx-copybutton ; extra == 'doc'
  - sphinx-design>=0.4.0 ; extra == 'doc'
  - matplotlib>=3.5 ; extra == 'doc'
  - numpydoc ; extra == 'doc'
  - jupytext ; extra == 'doc'
  - myst-nb ; extra == 'doc'
  - pooch ; extra == 'doc'
  - jupyterlite-sphinx>=0.16.5 ; extra == 'doc'
  - jupyterlite-pyodide-kernel ; extra == 'doc'
  - mypy==1.10.0 ; extra == 'dev'
  - typing-extensions ; extra == 'dev'
  - types-psutil ; extra == 'dev'
  - pycodestyle ; extra == 'dev'
  - ruff>=0.0.292 ; extra == 'dev'
  - cython-lint>=0.12.2 ; extra == 'dev'
  - rich-click ; extra == 'dev'
  - doit>=0.36.0 ; extra == 'dev'
  - pydevtool ; extra == 'dev'
  requires_python: '>=3.10'
- pypi: https://files.pythonhosted.org/packages/cb/76/55d6cb5b4a4e221d0f4054420258045dea917f20f051d469a5b344535970/scoop-0.7.2.0.tar.gz
  name: scoop
  version: 0.7.2.0
  sha256: 7658faf751627f5507b6f636794721d89db1771234a36e1378ee6796dd7ee761
  requires_dist:
  - greenlet>=0.3.4
  - pyzmq>=13.1.0
  - psutil>=0.6.1 ; extra == 'nice'
- pypi: https://files.pythonhosted.org/packages/a0/9f/34d0ec09b0dd6fb7b08b93eb4b7b80049e0b9db0ba7f81ad814c9be78b8f/selenium-4.28.1-py3-none-any.whl
  name: selenium
  version: 4.28.1
  sha256: 4238847e45e24e4472cfcf3554427512c7aab9443396435b1623ef406fff1cc1
  requires_dist:
  - urllib3[socks]>=1.26,<3
  - trio~=0.17
  - trio-websocket~=0.9
  - certifi>=2021.10.8
  - typing-extensions~=4.9
  - websocket-client~=1.8
  requires_python: '>=3.9'
- pypi: https://files.pythonhosted.org/packages/40/b0/4562db6223154aa4e22f939003cb92514c79f3d4dccca3444253fd17f902/Send2Trash-1.8.3-py3-none-any.whl
  name: send2trash
  version: 1.8.3
  sha256: 0c31227e0bd08961c7665474a3d1ef7193929fedda4233843689baa056be46c9
  requires_dist:
  - pyobjc-framework-cocoa ; sys_platform == 'darwin' and extra == 'nativelib'
  - pywin32 ; sys_platform == 'win32' and extra == 'nativelib'
  - pyobjc-framework-cocoa ; sys_platform == 'darwin' and extra == 'objc'
  - pywin32 ; sys_platform == 'win32' and extra == 'win32'
  requires_python: '>=2.7,!=3.0.*,!=3.1.*,!=3.2.*,!=3.3.*,!=3.4.*,!=3.5.*'
- pypi: https://files.pythonhosted.org/packages/69/8a/b9dc7678803429e4a3bc9ba462fa3dd9066824d3c607490235c6a796be5a/setuptools-75.8.0-py3-none-any.whl
  name: setuptools
  version: 75.8.0
  sha256: e3982f444617239225d675215d51f6ba05f845d4eec313da4418fdbb56fb27e3
  requires_dist:
  - pytest>=6,!=8.1.* ; extra == 'test'
  - virtualenv>=13.0.0 ; extra == 'test'
  - wheel>=0.44.0 ; extra == 'test'
  - pip>=19.1 ; extra == 'test'
  - packaging>=24.2 ; extra == 'test'
  - jaraco-envs>=2.2 ; extra == 'test'
  - pytest-xdist>=3 ; extra == 'test'
  - jaraco-path>=3.7.2 ; extra == 'test'
  - build[virtualenv]>=1.0.3 ; extra == 'test'
  - filelock>=3.4.0 ; extra == 'test'
  - ini2toml[lite]>=0.14 ; extra == 'test'
  - tomli-w>=1.0.0 ; extra == 'test'
  - pytest-timeout ; extra == 'test'
  - pytest-perf ; sys_platform != 'cygwin' and extra == 'test'
  - jaraco-develop>=7.21 ; python_full_version >= '3.9' and sys_platform != 'cygwin' and extra == 'test'
  - pytest-home>=0.5 ; extra == 'test'
  - pytest-subprocess ; extra == 'test'
  - pyproject-hooks!=1.1 ; extra == 'test'
  - jaraco-test>=5.5 ; extra == 'test'
  - sphinx>=3.5 ; extra == 'doc'
  - jaraco-packaging>=9.3 ; extra == 'doc'
  - rst-linker>=1.9 ; extra == 'doc'
  - furo ; extra == 'doc'
  - sphinx-lint ; extra == 'doc'
  - jaraco-tidelift>=1.4 ; extra == 'doc'
  - pygments-github-lexers==0.0.5 ; extra == 'doc'
  - sphinx-favicon ; extra == 'doc'
  - sphinx-inline-tabs ; extra == 'doc'
  - sphinx-reredirects ; extra == 'doc'
  - sphinxcontrib-towncrier ; extra == 'doc'
  - sphinx-notfound-page>=1,<2 ; extra == 'doc'
  - pyproject-hooks!=1.1 ; extra == 'doc'
  - towncrier<24.7 ; extra == 'doc'
  - packaging>=24.2 ; extra == 'core'
  - more-itertools>=8.8 ; extra == 'core'
  - jaraco-text>=3.7 ; extra == 'core'
  - importlib-metadata>=6 ; python_full_version < '3.10' and extra == 'core'
  - tomli>=2.0.1 ; python_full_version < '3.11' and extra == 'core'
  - wheel>=0.43.0 ; extra == 'core'
  - platformdirs>=4.2.2 ; extra == 'core'
  - jaraco-collections ; extra == 'core'
  - jaraco-functools>=4 ; extra == 'core'
  - packaging ; extra == 'core'
  - more-itertools ; extra == 'core'
  - pytest-checkdocs>=2.4 ; extra == 'check'
  - pytest-ruff>=0.2.1 ; sys_platform != 'cygwin' and extra == 'check'
  - ruff>=0.8.0 ; sys_platform != 'cygwin' and extra == 'check'
  - pytest-cov ; extra == 'cover'
  - pytest-enabler>=2.2 ; extra == 'enabler'
  - pytest-mypy ; extra == 'type'
  - mypy==1.14.* ; extra == 'type'
  - importlib-metadata>=7.0.2 ; python_full_version < '3.10' and extra == 'type'
  - jaraco-develop>=7.21 ; sys_platform != 'cygwin' and extra == 'type'
  requires_python: '>=3.9'
- pypi: https://files.pythonhosted.org/packages/b7/ce/149a00dd41f10bc29e5921b496af8b574d8413afcd5e30dfa0ed46c2cc5e/six-1.17.0-py2.py3-none-any.whl
  name: six
  version: 1.17.0
  sha256: 4721f391ed90541fddacab5acf947aa0d3dc7d27b2e1e8eda2be8970586c3274
  requires_python: '>=2.7,!=3.0.*,!=3.1.*,!=3.2.*'
- pypi: https://files.pythonhosted.org/packages/e9/44/75a9c9421471a6c4805dbf2356f7c181a29c1879239abab1ea2cc8f38b40/sniffio-1.3.1-py3-none-any.whl
  name: sniffio
  version: 1.3.1
  sha256: 2f6da418d1f1e0fddd844478f41680e794e6051915791a034ff65e5f100525a2
  requires_python: '>=3.7'
- conda: https://conda.anaconda.org/conda-forge/noarch/snowballstemmer-2.2.0-pyhd8ed1ab_0.tar.bz2
  sha256: a0fd916633252d99efb6223b1050202841fa8d2d53dacca564b0ed77249d3228
  md5: 4d22a9315e78c6827f806065957d566e
  depends:
  - python >=2
  license: BSD-3-Clause
  license_family: BSD
  purls:
  - pkg:pypi/snowballstemmer?source=hash-mapping
  size: 58824
  timestamp: 1637143137377
- pypi: https://files.pythonhosted.org/packages/32/46/9cb0e58b2deb7f82b84065f37f3bffeb12413f947f9388e4cac22c4621ce/sortedcontainers-2.4.0-py2.py3-none-any.whl
  name: sortedcontainers
  version: 2.4.0
  sha256: a163dcaede0f1c021485e957a39245190e74249897e2ae4b2aa38595db237ee0
- pypi: https://files.pythonhosted.org/packages/d1/c2/fe97d779f3ef3b15f05c94a2f1e3d21732574ed441687474db9d342a7315/soupsieve-2.6-py3-none-any.whl
  name: soupsieve
  version: '2.6'
  sha256: e72c4ff06e4fb6e4b5a9f0f55fe6e81514581fca1515028625d0f299c602ccc9
  requires_python: '>=3.8'
- conda: https://conda.anaconda.org/conda-forge/noarch/sphinx-8.1.3-pyhd8ed1ab_1.conda
  sha256: 3228eb332ce159f031d4b7d2e08117df973b0ba3ddcb8f5dbb7f429f71d27ea1
  md5: 1a3281a0dc355c02b5506d87db2d78ac
  depends:
  - alabaster >=0.7.14
  - babel >=2.13
  - colorama >=0.4.6
  - docutils >=0.20,<0.22
  - imagesize >=1.3
  - jinja2 >=3.1
  - packaging >=23.0
  - pygments >=2.17
  - python >=3.10
  - requests >=2.30.0
  - snowballstemmer >=2.2
  - sphinxcontrib-applehelp >=1.0.7
  - sphinxcontrib-devhelp >=1.0.6
  - sphinxcontrib-htmlhelp >=2.0.6
  - sphinxcontrib-jsmath >=1.0.1
  - sphinxcontrib-qthelp >=1.0.6
  - sphinxcontrib-serializinghtml >=1.1.9
  - tomli >=2.0
  license: BSD-2-Clause
  license_family: BSD
  purls:
  - pkg:pypi/sphinx?source=hash-mapping
  size: 1387076
  timestamp: 1733754175386
- pypi: https://files.pythonhosted.org/packages/de/d6/f2acdc2567337fd5f5dc091a4e58d8a0fb14927b9779fc1e5ecee96d9824/sphinx_autoapi-3.4.0-py3-none-any.whl
  name: sphinx-autoapi
  version: 3.4.0
  sha256: 4027fef2875a22c5f2a57107c71641d82f6166bf55beb407a47aaf3ef14e7b92
  requires_dist:
  - astroid>=2.7 ; python_full_version < '3.12'
  - astroid>=3.0.0a1 ; python_full_version >= '3.12'
  - jinja2
  - pyyaml
  - sphinx>=6.1.0
  - stdlib-list ; python_full_version < '3.10'
  requires_python: '>=3.8'
- pypi: https://files.pythonhosted.org/packages/9e/48/1ea60e74949eecb12cdd6ac43987f9fd331156388dcc2319b45e2ebb81bf/sphinx_copybutton-0.5.2-py3-none-any.whl
  name: sphinx-copybutton
  version: 0.5.2
  sha256: fb543fd386d917746c9a2c50360c7905b605726b9355cd26e9974857afeae06e
  requires_dist:
  - sphinx>=1.8
  - pre-commit==2.12.1 ; extra == 'code-style'
  - sphinx ; extra == 'rtd'
  - ipython ; extra == 'rtd'
  - myst-nb ; extra == 'rtd'
  - sphinx-book-theme ; extra == 'rtd'
  - sphinx-examples ; extra == 'rtd'
  requires_python: '>=3.7'
- pypi: https://files.pythonhosted.org/packages/c6/43/65c0acbd8cc6f50195a3a1fc195c404988b15c67090e73c7a41a9f57d6bd/sphinx_design-0.6.1-py3-none-any.whl
  name: sphinx-design
  version: 0.6.1
  sha256: b11f37db1a802a183d61b159d9a202314d4d2fe29c163437001324fe2f19549c
  requires_dist:
  - sphinx>=6,<9
  - pre-commit>=3,<4 ; extra == 'code-style'
  - myst-parser>=2,<4 ; extra == 'rtd'
  - myst-parser>=2,<4 ; extra == 'testing'
  - pytest~=8.3 ; extra == 'testing'
  - pytest-cov ; extra == 'testing'
  - pytest-regressions ; extra == 'testing'
  - defusedxml ; extra == 'testing'
  - pytest~=8.3 ; extra == 'testing-no-myst'
  - pytest-cov ; extra == 'testing-no-myst'
  - pytest-regressions ; extra == 'testing-no-myst'
  - defusedxml ; extra == 'testing-no-myst'
  - furo~=2024.7.18 ; extra == 'theme-furo'
  - sphinx-immaterial~=0.12.2 ; extra == 'theme-im'
  - pydata-sphinx-theme~=0.15.2 ; extra == 'theme-pydata'
  - sphinx-rtd-theme~=2.0 ; extra == 'theme-rtd'
  - sphinx-book-theme~=1.1 ; extra == 'theme-sbt'
  requires_python: '>=3.9'
- pypi: https://files.pythonhosted.org/packages/85/77/46e3bac77b82b4df5bb5b61f2de98637724f246b4966cfc34bc5895d852a/sphinx_rtd_theme-3.0.2-py2.py3-none-any.whl
  name: sphinx-rtd-theme
  version: 3.0.2
  sha256: 422ccc750c3a3a311de4ae327e82affdaf59eb695ba4936538552f3b00f4ee13
  requires_dist:
  - sphinx>=6,<9
  - docutils>0.18,<0.22
  - sphinxcontrib-jquery>=4,<5
  - transifex-client ; extra == 'dev'
  - bump2version ; extra == 'dev'
  - wheel ; extra == 'dev'
  - twine ; extra == 'dev'
  requires_python: '>=3.8'
- conda: https://conda.anaconda.org/conda-forge/noarch/sphinxcontrib-applehelp-2.0.0-pyhd8ed1ab_1.conda
  sha256: d7433a344a9ad32a680b881c81b0034bc61618d12c39dd6e3309abeffa9577ba
  md5: 16e3f039c0aa6446513e94ab18a8784b
  depends:
  - python >=3.9
  - sphinx >=5
  license: BSD-2-Clause
  license_family: BSD
  purls:
  - pkg:pypi/sphinxcontrib-applehelp?source=hash-mapping
  size: 29752
  timestamp: 1733754216334
- conda: https://conda.anaconda.org/conda-forge/noarch/sphinxcontrib-devhelp-2.0.0-pyhd8ed1ab_1.conda
  sha256: 55d5076005d20b84b20bee7844e686b7e60eb9f683af04492e598a622b12d53d
  md5: 910f28a05c178feba832f842155cbfff
  depends:
  - python >=3.9
  - sphinx >=5
  license: BSD-2-Clause
  license_family: BSD
  purls:
  - pkg:pypi/sphinxcontrib-devhelp?source=hash-mapping
  size: 24536
  timestamp: 1733754232002
- conda: https://conda.anaconda.org/conda-forge/noarch/sphinxcontrib-htmlhelp-2.1.0-pyhd8ed1ab_1.conda
  sha256: c1492c0262ccf16694bdcd3bb62aa4627878ea8782d5cd3876614ffeb62b3996
  md5: e9fb3fe8a5b758b4aff187d434f94f03
  depends:
  - python >=3.9
  - sphinx >=5
  license: BSD-2-Clause
  license_family: BSD
  purls:
  - pkg:pypi/sphinxcontrib-htmlhelp?source=hash-mapping
  size: 32895
  timestamp: 1733754385092
- pypi: https://files.pythonhosted.org/packages/76/85/749bd22d1a68db7291c89e2ebca53f4306c3f205853cf31e9de279034c3c/sphinxcontrib_jquery-4.1-py2.py3-none-any.whl
  name: sphinxcontrib-jquery
  version: '4.1'
  sha256: f936030d7d0147dd026a4f2b5a57343d233f1fc7b363f68b3d4f1cb0993878ae
  requires_dist:
  - sphinx>=1.8
  requires_python: '>=2.7'
- conda: https://conda.anaconda.org/conda-forge/noarch/sphinxcontrib-jsmath-1.0.1-pyhd8ed1ab_1.conda
  sha256: 578bef5ec630e5b2b8810d898bbbf79b9ae66d49b7938bcc3efc364e679f2a62
  md5: fa839b5ff59e192f411ccc7dae6588bb
  depends:
  - python >=3.9
  license: BSD-2-Clause
  license_family: BSD
  purls:
  - pkg:pypi/sphinxcontrib-jsmath?source=hash-mapping
  size: 10462
  timestamp: 1733753857224
- pypi: https://files.pythonhosted.org/packages/75/f2/6b7627dfe7b4e418e295e254bb15c3a6455f11f8c0ad0d43113f678049c3/sphinxcontrib_napoleon-0.7-py2.py3-none-any.whl
  name: sphinxcontrib-napoleon
  version: '0.7'
  sha256: 711e41a3974bdf110a484aec4c1a556799eb0b3f3b897521a018ad7e2db13fef
  requires_dist:
  - six>=1.5.2
  - pockets>=0.3
- conda: https://conda.anaconda.org/conda-forge/noarch/sphinxcontrib-qthelp-2.0.0-pyhd8ed1ab_1.conda
  sha256: c664fefae4acdb5fae973bdde25836faf451f41d04342b64a358f9a7753c92ca
  md5: 00534ebcc0375929b45c3039b5ba7636
  depends:
  - python >=3.9
  - sphinx >=5
  license: BSD-2-Clause
  license_family: BSD
  purls:
  - pkg:pypi/sphinxcontrib-qthelp?source=hash-mapping
  size: 26959
  timestamp: 1733753505008
- conda: https://conda.anaconda.org/conda-forge/noarch/sphinxcontrib-serializinghtml-1.1.10-pyhd8ed1ab_1.conda
  sha256: 64d89ecc0264347486971a94487cb8d7c65bfc0176750cf7502b8a272f4ab557
  md5: 3bc61f7161d28137797e038263c04c54
  depends:
  - python >=3.9
  - sphinx >=5
  license: BSD-2-Clause
  license_family: BSD
  purls:
  - pkg:pypi/sphinxcontrib-serializinghtml?source=hash-mapping
  size: 28669
  timestamp: 1733750596111
- pypi: https://files.pythonhosted.org/packages/76/4f/c8797e796199e55cf6c8979ecdf5f4b09b81e93f87b3193c759faea63263/sphinxext_rediraffe-0.2.7-py3-none-any.whl
  name: sphinxext-rediraffe
  version: 0.2.7
  sha256: 9e430a52d4403847f4ffb3a8dd6dfc34a9fe43525305131f52ed899743a5fd8c
  requires_dist:
  - sphinx>=2.0
  requires_python: '>=3.6'
- pypi: https://files.pythonhosted.org/packages/3a/ef/5a53a6a60ac5a5d4ed28959317dac1ff72bc16773ccd9b3fe79713fe27f3/SQLAlchemy-2.0.37-cp312-cp312-manylinux_2_17_x86_64.manylinux2014_x86_64.whl
  name: sqlalchemy
  version: 2.0.37
  sha256: 1cdba1f73b64530c47b27118b7053b8447e6d6f3c8104e3ac59f3d40c33aa9fd
  requires_dist:
  - importlib-metadata ; python_full_version < '3.8'
  - greenlet!=0.4.17 ; (python_full_version < '3.14' and platform_machine == 'AMD64') or (python_full_version < '3.14' and platform_machine == 'WIN32') or (python_full_version < '3.14' and platform_machine == 'aarch64') or (python_full_version < '3.14' and platform_machine == 'amd64') or (python_full_version < '3.14' and platform_machine == 'ppc64le') or (python_full_version < '3.14' and platform_machine == 'win32') or (python_full_version < '3.14' and platform_machine == 'x86_64')
  - typing-extensions>=4.6.0
  - greenlet!=0.4.17 ; extra == 'asyncio'
  - mypy>=0.910 ; extra == 'mypy'
  - pyodbc ; extra == 'mssql'
  - pymssql ; extra == 'mssql-pymssql'
  - pyodbc ; extra == 'mssql-pyodbc'
  - mysqlclient>=1.4.0 ; extra == 'mysql'
  - mysql-connector-python ; extra == 'mysql-connector'
  - mariadb>=1.0.1,!=1.1.2,!=1.1.5,!=1.1.10 ; extra == 'mariadb-connector'
  - cx-oracle>=8 ; extra == 'oracle'
  - oracledb>=1.0.1 ; extra == 'oracle-oracledb'
  - psycopg2>=2.7 ; extra == 'postgresql'
  - pg8000>=1.29.1 ; extra == 'postgresql-pg8000'
  - greenlet!=0.4.17 ; extra == 'postgresql-asyncpg'
  - asyncpg ; extra == 'postgresql-asyncpg'
  - psycopg2-binary ; extra == 'postgresql-psycopg2binary'
  - psycopg2cffi ; extra == 'postgresql-psycopg2cffi'
  - psycopg>=3.0.7 ; extra == 'postgresql-psycopg'
  - psycopg[binary]>=3.0.7 ; extra == 'postgresql-psycopgbinary'
  - pymysql ; extra == 'pymysql'
  - greenlet!=0.4.17 ; extra == 'aiomysql'
  - aiomysql>=0.2.0 ; extra == 'aiomysql'
  - greenlet!=0.4.17 ; extra == 'aioodbc'
  - aioodbc ; extra == 'aioodbc'
  - greenlet!=0.4.17 ; extra == 'asyncmy'
  - asyncmy>=0.2.3,!=0.2.4,!=0.2.6 ; extra == 'asyncmy'
  - greenlet!=0.4.17 ; extra == 'aiosqlite'
  - aiosqlite ; extra == 'aiosqlite'
  - typing-extensions!=3.10.0.1 ; extra == 'aiosqlite'
  - sqlcipher3-binary ; extra == 'sqlcipher'
  requires_python: '>=3.7'
- pypi: https://files.pythonhosted.org/packages/40/c6/e7e8e894c8f065f96ca202cdb00454d60d4962279b3eb5a81b8766dfa836/SQLAlchemy-2.0.37-cp310-cp310-manylinux_2_17_x86_64.manylinux2014_x86_64.whl
  name: sqlalchemy
  version: 2.0.37
  sha256: 41296bbcaa55ef5fdd32389a35c710133b097f7b2609d8218c0eabded43a1d84
  requires_dist:
  - importlib-metadata ; python_full_version < '3.8'
  - greenlet!=0.4.17 ; (python_full_version < '3.14' and platform_machine == 'AMD64') or (python_full_version < '3.14' and platform_machine == 'WIN32') or (python_full_version < '3.14' and platform_machine == 'aarch64') or (python_full_version < '3.14' and platform_machine == 'amd64') or (python_full_version < '3.14' and platform_machine == 'ppc64le') or (python_full_version < '3.14' and platform_machine == 'win32') or (python_full_version < '3.14' and platform_machine == 'x86_64')
  - typing-extensions>=4.6.0
  - greenlet!=0.4.17 ; extra == 'asyncio'
  - mypy>=0.910 ; extra == 'mypy'
  - pyodbc ; extra == 'mssql'
  - pymssql ; extra == 'mssql-pymssql'
  - pyodbc ; extra == 'mssql-pyodbc'
  - mysqlclient>=1.4.0 ; extra == 'mysql'
  - mysql-connector-python ; extra == 'mysql-connector'
  - mariadb>=1.0.1,!=1.1.2,!=1.1.5,!=1.1.10 ; extra == 'mariadb-connector'
  - cx-oracle>=8 ; extra == 'oracle'
  - oracledb>=1.0.1 ; extra == 'oracle-oracledb'
  - psycopg2>=2.7 ; extra == 'postgresql'
  - pg8000>=1.29.1 ; extra == 'postgresql-pg8000'
  - greenlet!=0.4.17 ; extra == 'postgresql-asyncpg'
  - asyncpg ; extra == 'postgresql-asyncpg'
  - psycopg2-binary ; extra == 'postgresql-psycopg2binary'
  - psycopg2cffi ; extra == 'postgresql-psycopg2cffi'
  - psycopg>=3.0.7 ; extra == 'postgresql-psycopg'
  - psycopg[binary]>=3.0.7 ; extra == 'postgresql-psycopgbinary'
  - pymysql ; extra == 'pymysql'
  - greenlet!=0.4.17 ; extra == 'aiomysql'
  - aiomysql>=0.2.0 ; extra == 'aiomysql'
  - greenlet!=0.4.17 ; extra == 'aioodbc'
  - aioodbc ; extra == 'aioodbc'
  - greenlet!=0.4.17 ; extra == 'asyncmy'
  - asyncmy>=0.2.3,!=0.2.4,!=0.2.6 ; extra == 'asyncmy'
  - greenlet!=0.4.17 ; extra == 'aiosqlite'
  - aiosqlite ; extra == 'aiosqlite'
  - typing-extensions!=3.10.0.1 ; extra == 'aiosqlite'
  - sqlcipher3-binary ; extra == 'sqlcipher'
  requires_python: '>=3.7'
- pypi: https://files.pythonhosted.org/packages/57/4f/e1db9475f940f1c54c365ed02d4f6390f884fc95a6a4022ece7725956664/SQLAlchemy-2.0.37-cp311-cp311-manylinux_2_17_x86_64.manylinux2014_x86_64.whl
  name: sqlalchemy
  version: 2.0.37
  sha256: 2fa2c0913f02341d25fb858e4fb2031e6b0813494cca1ba07d417674128ce11b
  requires_dist:
  - importlib-metadata ; python_full_version < '3.8'
  - greenlet!=0.4.17 ; (python_full_version < '3.14' and platform_machine == 'AMD64') or (python_full_version < '3.14' and platform_machine == 'WIN32') or (python_full_version < '3.14' and platform_machine == 'aarch64') or (python_full_version < '3.14' and platform_machine == 'amd64') or (python_full_version < '3.14' and platform_machine == 'ppc64le') or (python_full_version < '3.14' and platform_machine == 'win32') or (python_full_version < '3.14' and platform_machine == 'x86_64')
  - typing-extensions>=4.6.0
  - greenlet!=0.4.17 ; extra == 'asyncio'
  - mypy>=0.910 ; extra == 'mypy'
  - pyodbc ; extra == 'mssql'
  - pymssql ; extra == 'mssql-pymssql'
  - pyodbc ; extra == 'mssql-pyodbc'
  - mysqlclient>=1.4.0 ; extra == 'mysql'
  - mysql-connector-python ; extra == 'mysql-connector'
  - mariadb>=1.0.1,!=1.1.2,!=1.1.5,!=1.1.10 ; extra == 'mariadb-connector'
  - cx-oracle>=8 ; extra == 'oracle'
  - oracledb>=1.0.1 ; extra == 'oracle-oracledb'
  - psycopg2>=2.7 ; extra == 'postgresql'
  - pg8000>=1.29.1 ; extra == 'postgresql-pg8000'
  - greenlet!=0.4.17 ; extra == 'postgresql-asyncpg'
  - asyncpg ; extra == 'postgresql-asyncpg'
  - psycopg2-binary ; extra == 'postgresql-psycopg2binary'
  - psycopg2cffi ; extra == 'postgresql-psycopg2cffi'
  - psycopg>=3.0.7 ; extra == 'postgresql-psycopg'
  - psycopg[binary]>=3.0.7 ; extra == 'postgresql-psycopgbinary'
  - pymysql ; extra == 'pymysql'
  - greenlet!=0.4.17 ; extra == 'aiomysql'
  - aiomysql>=0.2.0 ; extra == 'aiomysql'
  - greenlet!=0.4.17 ; extra == 'aioodbc'
  - aioodbc ; extra == 'aioodbc'
  - greenlet!=0.4.17 ; extra == 'asyncmy'
  - asyncmy>=0.2.3,!=0.2.4,!=0.2.6 ; extra == 'asyncmy'
  - greenlet!=0.4.17 ; extra == 'aiosqlite'
  - aiosqlite ; extra == 'aiosqlite'
  - typing-extensions!=3.10.0.1 ; extra == 'aiosqlite'
  - sqlcipher3-binary ; extra == 'sqlcipher'
  requires_python: '>=3.7'
- pypi: https://files.pythonhosted.org/packages/f1/7b/ce1eafaf1a76852e2ec9b22edecf1daa58175c090266e9f6c64afcd81d91/stack_data-0.6.3-py3-none-any.whl
  name: stack-data
  version: 0.6.3
  sha256: d5558e0c25a4cb0853cddad3d77da9891a08cb85dd9f9f91b9f8cd66e511e695
  requires_dist:
  - executing>=1.2.0
  - asttokens>=2.1.0
  - pure-eval
  - pytest ; extra == 'tests'
  - typeguard ; extra == 'tests'
  - pygments ; extra == 'tests'
  - littleutils ; extra == 'tests'
  - cython ; extra == 'tests'
- pypi: https://files.pythonhosted.org/packages/fc/8c/42e61df3b86bb675b719877283da915d3db93fb0d1820fc7bf2a9153f739/str2bool-1.1.zip
  name: str2bool
  version: '1.1'
  sha256: dbc3c917dca831904bce8568f6fb1f91435fcffc2ec4a46d62c9aa08d7cf77c3
- pypi: https://files.pythonhosted.org/packages/81/69/297302c5f5f59c862faa31e6cb9a4cd74721cd1e052b38e464c5b402df8b/StrEnum-0.4.15-py3-none-any.whl
  name: strenum
  version: 0.4.15
  sha256: a30cda4af7cc6b5bf52c8055bc4bf4b2b6b14a93b574626da33df53cf7740659
  requires_dist:
  - sphinx ; extra == 'docs'
  - sphinx-rtd-theme ; extra == 'docs'
  - myst-parser[linkify] ; extra == 'docs'
  - twine ; extra == 'release'
  - pytest ; extra == 'test'
  - pytest-black ; extra == 'test'
  - pytest-cov ; extra == 'test'
  - pytest-pylint ; extra == 'test'
  - pylint ; extra == 'test'
- pypi: https://files.pythonhosted.org/packages/40/44/4a5f08c96eb108af5cb50b41f76142f0afa346dfa99d5296fe7202a11854/tabulate-0.9.0-py3-none-any.whl
  name: tabulate
  version: 0.9.0
  sha256: 024ca478df22e9340661486f85298cff5f6dcdba14f3813e8830015b9ed1948f
  requires_dist:
  - wcwidth ; extra == 'widechars'
  requires_python: '>=3.7'
- pypi: https://files.pythonhosted.org/packages/b6/cb/b86984bed139586d01532a587464b5805f12e397594f19f931c4c2fbfa61/tenacity-9.0.0-py3-none-any.whl
  name: tenacity
  version: 9.0.0
  sha256: 93de0c98785b27fcf659856aa9f54bfbd399e29969b0621bc7f762bd441b4539
  requires_dist:
  - reno ; extra == 'doc'
  - sphinx ; extra == 'doc'
  - pytest ; extra == 'test'
  - tornado>=4.5 ; extra == 'test'
  - typeguard ; extra == 'test'
  requires_python: '>=3.8'
- pypi: https://files.pythonhosted.org/packages/6a/9e/2064975477fdc887e47ad42157e214526dcad8f317a948dee17e1659a62f/terminado-0.18.1-py3-none-any.whl
  name: terminado
  version: 0.18.1
  sha256: a4468e1b37bb318f8a86514f65814e1afc977cf29b3992a4500d9dd305dcceb0
  requires_dist:
  - ptyprocess ; os_name != 'nt'
  - pywinpty>=1.1.0 ; os_name == 'nt'
  - tornado>=6.1.0
  - myst-parser ; extra == 'docs'
  - pydata-sphinx-theme ; extra == 'docs'
  - sphinx ; extra == 'docs'
  - pre-commit ; extra == 'test'
  - pytest-timeout ; extra == 'test'
  - pytest>=7.0 ; extra == 'test'
  - mypy~=1.6 ; extra == 'typing'
  - traitlets>=5.11.1 ; extra == 'typing'
  requires_python: '>=3.8'
- pypi: https://files.pythonhosted.org/packages/4b/2c/ffbf7a134b9ab11a67b0cf0726453cedd9c5043a4fe7a35d1cefa9a1bcfb/threadpoolctl-3.5.0-py3-none-any.whl
  name: threadpoolctl
  version: 3.5.0
  sha256: 56c1e26c150397e58c4926da8eeee87533b1e32bef131bd4bf6a2f45f3185467
  requires_python: '>=3.8'
- pypi: https://files.pythonhosted.org/packages/e6/34/ebdc18bae6aa14fbee1a08b63c015c72b64868ff7dae68808ab500c492e2/tinycss2-1.4.0-py3-none-any.whl
  name: tinycss2
  version: 1.4.0
  sha256: 3a49cf47b7675da0b15d0c6e1df8df4ebd96e9394bb905a5775adb0d884c5289
  requires_dist:
  - webencodings>=0.4
  - sphinx ; extra == 'doc'
  - sphinx-rtd-theme ; extra == 'doc'
  - pytest ; extra == 'test'
  - ruff ; extra == 'test'
  requires_python: '>=3.8'
- conda: https://conda.anaconda.org/conda-forge/linux-64/tk-8.6.13-noxft_h4845f30_101.conda
  sha256: e0569c9caa68bf476bead1bed3d79650bb080b532c64a4af7d8ca286c08dea4e
  md5: d453b98d9c83e71da0741bb0ff4d76bc
  depends:
  - libgcc-ng >=12
  - libzlib >=1.2.13,<2.0.0a0
  license: TCL
  license_family: BSD
  purls: []
  size: 3318875
  timestamp: 1699202167581
- pypi: https://files.pythonhosted.org/packages/6e/c2/61d3e0f47e2b74ef40a68b9e6ad5984f6241a942f7cd3bbfbdbd03861ea9/tomli-2.2.1-py3-none-any.whl
  name: tomli
  version: 2.2.1
  sha256: cb55c73c5f4408779d0cf3eef9f762b9c9f147a77de7b258bef0a5628adc85cc
  requires_python: '>=3.8'
- conda: https://conda.anaconda.org/conda-forge/noarch/tomli-2.2.1-pyhd8ed1ab_1.conda
  sha256: 18636339a79656962723077df9a56c0ac7b8a864329eb8f847ee3d38495b863e
  md5: ac944244f1fed2eb49bae07193ae8215
  depends:
  - python >=3.9
  license: MIT
  license_family: MIT
  purls:
  - pkg:pypi/tomli?source=hash-mapping
  size: 19167
  timestamp: 1733256819729
- pypi: https://files.pythonhosted.org/packages/f9/b6/a447b5e4ec71e13871be01ba81f5dfc9d0af7e473da256ff46bc0e24026f/tomlkit-0.13.2-py3-none-any.whl
  name: tomlkit
  version: 0.13.2
  sha256: 7a974427f6e119197f670fbbbeae7bef749a6c14e793db934baefc1b5f03efde
  requires_python: '>=3.8'
- pypi: https://files.pythonhosted.org/packages/22/55/b78a464de78051a30599ceb6983b01d8f732e6f69bf37b4ed07f642ac0fc/tornado-6.4.2-cp38-abi3-manylinux_2_5_x86_64.manylinux1_x86_64.manylinux_2_17_x86_64.manylinux2014_x86_64.whl
  name: tornado
  version: 6.4.2
  sha256: bca9eb02196e789c9cb5c3c7c0f04fb447dc2adffd95265b2c7223a8a615ccbf
  requires_python: '>=3.8'
- pypi: https://files.pythonhosted.org/packages/d0/30/dc54f88dd4a2b5dc8a0279bdd7270e735851848b762aeb1c1184ed1f6b14/tqdm-4.67.1-py3-none-any.whl
  name: tqdm
  version: 4.67.1
  sha256: 26445eca388f82e72884e0d580d5464cd801a3ea01e63e5601bdff9ba6a48de2
  requires_dist:
  - colorama ; platform_system == 'Windows'
  - pytest>=6 ; extra == 'dev'
  - pytest-cov ; extra == 'dev'
  - pytest-timeout ; extra == 'dev'
  - pytest-asyncio>=0.24 ; extra == 'dev'
  - nbval ; extra == 'dev'
  - requests ; extra == 'discord'
  - slack-sdk ; extra == 'slack'
  - requests ; extra == 'telegram'
  - ipywidgets>=6 ; extra == 'notebook'
  requires_python: '>=3.7'
- pypi: https://files.pythonhosted.org/packages/00/c0/8f5d070730d7836adc9c9b6408dec68c6ced86b304a9b26a14df072a6e8c/traitlets-5.14.3-py3-none-any.whl
  name: traitlets
  version: 5.14.3
  sha256: b74e89e397b1ed28cc831db7aea759ba6640cb3de13090ca145426688ff1ac4f
  requires_dist:
  - myst-parser ; extra == 'docs'
  - pydata-sphinx-theme ; extra == 'docs'
  - sphinx ; extra == 'docs'
  - argcomplete>=3.0.3 ; extra == 'test'
  - mypy>=1.7.0 ; extra == 'test'
  - pre-commit ; extra == 'test'
  - pytest-mock ; extra == 'test'
  - pytest-mypy-testing ; extra == 'test'
  - pytest>=7.0,<8.2 ; extra == 'test'
  requires_python: '>=3.8'
- pypi: https://files.pythonhosted.org/packages/b4/04/9954a59e1fb6732f5436225c9af963811d7b24ea62a8bf96991f2cb8c26e/trio-0.28.0-py3-none-any.whl
  name: trio
  version: 0.28.0
  sha256: 56d58977acc1635735a96581ec70513cc781b8b6decd299c487d3be2a721cd94
  requires_dist:
  - attrs>=23.2.0
  - sortedcontainers
  - idna
  - outcome
  - sniffio>=1.3.0
  - cffi>=1.14 ; implementation_name != 'pypy' and os_name == 'nt'
  - exceptiongroup ; python_full_version < '3.11'
  requires_python: '>=3.9'
- pypi: https://files.pythonhosted.org/packages/48/be/a9ae5f50cad5b6f85bd2574c2c923730098530096e170c1ce7452394d7aa/trio_websocket-0.11.1-py3-none-any.whl
  name: trio-websocket
  version: 0.11.1
  sha256: 520d046b0d030cf970b8b2b2e00c4c2245b3807853ecd44214acd33d74581638
  requires_dist:
  - trio>=0.11
  - wsproto>=0.14
  - exceptiongroup ; python_full_version < '3.11'
  requires_python: '>=3.7'
- pypi: https://files.pythonhosted.org/packages/0f/b3/ca41df24db5eb99b00d97f89d7674a90cb6b3134c52fb8121b6d8d30f15c/types_python_dateutil-2.9.0.20241206-py3-none-any.whl
  name: types-python-dateutil
  version: 2.9.0.20241206
  sha256: e248a4bc70a486d3e3ec84d0dc30eec3a5f979d6e7ee4123ae043eedbb987f53
  requires_python: '>=3.8'
- pypi: https://files.pythonhosted.org/packages/26/9f/ad63fc0248c5379346306f8668cda6e2e2e9c95e01216d2b8ffd9ff037d0/typing_extensions-4.12.2-py3-none-any.whl
  name: typing-extensions
  version: 4.12.2
  sha256: 04e5ca0351e0f3f85c6853954072df659d0d13fac324d0072316b67d7794700d
  requires_python: '>=3.8'
- pypi: https://files.pythonhosted.org/packages/0f/dd/84f10e23edd882c6f968c21c2434fe67bd4a528967067515feca9e611e5e/tzdata-2025.1-py2.py3-none-any.whl
  name: tzdata
  version: '2025.1'
  sha256: 7e127113816800496f027041c570f50bcd464a020098a3b6b199517772303639
  requires_python: '>=2'
- conda: https://conda.anaconda.org/conda-forge/noarch/tzdata-2025a-h78e105d_0.conda
  sha256: c4b1ae8a2931fe9b274c44af29c5475a85b37693999f8c792dad0f8c6734b1de
  md5: dbcace4706afdfb7eb891f7b37d07c04
  license: LicenseRef-Public-Domain
  purls: []
  size: 122921
  timestamp: 1737119101255
- pypi: https://files.pythonhosted.org/packages/37/87/1f677586e8ac487e29672e4b17455758fce261de06a0d086167bb760361a/uc_micro_py-1.0.3-py3-none-any.whl
  name: uc-micro-py
  version: 1.0.3
  sha256: db1dffff340817673d7b466ec86114a9dc0e9d4d9b5ba229d9d60e5c12600cd5
  requires_dist:
  - pytest ; extra == 'test'
  - coverage ; extra == 'test'
  - pytest-cov ; extra == 'test'
  requires_python: '>=3.7'
- pypi: https://files.pythonhosted.org/packages/e7/00/3fca040d7cf8a32776d3d81a00c8ee7457e00f80c649f1e4a863c8321ae9/uri_template-1.3.0-py3-none-any.whl
  name: uri-template
  version: 1.3.0
  sha256: a44a133ea12d44a0c0f06d7d42a52d71282e77e2f937d8abd5655b8d56fc1363
  requires_dist:
  - types-pyyaml ; extra == 'dev'
  - mypy ; extra == 'dev'
  - flake8 ; extra == 'dev'
  - flake8-annotations ; extra == 'dev'
  - flake8-bandit ; extra == 'dev'
  - flake8-bugbear ; extra == 'dev'
  - flake8-commas ; extra == 'dev'
  - flake8-comprehensions ; extra == 'dev'
  - flake8-continuation ; extra == 'dev'
  - flake8-datetimez ; extra == 'dev'
  - flake8-docstrings ; extra == 'dev'
  - flake8-import-order ; extra == 'dev'
  - flake8-literal ; extra == 'dev'
  - flake8-modern-annotations ; extra == 'dev'
  - flake8-noqa ; extra == 'dev'
  - flake8-pyproject ; extra == 'dev'
  - flake8-requirements ; extra == 'dev'
  - flake8-typechecking-import ; extra == 'dev'
  - flake8-use-fstring ; extra == 'dev'
  - pep8-naming ; extra == 'dev'
  requires_python: '>=3.7'
- pypi: https://files.pythonhosted.org/packages/c8/19/4ec628951a74043532ca2cf5d97b7b14863931476d117c471e8e2b1eb39f/urllib3-2.3.0-py3-none-any.whl
  name: urllib3
  version: 2.3.0
  sha256: 1cee9ad369867bfdbbb48b7dd50374c0967a0bb7710050facf0dd6911440e3df
  requires_dist:
  - brotli>=1.0.9 ; platform_python_implementation == 'CPython' and extra == 'brotli'
  - brotlicffi>=0.8.0 ; platform_python_implementation != 'CPython' and extra == 'brotli'
  - h2>=4,<5 ; extra == 'h2'
  - pysocks>=1.5.6,!=1.5.7,<2.0 ; extra == 'socks'
  - zstandard>=0.18.0 ; extra == 'zstd'
  requires_python: '>=3.9'
- conda: https://conda.anaconda.org/conda-forge/noarch/urllib3-2.3.0-pyhd8ed1ab_0.conda
  sha256: 114919ffa80c328127dab9c8e7a38f9d563c617691fb81fccb11c1e86763727e
  md5: 32674f8dbfb7b26410ed580dd3c10a29
  depends:
  - brotli-python >=1.0.9
  - h2 >=4,<5
  - pysocks >=1.5.6,<2.0,!=1.5.7
  - python >=3.9
  - zstandard >=0.18.0
  license: MIT
  license_family: MIT
  purls:
  - pkg:pypi/urllib3?source=hash-mapping
  size: 100102
  timestamp: 1734859520452
- pypi: https://files.pythonhosted.org/packages/89/9b/599bcfc7064fbe5740919e78c5df18e5dceb0887e676256a1061bb5ae232/virtualenv-20.29.1-py3-none-any.whl
  name: virtualenv
  version: 20.29.1
  sha256: 4e4cb403c0b0da39e13b46b1b2476e505cb0046b25f242bee80f62bf990b2779
  requires_dist:
  - distlib>=0.3.7,<1
  - filelock>=3.12.2,<4
  - importlib-metadata>=6.6 ; python_full_version < '3.8'
  - platformdirs>=3.9.1,<5
  - furo>=2023.7.26 ; extra == 'docs'
  - proselint>=0.13 ; extra == 'docs'
  - sphinx>=7.1.2,!=7.3 ; extra == 'docs'
  - sphinx-argparse>=0.4 ; extra == 'docs'
  - sphinxcontrib-towncrier>=0.2.1a0 ; extra == 'docs'
  - towncrier>=23.6 ; extra == 'docs'
  - covdefaults>=2.3 ; extra == 'test'
  - coverage-enable-subprocess>=1 ; extra == 'test'
  - coverage>=7.2.7 ; extra == 'test'
  - flaky>=3.7 ; extra == 'test'
  - packaging>=23.1 ; extra == 'test'
  - pytest-env>=0.8.2 ; extra == 'test'
  - pytest-freezer>=0.4.8 ; (python_full_version >= '3.13' and platform_python_implementation == 'CPython' and sys_platform == 'win32' and extra == 'test') or (platform_python_implementation == 'PyPy' and extra == 'test')
  - pytest-mock>=3.11.1 ; extra == 'test'
  - pytest-randomly>=3.12 ; extra == 'test'
  - pytest-timeout>=2.1 ; extra == 'test'
  - pytest>=7.4 ; extra == 'test'
  - setuptools>=68 ; extra == 'test'
  - time-machine>=2.10 ; platform_python_implementation == 'CPython' and extra == 'test'
  requires_python: '>=3.8'
- conda: https://conda.anaconda.org/conda-forge/linux-64/wayland-1.23.1-h3e06ad9_0.conda
  sha256: 0884b2023a32d2620192cf2e2fc6784b8d1e31cf9f137e49e00802d4daf7d1c1
  md5: 0a732427643ae5e0486a727927791da1
  depends:
  - __glibc >=2.17,<3.0.a0
  - libexpat >=2.6.2,<3.0a0
  - libffi >=3.4,<4.0a0
  - libgcc-ng >=13
  - libstdcxx-ng >=13
  arch: x86_64
  platform: linux
  license: MIT
  license_family: MIT
  purls: []
  size: 321561
  timestamp: 1724530461598
- pypi: https://files.pythonhosted.org/packages/fd/84/fd2ba7aafacbad3c4201d395674fc6348826569da3c0937e75505ead3528/wcwidth-0.2.13-py2.py3-none-any.whl
  name: wcwidth
  version: 0.2.13
  sha256: 3da69048e4540d84af32131829ff948f1e022c1c6bdb8d6102117aac784f6859
  requires_dist:
  - backports-functools-lru-cache>=1.2.1 ; python_full_version < '3.2'
- pypi: https://files.pythonhosted.org/packages/60/e8/c0e05e4684d13459f93d312077a9a2efbe04d59c393bc2b8802248c908d4/webcolors-24.11.1-py3-none-any.whl
  name: webcolors
  version: 24.11.1
  sha256: 515291393b4cdf0eb19c155749a096f779f7d909f7cceea072791cb9095b92e9
  requires_python: '>=3.9'
- pypi: https://files.pythonhosted.org/packages/f4/24/2a3e3df732393fed8b3ebf2ec078f05546de641fe1b667ee316ec1dcf3b7/webencodings-0.5.1-py2.py3-none-any.whl
  name: webencodings
  version: 0.5.1
  sha256: a0af1213f3c2226497a97e2b3aa01a7e4bee4f403f95be16fc9acd2947514a78
- pypi: https://files.pythonhosted.org/packages/5a/84/44687a29792a70e111c5c477230a72c4b957d88d16141199bf9acb7537a3/websocket_client-1.8.0-py3-none-any.whl
  name: websocket-client
  version: 1.8.0
  sha256: 17b44cc997f5c498e809b22cdf2d9c7a9e71c02c8cc2b6c56e7c2d1239bfa526
  requires_dist:
  - sphinx>=6.0 ; extra == 'docs'
  - sphinx-rtd-theme>=1.1.0 ; extra == 'docs'
  - myst-parser>=2.0.0 ; extra == 'docs'
  - python-socks ; extra == 'optional'
  - wsaccel ; extra == 'optional'
  - websockets ; extra == 'test'
  requires_python: '>=3.8'
- pypi: https://files.pythonhosted.org/packages/52/24/ab44c871b0f07f491e5d2ad12c9bd7358e527510618cb1b803a88e986db1/werkzeug-3.1.3-py3-none-any.whl
  name: werkzeug
  version: 3.1.3
  sha256: 54b78bf3716d19a65be4fceccc0d1d7b89e608834989dfae50ea87564639213e
  requires_dist:
  - markupsafe>=2.1.1
  - watchdog>=2.3 ; extra == 'watchdog'
  requires_python: '>=3.9'
- pypi: https://files.pythonhosted.org/packages/21/02/88b65cc394961a60c43c70517066b6b679738caf78506a5da7b88ffcb643/widgetsnbextension-4.0.13-py3-none-any.whl
  name: widgetsnbextension
  version: 4.0.13
  sha256: 74b2692e8500525cc38c2b877236ba51d34541e6385eeed5aec15a70f88a6c71
  requires_python: '>=3.7'
- pypi: https://files.pythonhosted.org/packages/78/58/e860788190eba3bcce367f74d29c4675466ce8dddfba85f7827588416f01/wsproto-1.2.0-py3-none-any.whl
  name: wsproto
  version: 1.2.0
  sha256: b9acddd652b585d75b20477888c56642fdade28bdfd3579aa24a4d2c037dd736
  requires_dist:
  - h11>=0.9.0,<1
  requires_python: '>=3.7.0'
- pypi: https://files.pythonhosted.org/packages/40/ed/1c4631ad5909487ea8907cd326d9855c2207d790e3936e77bda48173b8be/xarray-2024.11.0-py3-none-any.whl
  name: xarray
  version: 2024.11.0
  sha256: 6ee94f63ddcbdd0cf3909d1177f78cdac756640279c0e32ae36819a89cdaba37
  requires_dist:
  - numpy>=1.24
  - packaging>=23.2
  - pandas>=2.1
  - scipy ; extra == 'accel'
  - bottleneck ; extra == 'accel'
  - numbagg ; extra == 'accel'
  - numba>=0.54 ; extra == 'accel'
  - flox ; extra == 'accel'
  - opt-einsum ; extra == 'accel'
  - xarray[accel,etc,io,parallel,viz] ; extra == 'complete'
  - hypothesis ; extra == 'dev'
  - jinja2 ; extra == 'dev'
  - mypy ; extra == 'dev'
  - pre-commit ; extra == 'dev'
  - pytest ; extra == 'dev'
  - pytest-cov ; extra == 'dev'
  - pytest-env ; extra == 'dev'
  - pytest-xdist ; extra == 'dev'
  - pytest-timeout ; extra == 'dev'
  - ruff ; extra == 'dev'
  - sphinx ; extra == 'dev'
  - sphinx-autosummary-accessors ; extra == 'dev'
  - xarray[complete] ; extra == 'dev'
  - netcdf4 ; extra == 'io'
  - h5netcdf ; extra == 'io'
  - scipy ; extra == 'io'
  - pydap ; python_full_version < '3.10' and extra == 'io'
  - zarr ; extra == 'io'
  - fsspec ; extra == 'io'
  - cftime ; extra == 'io'
  - pooch ; extra == 'io'
  - sparse ; extra == 'etc'
  - dask[complete] ; extra == 'parallel'
  - cartopy ; extra == 'viz'
  - matplotlib ; extra == 'viz'
  - nc-time-axis ; extra == 'viz'
  - seaborn ; extra == 'viz'
  requires_python: '>=3.10'
- conda: https://conda.anaconda.org/conda-forge/linux-64/xkeyboard-config-2.43-hb9d3cd8_0.conda
  sha256: 0d89b5873515a1f05d311f37ea4e087bbccc0418afa38f2f6189e97280db3179
  md5: f725c7425d6d7c15e31f3b99a88ea02f
  depends:
  - __glibc >=2.17,<3.0.a0
  - libgcc >=13
  - xorg-libx11 >=1.8.10,<2.0a0
  arch: x86_64
  platform: linux
  license: MIT
  license_family: MIT
  purls: []
  size: 389475
  timestamp: 1727840188958
- conda: https://conda.anaconda.org/conda-forge/linux-64/xorg-libice-1.1.2-hb9d3cd8_0.conda
  sha256: c12396aabb21244c212e488bbdc4abcdef0b7404b15761d9329f5a4a39113c4b
  md5: fb901ff28063514abb6046c9ec2c4a45
  depends:
  - __glibc >=2.17,<3.0.a0
  - libgcc >=13
  arch: x86_64
  platform: linux
  license: MIT
  license_family: MIT
  purls: []
  size: 58628
  timestamp: 1734227592886
- conda: https://conda.anaconda.org/conda-forge/linux-64/xorg-libsm-1.2.5-he73a12e_0.conda
  sha256: 760f43df6c2ce8cbbbcb8f2f3b7fc0f306716c011e28d1d340f3dfa8ccf29185
  md5: 4c3e9fab69804ec6077697922d70c6e2
  depends:
  - __glibc >=2.17,<3.0.a0
  - libgcc >=13
  - libuuid >=2.38.1,<3.0a0
  - xorg-libice >=1.1.2,<2.0a0
  arch: x86_64
  platform: linux
  license: MIT
  license_family: MIT
  purls: []
  size: 27198
  timestamp: 1734229639785
- conda: https://conda.anaconda.org/conda-forge/linux-64/xorg-libx11-1.8.10-h4f16b4b_1.conda
  sha256: f53994d54f0604df881c4e984279b3cf6a1648a22d4b2113e2c89829968784c9
  md5: 125f34a17d7b4bea418a83904ea82ea6
  depends:
  - __glibc >=2.17,<3.0.a0
  - libgcc >=13
  - libxcb >=1.17.0,<2.0a0
  arch: x86_64
  platform: linux
  license: MIT
  license_family: MIT
  purls: []
  size: 837524
  timestamp: 1733324962639
- conda: https://conda.anaconda.org/conda-forge/linux-64/xorg-libxau-1.0.12-hb9d3cd8_0.conda
  sha256: ed10c9283974d311855ae08a16dfd7e56241fac632aec3b92e3cfe73cff31038
  md5: f6ebe2cb3f82ba6c057dde5d9debe4f7
  depends:
  - __glibc >=2.17,<3.0.a0
  - libgcc >=13
  arch: x86_64
  platform: linux
  license: MIT
  license_family: MIT
  purls: []
  size: 14780
  timestamp: 1734229004433
- conda: https://conda.anaconda.org/conda-forge/linux-64/xorg-libxcomposite-0.4.6-hb9d3cd8_2.conda
  sha256: 753f73e990c33366a91fd42cc17a3d19bb9444b9ca5ff983605fa9e953baf57f
  md5: d3c295b50f092ab525ffe3c2aa4b7413
  depends:
  - __glibc >=2.17,<3.0.a0
  - libgcc >=13
  - xorg-libx11 >=1.8.10,<2.0a0
  - xorg-libxfixes >=6.0.1,<7.0a0
  arch: x86_64
  platform: linux
  license: MIT
  license_family: MIT
  purls: []
  size: 13603
  timestamp: 1727884600744
- conda: https://conda.anaconda.org/conda-forge/linux-64/xorg-libxcursor-1.2.3-hb9d3cd8_0.conda
  sha256: 832f538ade441b1eee863c8c91af9e69b356cd3e9e1350fff4fe36cc573fc91a
  md5: 2ccd714aa2242315acaf0a67faea780b
  depends:
  - __glibc >=2.17,<3.0.a0
  - libgcc >=13
  - xorg-libx11 >=1.8.10,<2.0a0
  - xorg-libxfixes >=6.0.1,<7.0a0
  - xorg-libxrender >=0.9.11,<0.10.0a0
  arch: x86_64
  platform: linux
  license: MIT
  license_family: MIT
  purls: []
  size: 32533
  timestamp: 1730908305254
- conda: https://conda.anaconda.org/conda-forge/linux-64/xorg-libxdamage-1.1.6-hb9d3cd8_0.conda
  sha256: 43b9772fd6582bf401846642c4635c47a9b0e36ca08116b3ec3df36ab96e0ec0
  md5: b5fcc7172d22516e1f965490e65e33a4
  depends:
  - __glibc >=2.17,<3.0.a0
  - libgcc >=13
  - xorg-libx11 >=1.8.10,<2.0a0
  - xorg-libxext >=1.3.6,<2.0a0
  - xorg-libxfixes >=6.0.1,<7.0a0
  arch: x86_64
  platform: linux
  license: MIT
  license_family: MIT
  purls: []
  size: 13217
  timestamp: 1727891438799
- conda: https://conda.anaconda.org/conda-forge/linux-64/xorg-libxdmcp-1.1.5-hb9d3cd8_0.conda
  sha256: 6b250f3e59db07c2514057944a3ea2044d6a8cdde8a47b6497c254520fade1ee
  md5: 8035c64cb77ed555e3f150b7b3972480
  depends:
  - __glibc >=2.17,<3.0.a0
  - libgcc >=13
  arch: x86_64
  platform: linux
  license: MIT
  license_family: MIT
  purls: []
  size: 19901
  timestamp: 1727794976192
- conda: https://conda.anaconda.org/conda-forge/linux-64/xorg-libxext-1.3.6-hb9d3cd8_0.conda
  sha256: da5dc921c017c05f38a38bd75245017463104457b63a1ce633ed41f214159c14
  md5: febbab7d15033c913d53c7a2c102309d
  depends:
  - __glibc >=2.17,<3.0.a0
  - libgcc >=13
  - xorg-libx11 >=1.8.10,<2.0a0
  arch: x86_64
  platform: linux
  license: MIT
  license_family: MIT
  purls: []
  size: 50060
  timestamp: 1727752228921
- conda: https://conda.anaconda.org/conda-forge/linux-64/xorg-libxfixes-6.0.1-hb9d3cd8_0.conda
  sha256: 2fef37e660985794617716eb915865ce157004a4d567ed35ec16514960ae9271
  md5: 4bdb303603e9821baf5fe5fdff1dc8f8
  depends:
  - __glibc >=2.17,<3.0.a0
  - libgcc >=13
  - xorg-libx11 >=1.8.10,<2.0a0
  arch: x86_64
  platform: linux
  license: MIT
  license_family: MIT
  purls: []
  size: 19575
  timestamp: 1727794961233
- conda: https://conda.anaconda.org/conda-forge/linux-64/xorg-libxi-1.8.2-hb9d3cd8_0.conda
  sha256: 1a724b47d98d7880f26da40e45f01728e7638e6ec69f35a3e11f92acd05f9e7a
  md5: 17dcc85db3c7886650b8908b183d6876
  depends:
  - __glibc >=2.17,<3.0.a0
  - libgcc >=13
  - xorg-libx11 >=1.8.10,<2.0a0
  - xorg-libxext >=1.3.6,<2.0a0
  - xorg-libxfixes >=6.0.1,<7.0a0
  arch: x86_64
  platform: linux
  license: MIT
  license_family: MIT
  purls: []
  size: 47179
  timestamp: 1727799254088
- conda: https://conda.anaconda.org/conda-forge/linux-64/xorg-libxinerama-1.1.5-h5888daf_1.conda
  sha256: 1b9141c027f9d84a9ee5eb642a0c19457c788182a5a73c5a9083860ac5c20a8c
  md5: 5e2eb9bf77394fc2e5918beefec9f9ab
  depends:
  - __glibc >=2.17,<3.0.a0
  - libgcc >=13
  - libstdcxx >=13
  - xorg-libx11 >=1.8.10,<2.0a0
  - xorg-libxext >=1.3.6,<2.0a0
  arch: x86_64
  platform: linux
  license: MIT
  license_family: MIT
  purls: []
  size: 13891
  timestamp: 1727908521531
- conda: https://conda.anaconda.org/conda-forge/linux-64/xorg-libxrandr-1.5.4-hb9d3cd8_0.conda
  sha256: ac0f037e0791a620a69980914a77cb6bb40308e26db11698029d6708f5aa8e0d
  md5: 2de7f99d6581a4a7adbff607b5c278ca
  depends:
  - __glibc >=2.17,<3.0.a0
  - libgcc >=13
  - xorg-libx11 >=1.8.10,<2.0a0
  - xorg-libxext >=1.3.6,<2.0a0
  - xorg-libxrender >=0.9.11,<0.10.0a0
  arch: x86_64
  platform: linux
  license: MIT
  license_family: MIT
  purls: []
  size: 29599
  timestamp: 1727794874300
- conda: https://conda.anaconda.org/conda-forge/linux-64/xorg-libxrender-0.9.12-hb9d3cd8_0.conda
  sha256: 044c7b3153c224c6cedd4484dd91b389d2d7fd9c776ad0f4a34f099b3389f4a1
  md5: 96d57aba173e878a2089d5638016dc5e
  depends:
  - __glibc >=2.17,<3.0.a0
  - libgcc >=13
  - xorg-libx11 >=1.8.10,<2.0a0
  arch: x86_64
  platform: linux
  license: MIT
  license_family: MIT
  purls: []
  size: 33005
  timestamp: 1734229037766
- conda: https://conda.anaconda.org/conda-forge/linux-64/xorg-libxtst-1.2.5-hb9d3cd8_3.conda
  sha256: 752fdaac5d58ed863bbf685bb6f98092fe1a488ea8ebb7ed7b606ccfce08637a
  md5: 7bbe9a0cc0df0ac5f5a8ad6d6a11af2f
  depends:
  - __glibc >=2.17,<3.0.a0
  - libgcc >=13
  - xorg-libx11 >=1.8.10,<2.0a0
  - xorg-libxext >=1.3.6,<2.0a0
  - xorg-libxi >=1.7.10,<2.0a0
  arch: x86_64
  platform: linux
  license: MIT
  license_family: MIT
  purls: []
  size: 32808
  timestamp: 1727964811275
- pypi: https://files.pythonhosted.org/packages/9a/6e/49408735dae940a0c1c225c6b908fd83bd6e3f5fae120f865754e72f78cb/xyzservices-2025.1.0-py3-none-any.whl
  name: xyzservices
  version: 2025.1.0
  sha256: fa599956c5ab32dad1689960b3bb08fdcdbe0252cc82d84fc60ae415dc648907
  requires_python: '>=3.8'
- pypi: https://files.pythonhosted.org/packages/b7/1a/7e4798e9339adc931158c9d69ecc34f5e6791489d469f5e50ec15e35f458/zipp-3.21.0-py3-none-any.whl
  name: zipp
  version: 3.21.0
  sha256: ac1bbe05fd2991f160ebce24ffbac5f6d11d83dc90891255885223d42b3cd931
  requires_dist:
  - pytest-checkdocs>=2.4 ; extra == 'check'
  - pytest-ruff>=0.2.1 ; sys_platform != 'cygwin' and extra == 'check'
  - pytest-cov ; extra == 'cover'
  - sphinx>=3.5 ; extra == 'doc'
  - jaraco-packaging>=9.3 ; extra == 'doc'
  - rst-linker>=1.9 ; extra == 'doc'
  - furo ; extra == 'doc'
  - sphinx-lint ; extra == 'doc'
  - jaraco-tidelift>=1.4 ; extra == 'doc'
  - pytest-enabler>=2.2 ; extra == 'enabler'
  - pytest>=6,!=8.1.* ; extra == 'test'
  - jaraco-itertools ; extra == 'test'
  - jaraco-functools ; extra == 'test'
  - more-itertools ; extra == 'test'
  - big-o ; extra == 'test'
  - pytest-ignore-flaky ; extra == 'test'
  - jaraco-test ; extra == 'test'
  - importlib-resources ; python_full_version < '3.9' and extra == 'test'
  - pytest-mypy ; extra == 'type'
  requires_python: '>=3.9'
- conda: https://conda.anaconda.org/conda-forge/linux-64/zstandard-0.23.0-py310ha39cb0e_1.conda
  sha256: fcd784735205d6c5f19dcb339f92d2eede9bc42a01ec2c384381ee1b6089d4f6
  md5: f49de34fb99934bf49ab330b5caffd64
  depends:
  - __glibc >=2.17,<3.0.a0
  - cffi >=1.11
  - libgcc >=13
  - python >=3.10,<3.11.0a0
  - python_abi 3.10.* *_cp310
  - zstd >=1.5.6,<1.5.7.0a0
  - zstd >=1.5.6,<1.6.0a0
  arch: x86_64
  platform: linux
  license: BSD-3-Clause
  license_family: BSD
  purls:
  - pkg:pypi/zstandard?source=hash-mapping
  size: 408309
  timestamp: 1725305719512
- conda: https://conda.anaconda.org/conda-forge/linux-64/zstd-1.5.6-ha6fb4c9_0.conda
  sha256: c558b9cc01d9c1444031bd1ce4b9cff86f9085765f17627a6cd85fc623c8a02b
  md5: 4d056880988120e29d75bfff282e0f45
  depends:
  - libgcc-ng >=12
  - libstdcxx-ng >=12
  - libzlib >=1.2.13,<2.0.0a0
  arch: x86_64
  platform: linux
  license: BSD-3-Clause
  license_family: BSD
  purls: []
  size: 554846
  timestamp: 1714722996770<|MERGE_RESOLUTION|>--- conflicted
+++ resolved
@@ -156,13 +156,7 @@
       - pypi: https://files.pythonhosted.org/packages/46/d1/e73b6ad76f0b1fb7f23c35c6d95dbc506a9c8804f43dda8cb5b0fa6331fd/dill-0.3.9-py3-none-any.whl
       - pypi: https://files.pythonhosted.org/packages/3f/27/4570e78fc0bf5ea0ca45eb1de3818a23787af9b390c0b0a0033a1b8236f9/diskcache-5.6.3-py3-none-any.whl
       - pypi: https://files.pythonhosted.org/packages/91/a1/cf2472db20f7ce4a6be1253a81cfdf85ad9c7885ffbed7047fb72c24cf87/distlib-0.3.9-py2.py3-none-any.whl
-<<<<<<< HEAD
       - pypi: https://files.pythonhosted.org/packages/7b/8f/c4d9bafc34ad7ad5d8dc16dd1347ee0e507a52c3adb6bfa8887e1c6a26ba/executing-2.2.0-py2.py3-none-any.whl
-=======
-      - pypi: https://files.pythonhosted.org/packages/02/cc/b7e31358aac6ed1ef2bb790a9746ac2c69bcb3c8588b41616914eb106eaf/exceptiongroup-1.2.2-py3-none-any.whl
-      - pypi: https://files.pythonhosted.org/packages/7b/8f/c4d9bafc34ad7ad5d8dc16dd1347ee0e507a52c3adb6bfa8887e1c6a26ba/executing-2.2.0-py2.py3-none-any.whl
-      - pypi: https://files.pythonhosted.org/packages/90/2b/0817a2b257fe88725c25589d89aec060581aabf668707a8d03b2e9e0cb2a/fastjsonschema-2.21.1-py3-none-any.whl
->>>>>>> b8f8922d
       - pypi: https://files.pythonhosted.org/packages/89/ec/00d68c4ddfedfe64159999e5f8a98fb8442729a63e2077eb9dcd89623d27/filelock-3.17.0-py3-none-any.whl
       - pypi: https://files.pythonhosted.org/packages/af/47/93213ee66ef8fae3b93b3e29206f6b251e65c97bd91d8e1c5596ef15af0a/flask-3.1.0-py3-none-any.whl
       - pypi: https://files.pythonhosted.org/packages/56/07/1afa0514c876282bebc1c9aee83c6bb98fe6415cf57b88d9b06e7e29bf9c/Flask_Cors-5.0.0-py2.py3-none-any.whl
@@ -225,13 +219,7 @@
       - pypi: https://files.pythonhosted.org/packages/0b/e2/07e9ef2b82cdb7baf5265a318c81a027b70e2fb0053657e342dcaaf8e40c/nbsite-0.8.7-py2.py3-none-any.whl
       - pypi: https://files.pythonhosted.org/packages/a0/c4/c2971a3ba4c6103a3d10c4b0f24f461ddc027f0f09763220cf35ca1401b3/nest_asyncio-1.6.0-py3-none-any.whl
       - pypi: https://files.pythonhosted.org/packages/d2/1d/1b658dbd2b9fa9c4c9f32accbfc0205d532c8c6194dc0f2a4c0428e7128a/nodeenv-1.9.1-py2.py3-none-any.whl
-<<<<<<< HEAD
       - pypi: https://files.pythonhosted.org/packages/5b/73/65d2f0b698df1731e851e3295eb29a5ab8aa06f763f7e4188647a809578d/numpy-2.2.2-cp312-cp312-manylinux_2_17_x86_64.manylinux2014_x86_64.whl
-=======
-      - pypi: https://files.pythonhosted.org/packages/22/9b/76e50ee18f183ea5fe1784a9eeaa50f2c71802e4740d6e959592b0993298/notebook-7.3.2-py3-none-any.whl
-      - pypi: https://files.pythonhosted.org/packages/f9/33/bd5b9137445ea4b680023eb0469b2bb969d61303dedb2aac6560ff3d14a1/notebook_shim-0.2.4-py3-none-any.whl
-      - pypi: https://files.pythonhosted.org/packages/f7/b6/d8110985501ca8912dfc1c3bbef99d66e62d487f72e46b2337494df77364/numpy-2.2.1-cp310-cp310-manylinux_2_17_x86_64.manylinux2014_x86_64.whl
->>>>>>> b8f8922d
       - pypi: https://files.pythonhosted.org/packages/e8/30/35111dae435c640694d616a611b7ff6b2482cfd977f8f572ff960a321d66/optuna-4.1.0-py3-none-any.whl
       - pypi: https://files.pythonhosted.org/packages/55/8b/5ab7257531a5d830fc8000c476e63c935488d74609b50f9384a643ec0a62/outcome-1.3.0.post0-py2.py3-none-any.whl
       - pypi: https://files.pythonhosted.org/packages/2c/ab/fc8290c6a4c722e5514d80f62b2dc4c4df1a68a41d1364e625c35990fcf3/overrides-7.7.0-py3-none-any.whl
@@ -1477,36 +1465,6 @@
   - littleutils ; extra == 'tests'
   - rich ; python_full_version >= '3.11' and extra == 'tests'
   requires_python: '>=3.8'
-<<<<<<< HEAD
-=======
-- conda: https://conda.anaconda.org/conda-forge/linux-64/expat-2.6.4-h5888daf_0.conda
-  sha256: 1848c7db9e264e3b8036ee133d570dd880422983cd20dd9585a505289606d276
-  md5: 1d6afef758879ef5ee78127eb4cd2c4a
-  depends:
-  - __glibc >=2.17,<3.0.a0
-  - libexpat 2.6.4 h5888daf_0
-  - libgcc >=13
-  arch: x86_64
-  platform: linux
-  license: MIT
-  license_family: MIT
-  purls: []
-  size: 138145
-  timestamp: 1730967050578
-- pypi: https://files.pythonhosted.org/packages/90/2b/0817a2b257fe88725c25589d89aec060581aabf668707a8d03b2e9e0cb2a/fastjsonschema-2.21.1-py3-none-any.whl
-  name: fastjsonschema
-  version: 2.21.1
-  sha256: c9e5b7e908310918cf494a434eeb31384dd84a98b57a30bcb1f535015b554667
-  requires_dist:
-  - colorama ; extra == 'devel'
-  - jsonschema ; extra == 'devel'
-  - json-spec ; extra == 'devel'
-  - pylint ; extra == 'devel'
-  - pytest ; extra == 'devel'
-  - pytest-benchmark ; extra == 'devel'
-  - pytest-cache ; extra == 'devel'
-  - validictory ; extra == 'devel'
->>>>>>> b8f8922d
 - pypi: https://files.pythonhosted.org/packages/89/ec/00d68c4ddfedfe64159999e5f8a98fb8442729a63e2077eb9dcd89623d27/filelock-3.17.0-py3-none-any.whl
   name: filelock
   version: 3.17.0
@@ -1526,23 +1484,6 @@
   - virtualenv>=20.28.1 ; extra == 'testing'
   - typing-extensions>=4.12.2 ; python_full_version < '3.11' and extra == 'typing'
   requires_python: '>=3.9'
-<<<<<<< HEAD
-=======
-- conda: https://conda.anaconda.org/conda-forge/linux-64/firefox-134.0-h5888daf_0.conda
-  sha256: 5787f93b1532b844d2ff8f71520541a597f469e05ef9f1d1a247272e1066d544
-  md5: 67a5a2a8010c4d3cba30992509cf167c
-  depends:
-  - __glibc >=2.17,<3.0.a0
-  - libgcc >=13
-  - libstdcxx >=13
-  arch: x86_64
-  platform: linux
-  license: MPL-2.0
-  license_family: MOZILLA
-  purls: []
-  size: 78197895
-  timestamp: 1736204074532
->>>>>>> b8f8922d
 - pypi: https://files.pythonhosted.org/packages/af/47/93213ee66ef8fae3b93b3e29206f6b251e65c97bd91d8e1c5596ef15af0a/flask-3.1.0-py3-none-any.whl
   name: flask
   version: 3.1.0
@@ -1862,29 +1803,6 @@
   - objgraph ; extra == 'test'
   - psutil ; extra == 'test'
   requires_python: '>=3.7'
-<<<<<<< HEAD
-- pypi: .
-  name: holobench
-  version: 1.37.4
-  sha256: 0f30ccfff9c295b6143606dde056a9ae4d4f8c19677e1e4ad69ef94189a3c572
-  requires_dist:
-  - holoviews==1.20.0
-  - numpy
-  - param==2.2.0
-  - hvplot==0.10.0
-  - matplotlib==3.10.0
-  - panel==1.5.5
-  - diskcache==5.6.3
-  - optuna==4.1.0
-  - xarray==2024.11.0
-  - plotly==5.24.1
-  - sortedcontainers==2.4
-  - pandas==2.2.3
-  - strenum==0.4.15
-  - scikit-learn==1.6.0
-  - str2bool==1.1
-  - scoop==0.7.2.0
-=======
 - conda: https://conda.anaconda.org/conda-forge/linux-64/gtk3-3.24.43-h021d004_3.conda
   sha256: c8f939497b43d90fa2ac9d99b44ed25759a798c305237300508e526de5e78de7
   md5: 56c679bcdb8c1d824e927088725862cb
@@ -1981,26 +1899,25 @@
   timestamp: 1605162808667
 - pypi: .
   name: holobench
-  version: 1.36.2
-  sha256: 4bd6e6826f4cce6425955913132d8ec2777388ae9ef2ebb1d37883ea048f6bf2
-  requires_dist:
-  - holoviews>=1.15,<=1.20.0
-  - numpy>=1.0,<=2.2.1
-  - param>=1.13.0,<=2.2.0
-  - hvplot>=0.8,<=0.10.0
-  - matplotlib>=3.6.3,<=3.10.0
-  - panel>=1.3.6,<=1.5.5
-  - diskcache>=5.6,<=5.6.3
-  - optuna>=3.2,<=4.1.0
-  - xarray>=2023.7,<=2024.11.0
-  - plotly>=5.15,<=5.24.1
-  - sortedcontainers>=2.4,<=2.4
-  - pandas>=2.0,<=2.2.3
-  - strenum>=0.4.0,<=0.4.15
-  - scikit-learn>=1.2,<=1.6.0
-  - str2bool>=1.1,<=1.1
-  - scoop>=0.7.0,<=0.7.2.0
->>>>>>> b8f8922d
+  version: 1.37.4
+  sha256: 0f30ccfff9c295b6143606dde056a9ae4d4f8c19677e1e4ad69ef94189a3c572
+  requires_dist:
+  - holoviews==1.20.0
+  - numpy
+  - param==2.2.0
+  - hvplot==0.10.0
+  - matplotlib==3.10.0
+  - panel==1.5.5
+  - diskcache==5.6.3
+  - optuna==4.1.0
+  - xarray==2024.11.0
+  - plotly==5.24.1
+  - sortedcontainers==2.4
+  - pandas==2.2.3
+  - strenum==0.4.15
+  - scikit-learn==1.6.0
+  - str2bool==1.1
+  - scoop==0.7.2.0
   - moviepy-fix-codec
   - pylint>=3.2.5,<=3.3.3 ; extra == 'test'
   - pytest-cov>=4.1,<=6.0.0 ; extra == 'test'
@@ -3153,13 +3070,6 @@
   depends:
   - __glibc >=2.17,<3.0.a0
   - libgcc >=13
-<<<<<<< HEAD
-=======
-  constrains:
-  - xz ==5.6.3=*_1
-  arch: x86_64
-  platform: linux
->>>>>>> b8f8922d
   license: 0BSD
   purls: []
   size: 111132
@@ -3819,51 +3729,7 @@
   version: 1.9.1
   sha256: ba11c9782d29c27c70ffbdda2d7415098754709be8a7056d79a737cd901155c9
   requires_python: '>=2.7,!=3.0.*,!=3.1.*,!=3.2.*,!=3.3.*,!=3.4.*,!=3.5.*,!=3.6.*'
-<<<<<<< HEAD
 - pypi: https://files.pythonhosted.org/packages/5b/73/65d2f0b698df1731e851e3295eb29a5ab8aa06f763f7e4188647a809578d/numpy-2.2.2-cp312-cp312-manylinux_2_17_x86_64.manylinux2014_x86_64.whl
-=======
-- pypi: https://files.pythonhosted.org/packages/22/9b/76e50ee18f183ea5fe1784a9eeaa50f2c71802e4740d6e959592b0993298/notebook-7.3.2-py3-none-any.whl
-  name: notebook
-  version: 7.3.2
-  sha256: e5f85fc59b69d3618d73cf27544418193ff8e8058d5bf61d315ce4f473556288
-  requires_dist:
-  - jupyter-server>=2.4.0,<3
-  - jupyterlab-server>=2.27.1,<3
-  - jupyterlab>=4.3.4,<4.4
-  - notebook-shim>=0.2,<0.3
-  - tornado>=6.2.0
-  - hatch ; extra == 'dev'
-  - pre-commit ; extra == 'dev'
-  - myst-parser ; extra == 'docs'
-  - nbsphinx ; extra == 'docs'
-  - pydata-sphinx-theme ; extra == 'docs'
-  - sphinx>=1.3.6 ; extra == 'docs'
-  - sphinxcontrib-github-alt ; extra == 'docs'
-  - sphinxcontrib-spelling ; extra == 'docs'
-  - importlib-resources>=5.0 ; python_full_version < '3.10' and extra == 'test'
-  - ipykernel ; extra == 'test'
-  - jupyter-server[test]>=2.4.0,<3 ; extra == 'test'
-  - jupyterlab-server[test]>=2.27.1,<3 ; extra == 'test'
-  - nbval ; extra == 'test'
-  - pytest-console-scripts ; extra == 'test'
-  - pytest-timeout ; extra == 'test'
-  - pytest-tornasync ; extra == 'test'
-  - pytest>=7.0 ; extra == 'test'
-  - requests ; extra == 'test'
-  requires_python: '>=3.8'
-- pypi: https://files.pythonhosted.org/packages/f9/33/bd5b9137445ea4b680023eb0469b2bb969d61303dedb2aac6560ff3d14a1/notebook_shim-0.2.4-py3-none-any.whl
-  name: notebook-shim
-  version: 0.2.4
-  sha256: 411a5be4e9dc882a074ccbcae671eda64cceb068767e9a3419096986560e1cef
-  requires_dist:
-  - jupyter-server>=1.8,<3
-  - pytest ; extra == 'test'
-  - pytest-console-scripts ; extra == 'test'
-  - pytest-jupyter ; extra == 'test'
-  - pytest-tornasync ; extra == 'test'
-  requires_python: '>=3.7'
-- pypi: https://files.pythonhosted.org/packages/7f/a7/c1f1d978166eb6b98ad009503e4d93a8c1962d0eb14a885c352ee0276a54/numpy-2.2.1-cp312-cp312-manylinux_2_17_x86_64.manylinux2014_x86_64.whl
->>>>>>> b8f8922d
   name: numpy
   version: 2.2.2
   sha256: 0349b025e15ea9d05c3d63f9657707a4e1d471128a3b1d876c095f328f8ff7f0
