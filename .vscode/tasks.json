{
	"version": "2.0.0",
	"tasks": [
		{
			"label": "autoformat",
			"detail": "Use ruff and black to automatically fix and format the code",
			"type": "shell",
			"command": "ruff . --fix && black ."
		},
		{
			"label": "autoformat and commit",
			"detail": "Use ruff and black to automatically fix and format the code and commit changes",
			"type": "shell",
			"dependsOn": [
				"autoformat"
			],
			"command": "git commit -a -m 'autoformatted and ruff --fix all code'"
		},
		{
			"label": "pylint",
			"detail": "Run pylint on files tracked by git",
			"type": "shell",
			"command": "pylint $(git ls-files '*.py') "
		},
		{
			"label": "code coverage",
			"detail": "Run code coverage and print a coverage report, also update coverage.xml for in the in-editor coverage gutter",
			"type": "shell",
			"command": "coverage run -m pytest; coverage xml -o coverage.xml"
		},
		{
			"label": "code coverage report",
			"detail": "Display the code coverage report. This assumes you have already have a coverage report generated. If not run the code ocverage task",
			"type": "shell",
			"dependsOn": [
				"code coverage"
			],
			"command": "coverage report -m"
		},
		{
			"label": "pytest duration",
			"detail": "Run pytest and track the duration of each test",
			"type": "shell",
			"command": "pytest --durations=0"
		},
		{
			"label": "check CI",
			"detail": "Runs the basic formatting and linting checks performed by CI",
			"type": "shell",
			"dependsOn": [
				"autoformat",
				"pylint",
				"code coverage report"
			],
			"dependsOrder": "sequence",
		},
		{
			"label": "check CI and commit",
			"detail": "Runs the basic formatting and linting checks performed by CI",
			"type": "shell",
			"dependsOn": [
				"git merge origin main",
				"check CI",
				"autoformat and commit",
				"git push"
			],
			"dependsOrder": "sequence",
		},
		{
			"label": "git merge origin main",
			"detail": "merge changes from master into the current branch and push",
			"type": "shell",
			"command": "git merge origin main"
		},
		{
			"label": "git push",
			"detail": "merge changes from master into the current branch and push",
			"type": "shell",
			"command": "git push"
		},
		{
			"label": "git merge origin main and push",
			"detail": "merge changes from master into the current branch and push",
			"type": "shell",
			"dependsOn": [
				"git merge origin main",
				"git push"
			],
			"dependsOrder": "sequence",
		},
		{
			"label": "pull updates from template repo",
			"detail": "Pull any changes from the template repo into this repo by adding it as a remote. The remote is removed at the end of the command.  You may need to resolve merge conflicts",
			"type": "shell",
			"command": "git remote add template https://github.com/blooop/python_template.git; git fetch --all;git checkout main; git pull origin main; git checkout -B feature/update_from_template; git pull; git merge template/main --allow-unrelated-histories -m 'pull changes from remote template'; git remote remove template; git push origin feature/update_from_template"
		},
		{
<<<<<<< HEAD
			"label": "flit install",
			"type": "shell",
			"command": "flit install --symlink"
		},
		{
			"label": "flit publish",
			"type": "shell",
			"command": "flit publish"
=======
			"label": "rename template project name",
			"detail": "Replaces all instances of the template project name with a new name. ",
			"type": "shell",
			"command": "scripts/rename_project.sh ${input:new_project_name}"
>>>>>>> b67da8d9
		},
		{
			"label": "sa: Set Active File",
			"type": "shell",
			"command": "echo ${file} > ${workspaceFolder}/.vscode/active_file.cfg; echo Setting the current file: ${file} as the active file.",
			"problemMatcher": [],
			"group": {
				"kind": "test",
				"isDefault": "True"
			}
		},
		{
			"label": "ra: Run Active File",
			"type": "shell",
			"command": "RUNFILE=$(cat ${workspaceFolder}/.vscode/active_file.cfg); echo Running file: $RUNFILE; python3 $RUNFILE",
			"problemMatcher": [],
			"group": {
				"kind": "build",
				"isDefault": "True"
			}
		}
	],
	"inputs": [
		{
			"type": "promptString",
			"id": "new_project_name",
			"description": "The new name of the project",
			"default": "python_template"
		}
	]
}<|MERGE_RESOLUTION|>--- conflicted
+++ resolved
@@ -56,7 +56,7 @@
 		},
 		{
 			"label": "check CI and commit",
-			"detail": "Runs the basic formatting and linting checks performed by CI",
+			"detail": "Pull,s from main, runs the basic formatting and linting checks performed by CI and pushes changes",
 			"type": "shell",
 			"dependsOn": [
 				"git merge origin main",
@@ -95,7 +95,12 @@
 			"command": "git remote add template https://github.com/blooop/python_template.git; git fetch --all;git checkout main; git pull origin main; git checkout -B feature/update_from_template; git pull; git merge template/main --allow-unrelated-histories -m 'pull changes from remote template'; git remote remove template; git push origin feature/update_from_template"
 		},
 		{
-<<<<<<< HEAD
+			"label": "rename template project name",
+			"detail": "Replaces all instances of the template project name with a new name. ",
+			"type": "shell",
+			"command": "scripts/rename_project.sh ${input:new_project_name}"
+		},
+		{
 			"label": "flit install",
 			"type": "shell",
 			"command": "flit install --symlink"
@@ -104,12 +109,6 @@
 			"label": "flit publish",
 			"type": "shell",
 			"command": "flit publish"
-=======
-			"label": "rename template project name",
-			"detail": "Replaces all instances of the template project name with a new name. ",
-			"type": "shell",
-			"command": "scripts/rename_project.sh ${input:new_project_name}"
->>>>>>> b67da8d9
 		},
 		{
 			"label": "sa: Set Active File",
