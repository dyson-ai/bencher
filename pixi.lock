--- conflicted
+++ resolved
@@ -1094,11 +1094,7 @@
 - pypi: .
   name: holobench
   version: 1.40.1
-<<<<<<< HEAD
   sha256: 3e950ca9780d629a7f34740bf09a6363cec9d19d006aab8aac09b8124b4cab28
-=======
-  sha256: 2e1eefece8ddf8c9196145cfa70b20ae0cc57c755dc497a15b4288e25be170e0
->>>>>>> d157c115
   requires_dist:
   - holoviews>=1.15,<=1.20.0
   - numpy>=1.0,<=2.2.3
