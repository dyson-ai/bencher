--- conflicted
+++ resolved
@@ -125,11 +125,7 @@
         return item.name != p_name
 
     @classmethod
-<<<<<<< HEAD
-    def get_input_defaults(cls, override_defaults:List=None) -> List[Tuple[Parameter, Any]]:
-=======
     def get_input_defaults(cls, override_defaults: List = None) -> List[Tuple[Parameter, Any]]:
->>>>>>> 10611c6b
         inp = cls.get_inputs_only()
         if override_defaults is None:
             override_defaults = []
