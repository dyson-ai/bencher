--- conflicted
+++ resolved
@@ -898,11 +898,7 @@
   name: holobench
   version: 1.25.0
   path: .
-<<<<<<< HEAD
   sha256: d0dc69d3acc62e41b1c9a280ab09f90fc91b51b28f644d80097883e17e198676
-=======
-  sha256: 0cd186ecf71e375f8522dc223a714b35cdf40bf76c572593de379c38680acc1d
->>>>>>> 4ea6e8c9
   requires_dist:
   - holoviews>=1.15,<=1.18.3
   - numpy>=1.0,<=1.26.4
