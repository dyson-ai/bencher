from typing import Optional

import panel as pn
import seaborn as sns
import hvplot.xarray  # noqa pylint: disable=unused-import

from bencher.plotting.plot_filter import PlotFilter, PlotInput, VarRange
from bencher.plotting.plot_types import PlotTypes
from bencher.plotting.plots.catplot import Catplot
from bencher.plt_cfg import PltCfgBase
from bencher.plotting.plots.plot_base import PlotBase
<<<<<<< HEAD
=======

# hv.extension("bokeh")
>>>>>>> b7d5b1cf


<<<<<<< HEAD

=======
>>>>>>> b7d5b1cf
class Lineplot(PlotBase):
    # shared plot filter for lineplots
    plot_filter = PlotFilter(
        float_range=VarRange(1, 1),
        cat_range=VarRange(0, 1),
        vector_len=VarRange(1, 1),
        result_vars=VarRange(1, 1),
    )

    def lineplot(self, pl_in: PlotInput) -> Optional[pn.panel]:
        """generate a line plot

        Args:
            pl_in (PlotInput): data to plot

        Returns:
            Optional[pn.panel]: a line plot of the data
        """
        if self.plot_filter.matches(pl_in.plt_cnt_cfg):
            df = pl_in.bench_cfg.ds[pl_in.rv.name].to_dataframe().reset_index()
            sns_cfg = PltCfgBase()

            x = pl_in.plt_cnt_cfg.float_vars[0]
            y = pl_in.rv
            if pl_in.plt_cnt_cfg.cat_cnt > 0:
                sns_cfg.hue = pl_in.plt_cnt_cfg.cat_vars[0].name

            sns_cfg.x = x.name
            sns_cfg.y = y.name

            sns_cfg.kind = "line"
            sns_cfg.xlabel = f"{x.name} [{x.units}]"
            sns_cfg.ylabel = f"{sns_cfg.y} [{pl_in.rv.units}]"
            sns_cfg.title = self.title(x, y)

            fg = sns.relplot(df, **sns_cfg.as_sns_args())

            # TODO try to set this during the initial plot rather than after
            for ax in fg.axes.flatten():
                for tick in ax.get_xticklabels():
                    tick.set_rotation(45)

            return Catplot.plot_postprocess(fg, sns_cfg, PlotTypes.lineplot)
        return None

    # def lineplot_hv(self, pl_in: PlotInput) -> Optional[pn.panel]:
    #     """generate a line plot

    #     Args:
    #         pl_in (PlotInput): data to plot

    #     Returns:
    #         Optional[pn.panel]: a line plot of the data
    #     """
    #     if self.plot_filter.matches(pl_in.plt_cnt_cfg):
    #         da = pl_in.bench_cfg.ds[pl_in.rv.name]

    #         x = pl_in.plt_cnt_cfg.float_vars[0]
    #         y = pl_in.rv
    #         title = self.title(x, y)

    #         col = None
    #         if pl_in.plt_cnt_cfg.cat_cnt > 0:
    #             col = pl_in.plt_cnt_cfg.cat_vars[0]

    #         da[col.name] = ["absolute", "negate"]

    #         kwargs = {"x": x.name, "y": y.name}

    #         print(kwargs)

    #         pt = hv.Overlay()

    #         # look into:
    #         # https://holoviews.org/user_guide/Dimensioned_Containers.html

    #         df = da.to_dataframe()
    #         df = df.pivot_table(columns=[col.name], index=[x.name], values=[y.name])[y.name]
    #         print(df)
    #         # dag = da.groupby(col.name)[y.name]
    #         # dag = da.groupby(col.name)
    #         pt = df.hvplot.line()
    #         # pt *= dag.hvplot.line()
    #         # pt *= df.hvplot.line(y=col.values(False))
    #         # pt *= da.hvplot.line(groupby=col.name, **kwargs)
    #         # pt.opts(shared_axes=False, title=title)
    #         pt.opts(title=title)

    #         # mean = da.mean("repeat", keepdims=True, keep_attrs=True)
    #         return pn.Column(pt, name=PlotTypes.lineplot_hv)
    #     return None

    # def lineplot_hv_repeats(self, pl_in: PlotInput) -> Optional[pn.panel]:
    #     """generate a line plot

    #     Args:
    #         pl_in (PlotInput): data to plot

    #     Returns:
    #         Optional[pn.panel]: a line plot of the data
    #     """
    #     if self.plot_filter.matches(pl_in.plt_cnt_cfg):
    #         da = pl_in.bench_cfg.ds[pl_in.rv.name]

    #         x = pl_in.plt_cnt_cfg.float_vars[0]
    #         y = pl_in.rv
    #         title = self.title(x, y)

    #         col = None
    #         if pl_in.plt_cnt_cfg.cat_cnt > 0:
    #             col = pl_in.plt_cnt_cfg.cat_vars[0].name

    #         pt = hv.Overlay()
    #         hvds = hv.Dataset(da)
    #         import numpy as np

    #         # to read
    #         # https://medium.com/@shouke.wei/data-visualization-with-hvplot-iii-interactive-multiple-plots-e73124742df4

    #         # pt *= hvds.to(hv.Curve, x.name, "repeat")
    #         # pt *= hv.Curve(hvds, kdims=[x.name], vdims=[y.name])
    #         # pt *= hv.Spread(hvds.aggregate(y.name, np.mean, np.std), kdims=[y.name])
    #         # return None
    #         print(hvds)

    #         pt += hvds

    #         pt *= hv.Spread(
    #             hvds.aggregate("repeat", np.mean, np.std), kdims=[x.name], vdims=[y.name]
    #         )
    #         pt *= hv.Curve(hvds.aggregate("repeat", np.mean), kdims=[x.name], vdims=[y.name])

    #         col = pn.Column(name="spread")

    #         col.append(pt)

    #         return col
    #         # return da.to(hv.Spread)

    #         stats, std = self.calculate_stats(da)

    #         kwargs = {"x": x.name, "y": "mean"}

    #         std_kwargs = kwargs | {"y": "std_low", "y2": "std_high"}

    #         pt *= stats.hvplot.area(**std_kwargs).opts(alpha=0.2)
    #         # pt *= hv.Spread(std).opts(alpha=0.2)
    #         pt *= stats.hvplot.line(**kwargs)

    #         pt.opts(title=title)

    #         return pn.Column(pt, name=PlotTypes.lineplot_hv_repeats)
    #     return None

    # def lineplot_hv_subplot(self, pl_in: PlotInput) -> Optional[pn.panel]:
    #     """generate a line plot

    #     Args:
    #         pl_in (PlotInput): data to plot

    #     Returns:
    #         Optional[pn.panel]: a line plot of the data
    #     """
    #     if PlotFilter(
    #         float_range=VarRange(1, 1),
    #         cat_range=VarRange(1, 1),
    #         vector_len=VarRange(1, 1),
    #         result_vars=VarRange(1, 1),
    #     ).matches(pl_in.plt_cnt_cfg):
    #         da = pl_in.bench_cfg.ds[pl_in.rv.name]
    #         da = da.mean("repeat")

    #         lines = pl_in.plt_cnt_cfg.cat_vars[0].values(False)
    #         print(lines)
    #         return pn.Column(
    #             da.hvplot.line(subplots=True),
    #             name=PlotTypes.lineplot_hv_subplot,
    #         )
    #     return None<|MERGE_RESOLUTION|>--- conflicted
+++ resolved
@@ -9,17 +9,10 @@
 from bencher.plotting.plots.catplot import Catplot
 from bencher.plt_cfg import PltCfgBase
 from bencher.plotting.plots.plot_base import PlotBase
-<<<<<<< HEAD
-=======
 
 # hv.extension("bokeh")
->>>>>>> b7d5b1cf
 
 
-<<<<<<< HEAD
-
-=======
->>>>>>> b7d5b1cf
 class Lineplot(PlotBase):
     # shared plot filter for lineplots
     plot_filter = PlotFilter(
