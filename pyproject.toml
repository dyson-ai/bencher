--- conflicted
+++ resolved
@@ -84,11 +84,8 @@
 fix = { depends_on = ["update-lock", "format", "ruff-lint"] }
 push = "git push"
 update-lock-push = { depends_on = ["update-lock", "push"] }
-<<<<<<< HEAD
-fix = { depends_on = ["update-lock", "format", "ruff-lint","success"] }
-=======
+fix = { depends_on = ["update-lock", "format", "ruff-lint", "success"] }
 fix-commit-push = { depends_on = ["fix", "commit-format", "update-lock-push"] }
->>>>>>> 4ea6e8c9
 
 ci-no-cover = { depends_on = ["style", "test"] }
 ci = { depends_on = [
