import unittest
import bencher as bch
from bencher.example.example_categorical import example_categorical
from bencher.example.example_floats import example_floats
from bencher.example.example_floats2D import example_floats2D
from bencher.example.example_pareto import example_pareto
from bencher.example.example_simple_cat import example_1D_cat
from bencher.example.example_simple_float import example_1D_float
from bencher.example.example_float_cat import run_example_float_cat
from bencher.example.example_time_event import run_example_time_event
from bencher.example.example_float3D import example_floats3D
from bencher.example.example_float3D_cone import example_cone
from bencher.example.example_custom_sweep import example_custom_sweep
from bencher.example.example_workflow import example_floats2D_workflow, example_floats3D_workflow
from bencher.example.example_plot_library import example_plot_library
from bencher.example.example_holosweep_tap import example_holosweep_tap
from bencher.example.example_float2D_scatter import example_floats2D_scatter
from bencher.example.optuna.example_optuna import optuna_rastrigin
from bencher.example.example_sample_cache import example_sample_cache


class TestBenchExamples(unittest.TestCase):
    """The purpose of this test class is to run the example problems to make sure they don't crash.  The bencher logic is tested in the other test files test_bencher.py and test_vars.py"""

    def create_run_cfg(self) -> bch.BenchRunCfg:
        cfg = bch.BenchRunCfg()
        cfg.repeats = 2  # low number of repeats to reduce test time, but also test averaging and variance code
        cfg.debug = True  # reduce size of param sweep so tests are faster
        cfg.clear_cache = True
        return cfg

    def examples_asserts(self, example_result) -> None:
        self.assertIsNotNone(example_result)
        example_result.save()

    def test_example_categorical(self) -> None:
        self.examples_asserts(example_categorical(self.create_run_cfg()))

    def test_example_floats(self) -> None:
        self.examples_asserts(example_floats(self.create_run_cfg()))

    def test_example_floats2D(self) -> None:
        self.examples_asserts(example_floats2D(self.create_run_cfg()))

    def test_example_pareto(self) -> None:
        self.examples_asserts(example_pareto(self.create_run_cfg()))

    def test_example_simple_cat(self) -> None:
        self.examples_asserts(example_1D_cat(self.create_run_cfg()))

    def test_example_simple_float(self) -> None:
        self.examples_asserts(example_1D_float(self.create_run_cfg()))

    def test_example_float_cat(self) -> None:
        self.examples_asserts(run_example_float_cat(self.create_run_cfg()))

    def test_example_time_event(self) -> None:
        self.examples_asserts(run_example_time_event(self.create_run_cfg()))

    def test_example_float3D(self) -> None:
        self.examples_asserts(example_floats3D(self.create_run_cfg()))

    def test_example_cone(self) -> None:
        self.examples_asserts(example_cone(self.create_run_cfg()))

    def test_example_custom_sweep(self) -> None:
        self.examples_asserts(example_custom_sweep(self.create_run_cfg()))

    def test_example_floats2D_workflow(self) -> None:
        self.examples_asserts(example_floats2D_workflow(self.create_run_cfg()))

    def test_example_floats3D_workflow(self) -> None:
        self.examples_asserts(example_floats3D_workflow(self.create_run_cfg()))

    def test_plot_library(self) -> None:
        self.examples_asserts(example_plot_library(self.create_run_cfg()))

    def test_holosweep_tap(self) -> None:
        self.examples_asserts(example_holosweep_tap(self.create_run_cfg()))

    def test_float2D_scatter(self) -> None:
        self.examples_asserts(example_floats2D_scatter(self.create_run_cfg()))

    def test_optuna_rastrigin(self) -> None:
<<<<<<< HEAD
        self.examples_asserts(optuna_rastrigin(self.create_run_cfg()))

    def test_example_sample_cache(self) -> None:
        self.examples_asserts(example_sample_cache(self.create_run_cfg(), False))
=======
        self.assertIsNotNone(optuna_rastrigin(self.create_run_cfg()))

    def test_example_sample_cache(self) -> None:
        self.assertIsNotNone(example_sample_cache(self.create_run_cfg(), False))
>>>>>>> b7d5b1cf
<|MERGE_RESOLUTION|>--- conflicted
+++ resolved
@@ -82,14 +82,7 @@
         self.examples_asserts(example_floats2D_scatter(self.create_run_cfg()))
 
     def test_optuna_rastrigin(self) -> None:
-<<<<<<< HEAD
         self.examples_asserts(optuna_rastrigin(self.create_run_cfg()))
 
     def test_example_sample_cache(self) -> None:
-        self.examples_asserts(example_sample_cache(self.create_run_cfg(), False))
-=======
-        self.assertIsNotNone(optuna_rastrigin(self.create_run_cfg()))
-
-    def test_example_sample_cache(self) -> None:
-        self.assertIsNotNone(example_sample_cache(self.create_run_cfg(), False))
->>>>>>> b7d5b1cf
+        self.examples_asserts(example_sample_cache(self.create_run_cfg(), False))