{
<<<<<<< HEAD
   "cells": [
      {
         "cell_type": "markdown",
         "id": "ca05c191",
         "metadata": {},
         "source": [
            "# 0_float_3_cat"
         ]
      },
      {
         "cell_type": "code",
         "execution_count": null,
         "id": "26c134c9",
         "metadata": {},
         "outputs": [],
         "source": [
            "\n",
            "%%capture\n",
            "import bencher as bch\n",
            "from bencher.example.meta.example_meta import BenchableObject\n",
            "\n",
            "run_cfg = bch.BenchRunCfg()\n",
            "run_cfg.repeats = 20\n",
            "run_cfg.level = 4 \n",
            "bench = BenchableObject().to_bench(run_cfg)\n",
            "res=bench.plot_sweep(input_vars=['noisy', 'noise_distribution', 'negate_output'],\n",
            "                    result_vars=[\"distance\",\"sample_noise\"])\n"
         ]
      },
      {
         "cell_type": "code",
         "execution_count": null,
         "id": "a721d9e5",
         "metadata": {},
         "outputs": [],
         "source": [
            "\n",
            "from bokeh.io import output_notebook\n",
            "output_notebook()\n",
            "res.to_auto_plots()\n"
         ]
      }
   ],
   "metadata": {},
   "nbformat": 4,
   "nbformat_minor": 5
=======
 "cells": [
  {
   "cell_type": "markdown",
   "id": "bd33d4da",
   "metadata": {},
   "source": [
    "# 0_float_3_cat"
   ]
  },
  {
   "cell_type": "code",
   "execution_count": null,
   "id": "df764a8c",
   "metadata": {},
   "outputs": [],
   "source": [
    "%%capture\n",
    "import bencher as bch\n",
    "from bencher.example.meta.example_meta import BenchableObject\n",
    "\n",
    "run_cfg = bch.BenchRunCfg()\n",
    "run_cfg.repeats = 20\n",
    "run_cfg.level = 4\n",
    "bench = BenchableObject().to_bench(run_cfg)\n",
    "res = bench.plot_sweep(\n",
    "    input_vars=[\"noisy\", \"noise_distribution\", \"negate_output\"],\n",
    "    result_vars=[\"distance\", \"sample_noise\"],\n",
    ")"
   ]
  },
  {
   "cell_type": "code",
   "execution_count": null,
   "id": "31032388",
   "metadata": {},
   "outputs": [],
   "source": [
    "from bokeh.io import output_notebook\n",
    "\n",
    "output_notebook()\n",
    "res.to_auto_plots()"
   ]
  }
 ],
 "metadata": {},
 "nbformat": 4,
 "nbformat_minor": 5
>>>>>>> 380ceb1b
}<|MERGE_RESOLUTION|>--- conflicted
+++ resolved
@@ -1,9 +1,8 @@
 {
-<<<<<<< HEAD
    "cells": [
       {
          "cell_type": "markdown",
-         "id": "ca05c191",
+         "id": "bd33d4da",
          "metadata": {},
          "source": [
             "# 0_float_3_cat"
@@ -12,87 +11,39 @@
       {
          "cell_type": "code",
          "execution_count": null,
-         "id": "26c134c9",
+         "id": "df764a8c",
          "metadata": {},
          "outputs": [],
          "source": [
-            "\n",
             "%%capture\n",
             "import bencher as bch\n",
             "from bencher.example.meta.example_meta import BenchableObject\n",
             "\n",
             "run_cfg = bch.BenchRunCfg()\n",
             "run_cfg.repeats = 20\n",
-            "run_cfg.level = 4 \n",
+            "run_cfg.level = 4\n",
             "bench = BenchableObject().to_bench(run_cfg)\n",
-            "res=bench.plot_sweep(input_vars=['noisy', 'noise_distribution', 'negate_output'],\n",
-            "                    result_vars=[\"distance\",\"sample_noise\"])\n"
+            "res = bench.plot_sweep(\n",
+            "    input_vars=[\"noisy\", \"noise_distribution\", \"negate_output\"],\n",
+            "    result_vars=[\"distance\", \"sample_noise\"],\n",
+            ")"
          ]
       },
       {
          "cell_type": "code",
          "execution_count": null,
-         "id": "a721d9e5",
+         "id": "31032388",
          "metadata": {},
          "outputs": [],
          "source": [
+            "from bokeh.io import output_notebook\n",
             "\n",
-            "from bokeh.io import output_notebook\n",
             "output_notebook()\n",
-            "res.to_auto_plots()\n"
+            "res.to_auto_plots()"
          ]
       }
    ],
    "metadata": {},
    "nbformat": 4,
    "nbformat_minor": 5
-=======
- "cells": [
-  {
-   "cell_type": "markdown",
-   "id": "bd33d4da",
-   "metadata": {},
-   "source": [
-    "# 0_float_3_cat"
-   ]
-  },
-  {
-   "cell_type": "code",
-   "execution_count": null,
-   "id": "df764a8c",
-   "metadata": {},
-   "outputs": [],
-   "source": [
-    "%%capture\n",
-    "import bencher as bch\n",
-    "from bencher.example.meta.example_meta import BenchableObject\n",
-    "\n",
-    "run_cfg = bch.BenchRunCfg()\n",
-    "run_cfg.repeats = 20\n",
-    "run_cfg.level = 4\n",
-    "bench = BenchableObject().to_bench(run_cfg)\n",
-    "res = bench.plot_sweep(\n",
-    "    input_vars=[\"noisy\", \"noise_distribution\", \"negate_output\"],\n",
-    "    result_vars=[\"distance\", \"sample_noise\"],\n",
-    ")"
-   ]
-  },
-  {
-   "cell_type": "code",
-   "execution_count": null,
-   "id": "31032388",
-   "metadata": {},
-   "outputs": [],
-   "source": [
-    "from bokeh.io import output_notebook\n",
-    "\n",
-    "output_notebook()\n",
-    "res.to_auto_plots()"
-   ]
-  }
- ],
- "metadata": {},
- "nbformat": 4,
- "nbformat_minor": 5
->>>>>>> 380ceb1b
 }