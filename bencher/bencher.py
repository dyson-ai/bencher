import logging
from datetime import datetime
from itertools import product
from typing import Callable, List
<<<<<<< HEAD
import os
=======
from copy import deepcopy

>>>>>>> f6b25856
import numpy as np
import panel as pn
import param
import xarray as xr
from diskcache import Cache
from sortedcontainers import SortedDict
from contextlib import suppress

from bencher.bench_cfg import BenchCfg, BenchRunCfg, DimsCfg
from bencher.bench_plot_server import BenchPlotServer


from bencher.variables.sweep_base import hash_sha1
from bencher.variables.inputs import IntSweep
from bencher.variables.time import TimeSnapshot, TimeEvent
from bencher.variables.results import ResultVar, ResultVec

from bencher.variables.parametrised_sweep import ParametrizedSweep

from bencher.plotting.plot_collection import PlotCollection
from bencher.plt_cfg import BenchPlotter
from bencher.plotting.plot_library import PlotLibrary  # noqa pylint: disable=unused-import
from bencher.utils import hmap_canonical_input

from bencher.optuna_conversions import to_optuna, summarise_study
from optuna import Study
from pathlib import Path
import subprocess
import shutil


# Customize the formatter
formatter = logging.Formatter("%(levelname)s: %(message)s")
logging.basicConfig(level=logging.INFO, format="%(levelname)s %(message)s")

for handler in logging.root.handlers:
    handler.setFormatter(formatter)


def set_xarray_multidim(data_array: xr.DataArray, index_tuple, value: float) -> xr.DataArray:
    """This is terrible, I need to do this in a better way, but [] does not like *args syntax and the () version of the set function doesn't either"""
    match len(index_tuple):
        case 1:
            data_array[index_tuple[0]] = value
        case 2:
            data_array[index_tuple[0], index_tuple[1]] = value
        case 3:
            data_array[index_tuple[0], index_tuple[1], index_tuple[2]] = value
        case 4:
            data_array[index_tuple[0], index_tuple[1], index_tuple[2], index_tuple[3]] = value
        case 5:
            data_array[
                index_tuple[0], index_tuple[1], index_tuple[2], index_tuple[3], index_tuple[4]
            ] = value
        case 6:
            data_array[
                index_tuple[0],
                index_tuple[1],
                index_tuple[2],
                index_tuple[3],
                index_tuple[4],
                index_tuple[5],
            ] = value
        case 7:
            data_array[
                index_tuple[0],
                index_tuple[1],
                index_tuple[2],
                index_tuple[3],
                index_tuple[4],
                index_tuple[5],
                index_tuple[6],
            ] = value
        case 8:
            data_array[
                index_tuple[0],
                index_tuple[1],
                index_tuple[2],
                index_tuple[3],
                index_tuple[4],
                index_tuple[5],
                index_tuple[6],
                index_tuple[7],
            ] = value
        case 9:
            data_array[
                index_tuple[0],
                index_tuple[1],
                index_tuple[2],
                index_tuple[3],
                index_tuple[4],
                index_tuple[5],
                index_tuple[6],
                index_tuple[7],
                index_tuple[8],
            ] = value
    return data_array


class Bench(BenchPlotServer):
    def __init__(
        self,
        bench_name: str = None,
        worker: Callable = None,
        worker_input_cfg: ParametrizedSweep = None,
        plot_lib: PlotCollection = None,
        remove_plots: list = None,
    ) -> None:
        """Create a new Bench object from a function and a class defining the inputs to the function

        Args:
            bench_name (str): The name of the benchmark and output folder for the figures
            worker (Callable): A function that accepts a class of type (worker_input_config)
            worker_input_config (ParametrizedSweep): A class defining the parameters of the function.
            plot_lib: (PlotCollection):  A dictionary of plot names:method pairs that are selected for plotting based on the type of data they can plot.
        """
        self.bench_name = bench_name
        self.worker = None
        self.worker_input_cfg = None
        self.set_worker(worker, worker_input_cfg)

        self.pane = pn.Tabs(tabs_location="left", name=self.bench_name)
        # The number of times the wrapped worker was called
        self.worker_wrapper_call_count = 0
        self.worker_fn_call_count = 0  # The number of times the raw worker was called
        # The number of times the cache was used instead of the raw worker
        self.worker_cache_call_count = 0
        self.bench_cfg_hashes = []  # a list of hashes that point to benchmark results
        self.last_run_cfg = None  # cached run_cfg used to pass to the plotting function
        self.sample_cache = None  # store the results of each benchmark function call in a cache
        self.ds_dynamic = {}  # A dictionary to store unstructured vector datasets
        self.plot_lib = PlotLibrary.default() if plot_lib is None else plot_lib
        self.cache_size = int(100e9)  # default to 100gb
        if remove_plots is not None:
            for i in remove_plots:
                self.plot_lib.remove(i)

    def set_worker(self, worker: Callable, worker_input_cfg: ParametrizedSweep = None) -> None:
        """Set the benchmark worker function and optionally the type the worker expects

        Args:
            worker (Callable): The benchmark worker function
            worker_input_cfg (ParametrizedSweep, optional): The input type the worker expects. Defaults to None.
        """
        self.worker = worker
        self.worker_input_cfg = worker_input_cfg

    def to_optuna(
        self,
        input_vars: List[ParametrizedSweep],
        result_vars: List[ParametrizedSweep],
        n_trials: int = 100,
    ) -> Study:
        bench_cfg = BenchCfg(
            input_vars=input_vars,
            result_vars=result_vars,
            bench_name=self.bench_name,
        )
        return self.to_optuna_from_sweep(bench_cfg, n_trials)

    def to_optuna_from_sweep(
        self,
        bench_cfg: BenchCfg,
        n_trials: int = 100,
    ) -> Study:
        optu = to_optuna(self.worker, bench_cfg, n_trials=n_trials)
        self.append(summarise_study(optu))
        return optu

    def plot_sweep(
        self,
        title: str,
        input_vars: List[ParametrizedSweep] = None,
        result_vars: List[ParametrizedSweep] = None,
        const_vars: List[ParametrizedSweep] = None,
        time_src: datetime = None,
        description: str = None,
        post_description: str = None,
        pass_repeat: bool = False,
        tag: str = "",
        run_cfg: BenchRunCfg = None,
        plot_lib=None,
    ) -> BenchCfg:
        """The all in 1 function benchmarker and results plotter.

        Args:
            input_vars (List[ParametrizedSweep], optional): _description_. Defaults to None.
            result_vars (List[ParametrizedSweep], optional): _description_. Defaults to None.
            const_vars (List[ParametrizedSweep], optional): A list of variables to keep constant with a specified value. Defaults to None.
            title (str, optional): The title of the benchmark. Defaults to None.
            description (str, optional): A description of the benchmark. Defaults to None.
            post_description (str, optional): A description that comes after the benchmark plots. Defaults to None.
            time_src (datetime, optional): Set a time that the result was generated. Defaults to datetime.now().
            pass_repeat (bool,optional) By default do not pass the kwarg 'repeat' to the benchmark function.  Set to true if
            you want the benchmark function to be passed the repeat number
            tag (str,optional): Use tags to group different benchmarks together.
            run_cfg: (BenchRunCfg, optional): A config for storing how the benchmarks and run and plotted
            plot_lib: (PlotCollection):  A dictionary of plot names:method pairs that are selected for plotting based on the type of data they can plot.

        Raises:
            ValueError: If a result variable is not set

        Returns:
            BenchCfg: A class with all the data used to generate the results and the results
        """

        if input_vars is None:
            input_vars = []
        if result_vars is None:
            result_vars = []
        if const_vars is None:
            const_vars = []
        else:
            const_vars = deepcopy(const_vars)

        # if any of the inputs have been include as constants, remove those variables from the list of constants
        with suppress(ValueError, AttributeError):
            for i in input_vars:
                for c in const_vars:
                    # print(i.hash_persistent())
                    if i == c[0] or i.hash_persistent() == c[0].hash_persistent():
                        const_vars.remove(c)

        for i in input_vars:
            self.check_var_is_a_param(i, "input")
        for i in result_vars:
            self.check_var_is_a_param(i, "result")
        for i in const_vars:
            # consts come as tuple pairs
            self.check_var_is_a_param(i[0], "const")

        if post_description is None:
            post_description = (
                "## Results Description\nPlease set post_description to explain these results"
            )
        if run_cfg is None:
            run_cfg = BenchRunCfg()
        elif run_cfg.only_plot:
            run_cfg.use_cache = True
        self.last_run_cfg = run_cfg

        bench_cfg = BenchCfg(
            input_vars=input_vars,
            result_vars=result_vars,
            const_vars=const_vars,
            bench_name=self.bench_name,
            description=description,
            post_description=post_description,
            title=title,
            pass_repeat=pass_repeat,
            tag=tag,
        )

        bench_cfg.param.update(run_cfg.param.values())
        bench_cfg.plot_lib = plot_lib if plot_lib is not None else self.plot_lib

        print("plot_lib", bench_cfg.plot_lib)

        bench_cfg_hash = bench_cfg.hash_persistent(True)
        bench_cfg.hash_value = bench_cfg_hash

        # does not include repeats in hash as sample_hash already includes repeat as part of the per sample hash
        bench_cfg_sample_hash = bench_cfg.hash_persistent(False)

        if bench_cfg.use_sample_cache:
            # default to 20Gb cache
            self.sample_cache = Cache(
                "cachedir/sample_cache", tag_index=True, size_limit=self.cache_size
            )
            if bench_cfg.clear_sample_cache:
                self.clear_tag_from_cache(bench_cfg.tag)

        calculate_results = True
        with Cache("cachedir/benchmark_inputs", size_limit=self.cache_size) as c:
            if run_cfg.clear_cache:
                c.delete(bench_cfg_hash)
                logging.info("cleared cache")
            elif run_cfg.use_cache:
                logging.info(
                    f"checking for previously calculated results with key: {bench_cfg_hash}"
                )
                if bench_cfg_hash in c:
                    logging.info(f"loading cached results from key: {bench_cfg_hash}")
                    bench_cfg = c[bench_cfg_hash]
                    # if not over_time:  # if over time we always want to calculate results
                    calculate_results = False
                else:
                    logging.info("did not detect results in cache")
                    if run_cfg.only_plot:
                        raise FileNotFoundError("Was not able to load the results to plot!")

        if calculate_results:
            if run_cfg.time_event is not None:
                time_src = run_cfg.time_event
            bench_cfg = self.calculate_benchmark_results(
                bench_cfg, time_src, bench_cfg_sample_hash, run_cfg
            )
            if self.sample_cache is not None:
                self.sample_cache.close()

            # use the hash of the inputs to look up historical values in the cache
            if run_cfg.over_time:
                bench_cfg.ds = self.load_history_cache(
                    bench_cfg.ds, bench_cfg_hash, run_cfg.clear_history
                )

            self.report_results(bench_cfg, run_cfg.print_xarray, run_cfg.print_pandas)
            self.cache_results(bench_cfg, bench_cfg_hash)

        if self.sample_cache is not None:
            logging.info(
                f"cache size :{int(self.sample_cache.volume() / 1000000)}MB / {int(self.cache_size/1000000)}MB"
            )

        self.pane = BenchPlotter.plot(bench_cfg, self.pane)
        return bench_cfg

    def check_var_is_a_param(self, variable: param.Parameter, var_type: str):
        """check that a variable is a subclass of param

        Args:
            variable (param.Parameter): the varible to check
            var_type (str): a string representation of the variable type for better error messages

        Raises:
            TypeError: the input variable type is not a param.
        """
        if not isinstance(variable, param.Parameter):
            raise TypeError(
                f"You need to use {var_type}_vars =[{self.worker_input_cfg}.param.your_variable], instead of {var_type}_vars =[{self.worker_input_cfg}.your_variable]"
            )

    def cache_results(self, bench_cfg: BenchCfg, bench_cfg_hash: int) -> None:
        with Cache("cachedir/benchmark_inputs", size_limit=self.cache_size) as c:
            logging.info(f"saving results with key: {bench_cfg_hash}")
            self.bench_cfg_hashes.append(bench_cfg_hash)
            c[bench_cfg_hash] = bench_cfg
            logging.info(f"saving benchmark: {self.bench_name}")
            c[self.bench_name] = self.bench_cfg_hashes

    def calculate_benchmark_results(
        self, bench_cfg, time_src: datetime | str, bench_cfg_sample_hash, bench_run_cfg
    ):
        """A function for generating an n-d xarray from a set of input variables in the BenchCfg

        Args:
            bench_cfg (BenchCfg): description of the benchmark parameters
            time_src (datetime): a representation of the sample time

        Returns:
            bench_cfg (BenchCfg): description of the benchmark parameters
        """
        bench_cfg, func_inputs, dims_name = self.setup_dataset(bench_cfg, time_src)
        constant_inputs = self.define_const_inputs(bench_cfg.const_vars)
        callcount = 1
        bench_cfg.hmap_kdims = sorted(dims_name)

        for idx_tuple, function_input_vars in func_inputs:
            logging.info(f"{bench_cfg.title}:call {callcount}/{len(func_inputs)}")
            self.call_worker_and_store_results(
                bench_cfg,
                idx_tuple,
                function_input_vars,
                dims_name,
                constant_inputs,
                bench_cfg_sample_hash,
                bench_run_cfg,
            )
            callcount += 1

        for inp in bench_cfg.all_vars:
            self.add_metadata_to_dataset(bench_cfg, inp)
        return bench_cfg

    def show(self, run_cfg: BenchRunCfg = None) -> None:
        """Launches a webserver with plots of the benchmark results, blocking

        Args:
            run_cfg (BenchRunCfg, optional): Options for the webserve such as the port. Defaults to None.

        """
        if run_cfg is None:
            if self.last_run_cfg is not None:
                run_cfg = self.last_run_cfg
            else:
                run_cfg = BenchRunCfg()

        BenchPlotServer().plot_server(self.bench_name, run_cfg, self.pane)

    def load_history_cache(
        self, ds: xr.Dataset, bench_cfg_hash: int, clear_history: bool
    ) -> xr.Dataset:
        """Load historical data from a cache if over_time=true

        Args:
            ds (xr.Dataset): Freshly calcuated data
            bench_cfg_hash (int): Hash of the input variables used to generate the data
            clear_history (bool): Optionally clear the history

        Returns:
            xr.Dataset: historical data as an xr dataset
        """
        with Cache("cachedir/history", size_limit=self.cache_size) as c:
            if clear_history:
                logging.info("clearing history")
            else:
                logging.info(f"checking historical key: {bench_cfg_hash}")
                if bench_cfg_hash in c:
                    logging.info("loading historical data from cache")
                    ds_old = c[bench_cfg_hash]
                    ds = xr.concat([ds_old, ds], "over_time")
                else:
                    logging.info("did not detect any historical data")

            logging.info("saving data to history cache")
            c[bench_cfg_hash] = ds
        return ds

    def setup_dataset(
        self, bench_cfg: BenchCfg, time_src: datetime | str
    ) -> tuple[BenchCfg, List, List]:
        """A function for generating an n-d xarray from a set of input variables in the BenchCfg

        Args:
            bench_cfg (BenchCfg): description of the benchmark parameters
            time_src (datetime | str): a representation of the sample time

        Returns:
            _type_: _description_
        """

        if time_src is None:
            time_src = datetime.now()
        bench_cfg.meta_vars = self.define_extra_vars(bench_cfg, bench_cfg.repeats, time_src)

        bench_cfg.all_vars = bench_cfg.input_vars + bench_cfg.meta_vars

        for i in bench_cfg.all_vars:
            logging.info(i.sampling_str(bench_cfg.debug))

        dims_cfg = DimsCfg(bench_cfg)
        function_inputs = list(
            zip(product(*dims_cfg.dim_ranges_index), product(*dims_cfg.dim_ranges))
        )
        # xarray stores K N-dimensional arrays of data.  Each array is named and in this case we have a nd array for each result variable
        data_vars = {}

        for rv in bench_cfg.result_vars:
            if type(rv) == ResultVar:
                result_data = np.empty(dims_cfg.dims_size)
                result_data.fill(np.nan)
                data_vars[rv.name] = (dims_cfg.dims_name, result_data)
            elif type(rv) == ResultVec:
                for i in range(rv.size):
                    result_data = np.full(dims_cfg.dims_size, np.nan)
                    data_vars[rv.index_name(i)] = (dims_cfg.dims_name, result_data)

        bench_cfg.ds = xr.Dataset(data_vars=data_vars, coords=dims_cfg.coords)
        bench_cfg.ds_dynamic = self.ds_dynamic

        return bench_cfg, function_inputs, dims_cfg.dims_name

    def define_const_inputs(self, const_vars) -> dict:
        constant_inputs = None
        if const_vars is not None:
            const_vars, constant_values = [
                [i for i, j in const_vars],
                [j for i, j in const_vars],
            ]

            constant_names = [i.name for i in const_vars]
            constant_inputs = dict(zip(constant_names, constant_values))
        return constant_inputs

    def define_extra_vars(self, bench_cfg: BenchCfg, repeats: int, time_src) -> list[IntSweep]:
        """Define extra meta vars that are stored in the n-d array but are not passed to the benchmarking function, such as number of repeats and the time the function was called.

        Args:
            bench_cfg (BenchCfg): description of the benchmark parameters
            repeats (int): the number of times to sample the function
            time_src (datetime): a representation of the sample time

        Returns:
            _type_: _description_
        """
        bench_cfg.iv_repeat = IntSweep(
            default=repeats,
            bounds=[1, repeats],
            samples=repeats,
            samples_debug=2 if repeats > 2 else 1,
            units="repeats",
        )
        bench_cfg.iv_repeat.name = "repeat"
        extra_vars = [bench_cfg.iv_repeat]

        if bench_cfg.over_time:
            if isinstance(time_src, str):
                iv_over_time = TimeEvent(time_src)
            else:
                iv_over_time = TimeSnapshot(time_src)
            iv_over_time.name = "over_time"
            extra_vars.append(iv_over_time)
            bench_cfg.iv_time = [iv_over_time]
        return extra_vars

    def worker_wrapper(self, bench_cfg: BenchCfg, function_input: dict):
        self.worker_fn_call_count += 1
        if not bench_cfg.pass_repeat:
            function_input.pop("repeat")
        if "over_time" in function_input:
            function_input.pop("over_time")
        if "time_event" in function_input:
            function_input.pop("time_event")

        if self.worker_input_cfg is None:  # worker takes kwargs
            return self.worker(**function_input)

        # worker takes a parametrised input object
        input_cfg = self.worker_input_cfg()
        for k, v in function_input.items():
            input_cfg.param.set_param(k, v)

        return self.worker(input_cfg)

    def call_worker_and_store_results(
        self,
        bench_cfg: BenchCfg,
        index_tuple: tuple,
        function_input_vars: List,
        dims_name: List[str],
        constant_inputs: dict,
        bench_cfg_sample_hash: str,
        bench_run_cfg: BenchRunCfg,
    ) -> None:
        """A wrapper around the benchmarking function to set up and store the results of the benchmark function

        Args:
            bench_cfg (BenchCfg): description of the benchmark parameters
            index_tuple (tuple): tuple of n-d array indices
            function_input_vars (List): list of function inputs as dicts
            dims_name (List[str]): names of the n-d dimension
            constant_inputs (dict): input values to keep constant
        """
        self.worker_wrapper_call_count += 1
        function_input = SortedDict(zip(dims_name, function_input_vars))

        canonical_input = hmap_canonical_input(function_input)
        if constant_inputs is not None:
            function_input = function_input | constant_inputs

        if bench_cfg.print_bench_inputs:
            logging.info("Bench Inputs:")
            for k, v in function_input.items():
                logging.info(f"\t {k}:{v}")

        # store a tuple of the inputs as keys for a holomap
        if bench_cfg.use_sample_cache:
            # the signature is the hash of the inputs to to the function + meta variables such as repeat and time + the hash of the benchmark sweep as a whole (without the repeats hash)
            fn_inputs_sorted = list(SortedDict(function_input).items())
            function_input_signature_pure = hash_sha1((fn_inputs_sorted, bench_cfg.tag))

            function_input_signature_benchmark_context = hash_sha1(
                (function_input_signature_pure, bench_cfg_sample_hash)
            )
            # logging.info(f"inputs: {fn_inputs_sorted}")
            # logging.info(f"pure: {function_input_signature_pure}")
            if (
                not bench_cfg.overwrite_sample_cache
                and function_input_signature_benchmark_context in self.sample_cache
            ):
                logging.info(
                    f"Hash: {function_input_signature_benchmark_context} was found in context cache, loading..."
                )
                result = self.sample_cache[function_input_signature_benchmark_context]
                self.worker_cache_call_count += 1
            elif (
                not bench_cfg.overwrite_sample_cache
                and bench_run_cfg.only_hash_tag
                and (function_input_signature_pure in self.sample_cache)
            ):
                logging.info(
                    f"Hash: {function_input_signature_benchmark_context} not found in context cache"
                )
                logging.info(
                    f"Hash: {function_input_signature_pure} was found in the function cache, loading..."
                )

                result = self.sample_cache[function_input_signature_pure]
                self.worker_cache_call_count += 1
            else:
                logging.info(f"Context not in cache: {function_input_signature_benchmark_context}")
                logging.info(f"Function inputs not cache: {function_input_signature_pure}")
                logging.info("Calling benchmark function")

                result = self.worker_wrapper(bench_cfg, function_input)
                self.sample_cache.set(
                    function_input_signature_benchmark_context, result, tag=bench_cfg.tag
                )
                self.sample_cache.set(function_input_signature_pure, result, tag=bench_cfg.tag)
        else:
            result = self.worker_wrapper(bench_cfg, function_input)

        # construct a dict for a holomap
        if type(result) == dict:  # todo holomaps with named types
            if "hmap" in result:
                # print(isinstance(result["hmap"], hv.element.Element))
                bench_cfg.hmap[canonical_input] = result["hmap"]

        logging.debug(f"input_index {index_tuple}")
        logging.debug(f"input {function_input_vars}")
        logging.debug(f"result {result}")
        for rv in bench_cfg.result_vars:
            if type(result) == dict:
                result_value = result[rv.name]
            else:
                result_value = result.param.values()[rv.name]

            if bench_run_cfg.print_bench_results:
                logging.info(f"{rv.name}: {result_value}")

            if type(rv) == ResultVar:
                set_xarray_multidim(bench_cfg.ds[rv.name], index_tuple, result_value)
            elif type(rv) == ResultVec:
                if isinstance(result_value, (list, np.ndarray)):
                    if len(result_value) == rv.size:
                        for i in range(rv.size):
                            set_xarray_multidim(
                                bench_cfg.ds[rv.index_name(i)], index_tuple, result_value[i]
                            )

            else:
                raise RuntimeError("Unsupported result type")

    def clear_tag_from_cache(self, tag: str):
        """Clear all samples from the cache that match a tag
        Args:
            tag(str): clear samples with this tag
        """
        if self.sample_cache is None:
            self.sample_cache = Cache(
                "cachedir/sample_cache", tag_index=True, size_limit=self.cache_size
            )
        logging.info(f"clearing the sample cache for tag: {tag}")
        removed_vals = self.sample_cache.evict(tag)
        logging.info(f"removed: {removed_vals} items from the cache")

    def add_metadata_to_dataset(self, bench_cfg: BenchCfg, input_var: ParametrizedSweep) -> None:
        """Adds variable metadata to the xrarry so that it can be used to automatically plot the dimension units etc.

        Args:
            bench_cfg (BenchCfg):
            input_var (ParametrizedSweep): The varible to extract metadata from
        """

        for rv in bench_cfg.result_vars:
            if type(rv) == ResultVar:
                bench_cfg.ds[rv.name].attrs["units"] = rv.units
                bench_cfg.ds[rv.name].attrs["long_name"] = rv.name
            elif type(rv) == ResultVec:
                for i in range(rv.size):
                    bench_cfg.ds[rv.index_name(i)].attrs["units"] = rv.units
                    bench_cfg.ds[rv.index_name(i)].attrs["long_name"] = rv.name
            else:
                pass  # todo

        dsvar = bench_cfg.ds[input_var.name]
        dsvar.attrs["long_name"] = input_var.name
        if input_var.units is not None:
            dsvar.attrs["units"] = input_var.units
        if input_var.__doc__ is not None:
            dsvar.attrs["description"] = input_var.__doc__

    def report_results(self, bench_cfg: BenchCfg, print_xarray: bool, print_pandas: bool):
        """Optionally display the caculated benchmark data as either as pandas, xarray or plot

        Args:
            bench_cfg (BenchCfg):
            print_xarray (bool):
            print_pandas (bool):
        """
        if print_xarray:
            logging.info(bench_cfg.ds)
        if print_pandas:
            logging.info(bench_cfg.ds.to_dataframe())

    def clear_call_counts(self) -> None:
        """Clear the worker and cache call counts, to help debug and assert caching is happening properly"""
        self.worker_wrapper_call_count = 0
        self.worker_fn_call_count = 0
        self.worker_cache_call_count = 0

    def get_panel(
        self,
        main_plot: bool = True,
    ) -> pn.pane:
        """Get the panel instance where bencher collates results

        Args:
            main_plot (bool, optional): return the last added page. Defaults to True.

        Returns:
            pn.pane: results panel
        """
        if main_plot:
            if len(self.pane) > 0:
                return self.pane[-1]
            return self.pane
        return self.pane[-1]

    def append_markdown(self, markdown: str, name=None) -> pn.pane.Markdown:
        md = pn.pane.Markdown(markdown, name=name)
        self.append_col(md, name=name)
        return md

    def append(self, pane: pn.panel) -> None:
        self.get_panel().append(pane)

    def append_col(self, pane: pn.panel, name=None) -> None:
        if name is not None:
            col = pn.Column(pane, name)
        else:
            col = pn.Column(pane)
        self.get_panel().append(col)

    def append_tab(self, pane: pn.panel):
        self.pane.append(pane)

    def save(
        self,
        directory: str | Path = "cachedir",
        filename: str = None,
        in_html_folder=True,
        **kwargs,
    ) -> Path:
        """Save the result to a html file.  Note that dynamic content will not work.  by passing save(__file__) the html output will be saved in the same folder as the source code in a html subfolder.

        Args:
            directory (str | Path, optional): base folder to save to. Defaults to "cachedir" which should be ignored by git.
            filename (str, optional): The name of the html file. Defaults to the name of the benchmark
            in_html_folder (bool, optional): Put the saved files in a html subfolder to help keep the results separate from source code. Defaults to True.

        Returns:
            Path: the save path
        """

        if filename is None:
            filename = f"{self.bench_name}.html"

        base_path = Path(directory)
        print(f"base path:{base_path}")
        path = base_path
        # if base_path.is_dir():
        #     path = base_path
        # else:
        #     path = base_path.parent

        if in_html_folder:
            path /= "html"

        os.makedirs(path, exist_ok=True)

        path = path / filename

        logging.info(f"saving html output to: {path.absolute()}")

        self.pane.save(filename=path, progress=True, **kwargs)
        return path

    def publish(
        self,
        remote_callback: Callable,
    ) -> str:
        """Publish the results as an html file by committing it to the bench_results branch in the current repo. If you have set up your repo with github pages or equivalent then the html file will be served as a viewable webpage.  This is an example of a callable to publish on github pages:

        def publish_args(branch_name) -> Tuple[str, str]:
            return (
                "https://github.com/dyson-ai/bencher.git",
                f"https://github.com/dyson-ai/bencher/blob/{branch_name}",
            )

        Args:
            remote (Callable): A function the returns a tuple of the publishing urls. It must follow the signature def publish_args(branch_name) -> Tuple[str, str].  The first url is the git repo name, the second url needs to match the format for viewable html pages on your git provider.  The second url can use the argument branch_name to point to the report on a specified branch.


        Returns:
            str: the url of the published report
        """

        remote, publish_url = remote_callback(self.bench_name)
        directory = "tmpgit"
        report_path = self.save(directory, filename="index.html", in_html_folder=False)
        logging.info(f"created report at: {report_path.absolute()}")

        cd_dir = f"cd {directory} &&"

        os.system(f"{cd_dir} git init")
        os.system(f"{cd_dir} git checkout -b {self.bench_name}")
        os.system(f"{cd_dir} git add index.html")
        os.system(f'{cd_dir} git commit -m "publish {self.bench_name}"')
        os.system(f"{cd_dir} git remote add origin {remote}")
        os.system(f"{cd_dir} git push --set-upstream origin {self.bench_name} -f")

        logging.info("Published report @")
        logging.info(publish_url)

        shutil.rmtree(directory)

        return publish_url

    # def publish_old(
    #     self,
    #     directory: str = "bench_results",
    #     branch_name: str = "bench_results",
    #     url_postprocess: Callable = None,
    #     **kwargs,
    # ) -> str:
    #     """Publish the results as an html file by committing it to the bench_results branch in the current repo. If you have set up your repo with github pages or equivalent then the html file will be served as a viewable webpage.

    #     Args:
    #         directory (str, optional): Directory to save the results. Defaults to "bench_results".
    #         branch_name (str, optional): Branch to publish on. Defaults to "bench_results".
    #         url_postprocess (Callable, optional): A function that maps the origin url to a github pages url. Pass your own function if you are using another git providers. Defaults to None.

    #     Returns:
    #         str: _description_
    #     """

    #     def get_output(cmd: str) -> str:
    #         return (
    #             subprocess.run(cmd.split(" "), stdout=subprocess.PIPE, check=False)
    #             .stdout.decode("utf=8")
    #             .strip()
    #         )

    #     def postprocess_url(publish_url: str, branch_name: str, report_path: str, **kwargs) -> str:
    #         # import re

    #         # return re.sub(
    #         #     """((git|ssh|http(s)?)|(git@[\w\.-]+))(:(//)?)([\w\.@\:/\-~]+)(\.git)(/)?""",
    #         #     """https://$7/""",
    #         #     publish_url,
    #         # )
    #         # git@github.com:user/project.git
    #         # https://github.com/user/project.git
    #         # http://github.com/user/project.git
    #         # git@192.168.101.127:user/project.git
    #         # https://192.168.101.127/user/project.git
    #         # http://192.168.101.127/user/project.git
    #         # ssh://user@host.xz:port/path/to/repo.git/
    #         # ssh://user@host.xz/path/to/repo.git/
    #         # ssh://host.xz:port/path/to/repo.git/
    #         # ssh://host.xz/path/to/repo.git/
    #         # ssh://user@host.xz/path/to/repo.git/
    #         # ssh://host.xz/path/to/repo.git/
    #         # ssh://user@host.xz/~user/path/to/repo.git/
    #         # ssh://host.xz/~user/path/to/repo.git/
    #         # ssh://user@host.xz/~/path/to/repo.git
    #         # ssh://host.xz/~/path/to/repo.git
    #         # git://host.xz/path/to/repo.git/
    #         # git://host.xz/~user/path/to/repo.git/
    #         # http://host.xz/path/to/repo.git/
    #         # https://host.xz/path/to/repo.git/
    #         # https://regex101.com/r/qT7NP0/3

    #         return publish_url.replace(".git", f"/blob/{directory}/{report_path}")

    #     if url_postprocess is None:
    #         url_postprocess = postprocess_url
    #     current_branch = get_output("git symbolic-ref --short HEAD")
    #     logging.info(f"on branch: {current_branch}")
    #     stash_msg = get_output("git stash")
    #     logging.info(f"stashing current work :{stash_msg}")
    #     checkout_msg = get_output(f"git checkout -b {branch_name}")
    #     checkout_msg = get_output(f"git checkout {branch_name}")
    #     get_output("git pull")

    #     logging.info(f"checking out branch: {checkout_msg}")
    #     report_path = self.save(directory, in_html_folder=False)
    #     logging.info(f"created report at: {report_path.absolute()}")
    #     # commit_msg = f""
    #     logging.info("adding report to git")
    #     get_output(f"git add {report_path.absolute()}")
    #     get_output("git status")
    #     logging.info("committing report")
    #     cmd = f'git commit -m "generate_report:{self.bench_name}"'
    #     logging.info(cmd)
    #     get_output(cmd)
    #     logging.info("pushing report to origin")
    #     get_output(f"git push --set-upstream origin {branch_name}")
    #     logging.info("checking out original branch")
    #     get_output(f"git checkout {current_branch}")
    #     if "No local changes" not in stash_msg:
    #         logging.info("restoring work with git stash pop")
    #         get_output("git stash pop")

    #     publish_url = get_output("git remote get-url --push origin")
    #     logging.info(f"raw url:{publish_url}")
    #     publish_url = url_postprocess(
    #         publish_url, branch_name=branch_name, report_path=report_path, **kwargs
    #     )
    #     logging.info("Published report @")
    #     logging.info(publish_url)
    #     return publish_url<|MERGE_RESOLUTION|>--- conflicted
+++ resolved
@@ -2,12 +2,8 @@
 from datetime import datetime
 from itertools import product
 from typing import Callable, List
-<<<<<<< HEAD
-import os
-=======
-from copy import deepcopy
-
->>>>>>> f6b25856
+import osfrom copy import deepcopy
+
 import numpy as np
 import panel as pn
 import param
