from __future__ import annotations

import bencher as bch
import logging
import argparse
import copy
import param

from str2bool import str2bool
import xarray as xr
from typing import List, Callable, Tuple, Any

from bencher.bench_vars import TimeSnapshot, TimeEvent, describe_variable, OptDir, hash_sha1
from pandas import DataFrame


def to_filename(
    param_cfg: param.Parameterized, param_list: list[str] = None, exclude_params: list[str] = None
) -> str:
    """given a parametrized class, generate a filename based on some of the parameter properties

    Args:
        param_cfg (param.Parameterized): any parametrized class
        param_list (list[str], optional): params to include in the filename. Defaults to None.
        exclude_params (list[str], optional): params to exclude from the filename. Defaults to None.

    Returns:
        str: a filename string
    """

    if exclude_params is None:
        exclude_params = []
    # param_cfg.get_param_values()
    if param_list is None:
        changed_params = param_cfg.param.values(onlychanged=True)
    else:
        params_dict = param_cfg.param.values()
        changed_params = {}
        for p in param_list:
            changed_params[p] = params_dict[p]

    # by default we don't want the name as part of the filename (because it is unquie per instance), but during debugging the hashing its useful to be able to turn on name as part of the timename to isolate what parts of the filename are not unique
    output = [f"{param_cfg.name},"]
    output = []
    for k, v in changed_params.items():
        if k not in exclude_params:
            output.append(f"{k}={v.__repr__()},")
    return "".join(output)[:-1].replace("'", "")  # remove trailing comma


class PltCfgBase(param.Parameterized):
    """A base class that contains plotting parameters shared by seaborn and xarray"""

    x: str = param.String(None, doc="the x parameter for seaborn and xarray plotting functions")
    y: str = param.String(None, doc="the y parameter for seaborn and xarray plotting functions")
    z: str = param.String(None, doc="the z parameter for xarray plotting functions")
    hue: str = param.String(None, doc="the hue parameter for seaborn and xarray plotting functions")

    row: str = param.String(None, doc="the row parameter for seaborn and xarray plotting functions")
    col: str = param.String(None, doc="the col parameter for seaborn and xarray plotting functions")

    num_rows: int = param.Integer(1, doc="The number of rows in the facetgrid")
    num_cols: int = param.Integer(1, doc="The number of cols in the facetgrid")

    kind: str = param.String(None, doc="the 'kind' of plot, ie barplot, lineplot, scatter etc")
    marker: str = param.String(None, doc="The marker to use when plotting")

    cmap = param.String(None, doc="colormap type")

    plot_callback_sns: Callable = None
    plot_callback_xra: Callable = None
    plot_callback: Callable = None

    xlabel: str = param.String(None, doc="The label for the x-axis")
    ylabel: str = param.String(None, doc="The label for the y-axis")
    zlabel: str = param.String(None, doc="The label for the z-axis")

    title: str = param.String(None, doc="The title of the graph")

    def as_dict(self, include_params: List[str] = None, exclude_params: List[str] = None) -> dict:
        """Return this class as dictionary to pass to plotting functions but exclude parameters that are not expected by those functions

        Args:
            include_params (List[str], optional): a list of property names to include. Defaults to None.
            exclude_params (List[str], optional): a list of property names to exclude. Defaults to None.

        Returns:
            dict: a dictionary of plotting arguments
        """
        all_params = self.param.values()
        all_params.pop("name")

        output = {}
        if include_params is not None:
            for i in include_params:
                output[i] = all_params[i]
        else:
            output = all_params

        if exclude_params is not None:
            for e in exclude_params:
                output.pop(e)

        return output

    def as_sns_args(self) -> dict:
        return self.as_dict(include_params=["x", "y", "hue", "row", "col", "kind", "marker"])

    def as_xra_args(self) -> dict:
        return self.as_dict(include_params=["x", "y", "hue", "row", "col", "cmap"])

    def as_filename(self) -> str:
        """generate a unique filename based on the plotting configuration

        Returns:
            str: filename
        """
        return to_filename(self, exclude_params=["marker", "xlabel", "ylabel", "title"])


class PltCntCfg(param.Parameterized):
    """Plot Count Config"""

    float_vars = param.List(doc="A list of float vars in order of plotting, x then y")
    float_cnt = param.Integer(0, doc="The number of float variables to plot")
    cat_vars = param.List(doc="A list of categorical values to plot in order hue,row,col")
    cat_cnt = param.Integer(0, doc="The number of cat variables")
    vector_len = param.Integer(1, doc="The vector length of the return variable , scalars = len 1")
    result_vars = param.Integer(1, doc="The number result variables to plot")


class BenchPlotSrvCfg(param.Parameterized):
    port: int = param.Integer(None, doc="The port to launch panel with")


class BenchRunCfg(BenchPlotSrvCfg):
    """A Class to store options for how to run a benchmark parameter sweep"""

    repeats: bool = param.Integer(1, doc="The number of times to sample the inputs")

    over_time: bool = param.Boolean(
        False,
        doc="If true each time the function is called it will plot a timeseries of historical and the latest result.",
    )

    debug: bool = param.Boolean(
        False, doc="Debug the sampling faster by reducing the dimension sampling resolution"
    )

    use_optuna: bool = param.Boolean(False, doc="show optuna plots")

    print_bench_inputs: bool = param.Boolean(
        True, doc="Print the inputs to the benchmark function every time it is called"
    )

    print_bench_results: bool = param.Boolean(
        True, doc="Print the results of the benchmark function every time it is called"
    )

    clear_history: bool = param.Boolean(False, doc="Clear historical results")

    print_pandas: bool = param.Boolean(
        False, doc="Print a pandas summary of the results to the console."
    )

    print_xarray: bool = param.Boolean(
        False, doc="Print an xarray summary of the results to the console"
    )

    serve_pandas: bool = param.Boolean(
        True,
        doc="Serve a pandas summary on the results webpage.  If you have a large dataset consider setting this to false if the page loading is slow",
    )

    serve_xarray: bool = param.Boolean(
        True,
        doc="Serve an xarray summary on the results webpage. If you have a large dataset consider setting this to false if the page loading is slow",
    )

    auto_plot: bool = param.Boolean(
        True, doc=" Automaticlly dedeuce the best type of plot for the results."
    )

    raise_duplicate_exception: bool = param.Boolean(False, doc=" Used to debug unique plot names.")

    use_cache: bool = param.Boolean(
        False,
        doc="This is a benchmark level cache that stores the results of a fully completed benchmark. At the end of a benchmark the values are added to the cache but are not if the benchmark does not complete.  If you want to cache values during the benchmark you need to use the use_sample_cache option. Beware that depending on how you change code in the objective function, the cache could provide values that are not correct.",
    )

    clear_cache: bool = param.Boolean(
        False, doc=" Clear the cache of saved input->output mappings."
    )

    use_sample_cache: bool = param.Boolean(
        False,
        doc="If true, every time the benchmark function is called, bencher will check if that value has been calculated before and if so load the from the cache.  Note that the sample level cache is different from the benchmark level cache which only caches the aggregate of all the results at the end of the benchmark. This cache lets you stop a benchmark halfway through and continue. However, beware that depending on how you change code in the objective function, the cache could provide values that are not correct.",
    )

    only_hash_tag: bool = param.Boolean(
        False,
        doc="By default when checking if a sample has been calculated before it includes the hash of the greater benchmarking context.  This is safer because it means that data generated from one benchmark will not affect data from another benchmark.  However, if you are careful it can be more flexible to ignore which benchmark generated the data and only use the tag hash to check if that data has been calculated before. ie, you can create two benchmarks that sample a subset of the problem during exploration and give them the same tag, and then afterwards create a larger benchmark that covers the cases you already explored.  If this value is true, the combined benchmark will use any data from other benchmarks with the same tag.",
    )

    clear_sample_cache: bool = param.Boolean(
        False,
        doc="Clears the per-sample cache.  Use this if you get unexpected behavior.  The per_sample cache is tagged by the specific benchmark it was sampled from. So clearing the cache of one benchmark will not clear the cache of other benchmarks.",
    )

    only_plot: bool = param.Boolean(
        False, doc="Do not attempt to calculate benchmarks if no results are found in the cache"
    )

    save_fig: bool = param.Boolean(False, doc="Optionally save a png of each figure")
    use_holoview: bool = param.Boolean(False, doc="Use holoview for plotting")

    nightly: bool = param.Boolean(
        False, doc="Run a more extensive set of tests for a nightly benchmark"
    )

    time_event: str = param.String(
        None,
        doc="A string representation of a sequence over time, i.e. datetime, pull request number, or run number",
    )

    headless: bool = param.Boolean(False, doc="Run the benchmarks headlessly")

    @staticmethod
    def from_cmd_line() -> BenchRunCfg:
        """create a BenchRunCfg by parsing command line arguments

        Returns:
            parsed args: parsed args
        """

        parser = argparse.ArgumentParser(description="benchmark")

        parser.add_argument(
            "--use-cache",
            action="store_true",
            help=BenchRunCfg.param.use_cache.doc,
        )

        parser.add_argument(
            "--only-plot",
            action="store_true",
            help=BenchRunCfg.param.only_plot.doc,
        )

        parser.add_argument(
            "--port",
            type=int,
            help=BenchRunCfg.param.port.doc,
        )

        parser.add_argument(
            "--nightly",
            type=lambda b: bool(str2bool(b)),
            nargs="?",
            const=False,
            default=False,
            help="turn on nightly benchmarking",
        )

        parser.add_argument(
            "--time_event",
            type=str,
            default=BenchRunCfg.param.time_event.default,
            help=BenchRunCfg.param.time_event.doc,
        )

        parser.add_argument(
            "--repeats",
            type=int,
            default=BenchRunCfg.param.repeats.default,
            help=BenchRunCfg.param.repeats.doc,
        )

        return BenchRunCfg(**vars(parser.parse_args()))


class BenchCfg(BenchRunCfg):
    """A class for storing the arguments to configure a benchmark protocol  If the inputs variables are the same the class should return the same hash and same filename.  This is so that historical data can be referenced and ensures that the generated plots are unique per benchmark"""

    input_vars = param.List(
        default=None,
        doc="A list of ParameterizedSweep variables to perform a parameter sweep over",
    )
    result_vars = param.List(
        default=None,
        doc="A list of ParameterizedSweep results collect and plot.",
    )

    const_vars = param.List(
        default=None,
        doc="Variables to keep constant but are different from the default value",
    )

    meta_vars = param.List(
        default=None,
        doc="Meta variables such as recording time and repeat id",
    )
    all_vars = param.List(
        default=None,
        doc="Stores a list of both the input_vars and meta_vars that are used to define a unique hash for the input",
    )
    iv_time = param.List(
        default=[],
        class_=TimeSnapshot | TimeEvent,
        doc="A parameter to represent the sampling the same inputs over time as a scalar type",
    )

    iv_time_event = param.List(
        default=[],
        class_=TimeEvent,
        doc="A parameter to represent the sampling the same inputs over time as a discrete type",
    )

    over_time: param.Boolean(
        False, doc="A parameter to control whether the function is sampled over time"
    )
    name: str = param.String(None, doc="The name of the benchmarkCfg")
    title: str = param.String(None, doc="The title of the benchmark")
    raise_duplicate_exception: str = param.Boolean(
        False, doc="Use this while debugging if filename generation is unique"
    )
    bench_name: str = param.String(
        None, doc="The name of the benchmark and the name of the save folder"
    )
    description: str = param.String(
        None,
        doc="A place to store a longer description of the function of the benchmark",
    )
    post_description: str = param.String(None, doc="A place to comment on the output of the graphs")

    has_results: bool = param.Boolean(
        False,
        doc="If this config has results, true, otherwise used to store titles and other bench metadata",
    )

    pass_repeat: bool = param.Boolean(
        False,
        doc="By default do not pass the kwarg 'repeat' to the benchmark function.  Set to true if you want the benchmark function to be passed the repeat number",
    )

    tag: str = param.String(
        "",
        doc="Use tags to group different benchmarks together. By default benchmarks are considered distinct from eachother and are identified by the hash of their name and inputs, constants and results and tag, but you can optionally change the hash value to only depend on the tag.  This way you can have multiple unrelated benchmarks share values with eachother based only on the tag value.",
    )

    hash_value: str = param.String(
        "",
        doc="store the hash value of the config to avoid having to hash multiple times",
    )

<<<<<<< HEAD
    ds = []
=======
    ds = xr.Dataset()
>>>>>>> 0bb9b856

    def hash_persistent(self, include_repeats) -> str:
        """override the default hash function becuase the default hash function does not return the same value for the same inputs.  It references internal variables that are unique per instance of BenchCfg

        Args:
            include_repeats (bool) : by default include repeats as part of the hash execpt with using the sample cache
        """

        if include_repeats:
            # needed so that the historical xarray arrays are the same size
            repeats_hash = hash_sha1(self.repeats)
        else:
            repeats_hash = 0

        hash_val = hash_sha1(
            (
                hash_sha1(str(self.bench_name)),
                hash_sha1(str(self.title)),
                hash_sha1(self.over_time),
                repeats_hash,
                hash_sha1(self.debug),
                hash_sha1(self.tag),
            )
        )
        all_vars = self.input_vars + self.result_vars
        for v in all_vars:
            hash_val = hash_sha1((hash_val, v.hash_persistent()))

        for v in self.const_vars:
            hash_val = hash_sha1((v[0].hash_persistent(), hash_sha1(v[1])))

        return hash_val

    def as_filename(self) -> str:
        """Generate a unique filename for this BenchCfg"""
        strs = []
        strs.append("rv:")
        for r in self.result_vars:
            strs.append(f"{r.name},")
        strs.append(f"repeats={self.repeats},over_time={self.over_time}")
        return "".join(strs)

    def get_optimal_value_indices(self, result_var: bch.ParametrizedSweep) -> xr.DataArray:
        """Get an xarray mask of the values with the best values found during a parameter sweep

        Args:
            result_var (bch.ParametrizedSweep): Optimal value of this result variable

        Returns:
            xr.DataArray: xarray mask of optimal values
        """
        result_da = self.ds[result_var.name]
        if result_var.direction == OptDir.maximize:
            opt_val = result_da.max()
        else:
            opt_val = result_da.min()
        indicies = result_da.where(result_da == opt_val, drop=True).squeeze()
        logging.info(f"optimal value of {result_var.name}: {opt_val.values}")
        return indicies

    def get_optimal_inputs(
        self, result_var: bch.ParametrizedSweep, keep_existing_consts: bool = True
    ) -> Tuple[bch.ParametrizedSweep, Any]:
        """Get a list of tuples of optimal variable names and value pairs, that can be fed in as constant values to subsequent parameter sweeps

        Args:
            result_var (bch.ParametrizedSweep): Optimal values of this result variable
            keep_existing_consts (bool): Include any const values that were defined as part of the parameter sweep

        Returns:
            Tuple[bch.ParametrizedSweep, Any]: Tuples of variable name and optimal values
        """
        da = self.get_optimal_value_indices(result_var)
        if keep_existing_consts:
            output = copy.deepcopy(self.const_vars)
        else:
            output = []

        for iv in self.input_vars:
            # assert da.coords[iv.name].values.size == (1,)
            if da.coords[iv.name].values.size == 1:
                # https://stackoverflow.com/questions/773030/why-are-0d-arrays-in-numpy-not-considered-scalar
                # use [()] to convert from a 0d numpy array to a scalar
                output.append((iv, da.coords[iv.name].values[()]))
            else:
                logging.warning(f"values size: {da.coords[iv.name].values.size}")
                output.append((iv, max(da.coords[iv.name].values[()])))

            logging.info(f"Maximum value of {iv.name}: {output[-1][1]}")
        return output

    def get_optimal_vec(
        self,
        result_var: bch.ParametrizedSweep,
        input_vars: List[bch.ParametrizedSweep],
    ) -> List[Any]:
        """Get the optimal values from the sweep as a vector.

        Args:
            result_var (bch.ParametrizedSweep): Optimal values of this result variable
            input_vars (List[bch.ParametrizedSweep]): Define which input vars values are returned in the vector

        Returns:
            List[Any]: A vector of optimal values for the desired input vector
        """

        da = self.get_optimal_value_indices(result_var)
        output = []
        for iv in input_vars:
            if da.coords[iv.name].values.size == 1:
                # https://stackoverflow.com/questions/773030/why-are-0d-arrays-in-numpy-not-considered-scalar
                # use [()] to convert from a 0d numpy array to a scalar
                output.append(da.coords[iv.name].values[()])
            else:
                logging.warning(f"values size: {da.coords[iv.name].values.size}")
                output.append(max(da.coords[iv.name].values[()]))
            logging.info(f"Maximum value of {iv.name}: {output[-1]}")
        return output

    def get_dataframe(self) -> DataFrame:
        """Get the xarray results as a pandas dataframe

        Returns:
            pd.DataFrame: The xarray results array as a pandas dataframe
        """

        return self.ds.to_dataframe().reset_index()


def describe_benchmark(bench_cfg: BenchCfg) -> str:
    """Generate a string summary of the inputs and results from a BenchCfg

    Args:
        bench_cfg (BenchCfg): BenchCfg to generate a summary of

    Returns:
        str: summary of BenchCfg
    """
    benchmark_sampling_str = ["````text"]
    benchmark_sampling_str.append("")
    benchmark_sampling_str.append("Input Variables:")
    for iv in bench_cfg.input_vars:
        benchmark_sampling_str.extend(describe_variable(iv, bench_cfg.debug, True))

    if bench_cfg.const_vars:
        benchmark_sampling_str.append("\nConstants:")
        for cv in bench_cfg.const_vars:
            c = cv[0]
            benchmark_sampling_str.extend(
                [f"\t{c.name}: \n\t\tvalue: {cv[1]}\n\t\tunits: {c.units}\n\t\tdocs: {c.doc}"]
            )

    print_meta = True
    if len(bench_cfg.meta_vars) == 1:
        mv = bench_cfg.meta_vars[0]
        if mv.name == "repeat" and mv.samples == 1:
            print_meta = False

    if print_meta:
        benchmark_sampling_str.append("\nMeta Variables:")
        for mv in bench_cfg.meta_vars:
            benchmark_sampling_str.extend(describe_variable(mv, bench_cfg.debug, True))

    benchmark_sampling_str.append("\nResult Variables:")
    for rv in bench_cfg.result_vars:
        benchmark_sampling_str.extend(describe_variable(rv, bench_cfg.debug, False))

    benchmark_sampling_str.append("````")

    benchmark_sampling_str = "\n".join(benchmark_sampling_str)
    return benchmark_sampling_str


class DimsCfg:
    """A class to store data about the sampling and result dimensions"""

    def __init__(self, bench_cfg: BenchCfg) -> None:
        self.dims_name = [i.name for i in bench_cfg.all_vars]
        self.dim_ranges = [i.values(bench_cfg.debug) for i in bench_cfg.all_vars]
        self.dims_size = [len(p) for p in self.dim_ranges]
        self.dim_ranges_index = [list(range(i)) for i in self.dims_size]
        self.dim_ranges_str = [f"{s}\n" for s in self.dim_ranges]
        self.coords = dict(zip(self.dims_name, self.dim_ranges))

        logging.debug(f"dims_name: {self.dims_name}")
        logging.debug(f"dim_ranges {self.dim_ranges_str}")
        logging.debug(f"dim_ranges_index {self.dim_ranges_index}")
        logging.debug(f"coords: {self.coords}")<|MERGE_RESOLUTION|>--- conflicted
+++ resolved
@@ -353,11 +353,7 @@
         doc="store the hash value of the config to avoid having to hash multiple times",
     )
 
-<<<<<<< HEAD
-    ds = []
-=======
     ds = xr.Dataset()
->>>>>>> 0bb9b856
 
     def hash_persistent(self, include_repeats) -> str:
         """override the default hash function becuase the default hash function does not return the same value for the same inputs.  It references internal variables that are unique per instance of BenchCfg
