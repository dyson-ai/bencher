[project]
name = "holobench"
version = "1.30.0"

authors = [{ name = "Austin Gregg-Smith", email = "blooop@gmail.com" }]
description = "A package for benchmarking the performance of arbitrary functions"
readme = "README.md"
license = "MIT"

dependencies = [
  "holoviews>=1.15,<=1.19.1",
  "numpy>=1.0,<=2.1.0",
  "param>=1.13.0,<=2.1.1",
  "hvplot>=0.8,<=0.10.0",
  "matplotlib>=3.6.3,<=3.9.2",
  "panel>=1.3.6,<=1.4.5",
  "diskcache>=5.6,<=5.6.3",
  "optuna>=3.2,<=4.0.0",
  "xarray>=2023.7,<=2024.7.0",
  "plotly>=5.15,<=5.24.0",
  "sortedcontainers>=2.4,<=2.4",
  "pandas>=2.0,<=2.2.2",
  "strenum>=0.4.0,<=0.4.15",
  "scikit-learn>=1.2,<=1.5.1",
  "str2bool>=1.1,<=1.1",
  "scoop>=0.7.0,<=0.7.2.0",
  "moviepy-fix-codec",
]

[project.urls]
Repository = "https://github.com/dyson-ai/bencher"
Home = "https://github.com/dyson-ai/bencher"
Documentation = "https://bencher.readthedocs.io/en/latest/"

[tool.pixi.project]
channels = ["conda-forge"]
platforms = ["linux-64"]

[tool.pixi.dependencies]
python = ">=3.10"


[tool.pixi.feature.py310.dependencies]
python = "3.10.*"
[tool.pixi.feature.py311.dependencies]
python = "3.11.*"
[tool.pixi.feature.py312.dependencies]
python = "3.12.*"
[tool.pixi.feature.py313.dependencies]
python = "3.13.*"


[tool.pixi.pypi-dependencies]
holobench = { path = ".", editable = true }

[project.optional-dependencies]
test = [
<<<<<<< HEAD
  "black>=23,<=24.8.0",
  "pylint>=3.2.5,<=3.3.1",
  "pytest-cov>=4.1,<=5.0.0",
  "pytest>=7.4,<=8.3.3",
  "hypothesis>=6.104.2,<=6.112.2",
  "ruff>=0.5.0,<=0.6.8",
  "coverage>=7.5.4,<=7.6.1",
=======
  "black>=23,<=24.10.0",
  "pylint>=3.2.5,<=3.3.1",
  "pytest-cov>=4.1,<=6.0.0",
  "pytest>=7.4,<=8.3.3",
  "hypothesis>=6.104.2,<=6.116.0",
  "ruff>=0.5.0,<=0.7.2",
  "coverage>=7.5.4,<=7.6.4",
>>>>>>> 26eac32a
]

[build-system]
requires = ["hatchling"]
build-backend = "hatchling.build"

[tool.hatch.build]
include = ["bencher"]

# Environments
[tool.pixi.environments]
<<<<<<< HEAD
default = { features = ["test"], solve-group = "default" }
py310 = ["py310", "test"]
py311 = ["py311", "test"]
py312 = ["py312", "test"]
=======
default = {features = ["test"], solve-group = "default" }
py310 = ["py310","test"]
py311 = ["py311","test"]
py312 = ["py312","test"]
py313 = ["py313","test"]
>>>>>>> 26eac32a


[tool.pixi.tasks]
success = "echo Success"
format = "black ."
check-clean-workspace = "git diff --exit-code"
ruff-lint = "ruff check . --fix"
pylint = "pylint --version && echo 'running pylint...' && pylint $(git ls-files '*.py')"
lint = { depends_on = ["ruff-lint", "pylint"] }
style = { depends_on = ["format", "lint"] }
commit-format = "git commit -a -m'autoformat code' || true"
test = "pytest"
coverage = "coverage run -m pytest && coverage xml -o coverage.xml"
coverage-report = "coverage report -m"
update-lock = "pixi update && git commit -a -m'update pixi.lock' || true"
push = "git push"
update-lock-push = { depends_on = ["update-lock", "push"] }
fix = { depends_on = ["update-lock", "format", "ruff-lint"] }
fix-commit-push = { depends_on = ["fix", "commit-format", "update-lock-push"] }
ci-no-cover = { depends_on = ["style", "test"] }
<<<<<<< HEAD
ci = { depends_on = [
  "format",
  "ruff-lint",
  "check-clean-workspace",
  "pylint",
  "coverage",
  "coverage-report",
] }
ci-push = { depends_on = ["format", "ruff-lint", "update-lock", "ci", "push"] }
=======
ci = { depends_on = ["format","ruff-lint", "pylint", "coverage", "coverage-report"] }
ci-push = {depends_on=["format","ruff-lint","update-lock","ci","push"]}
>>>>>>> 26eac32a
clear-pixi = "rm -rf .pixi pixi.lock"
setup-git-merge-driver = "git config merge.ours.driver true"
update-from-template-repo = "./scripts/update_from_template.sh"

#demos
demo = "python3 bencher/example/example_image.py"

[tool.pylint]
extension-pkg-whitelist = ["numpy", "scipy"]
jobs = 16                                    #detect number of cores

[tool.pylint.'MESSAGES CONTROL']
disable = "C,logging-fstring-interpolation,line-too-long,fixme,missing-module-docstring,too-many-instance-attributes,too-few-public-methods,too-many-arguments,too-many-locals,too-many-branches,too-many-statements,use-dict-literal,duplicate-code,too-many-public-methods,too-many-nested-blocks,cyclic-import, too-many-positional-arguments"
enable = "no-else-return,consider-using-in"

[tool.black]
line-length = 100

[tool.ruff]
line-length = 100 # Same as Black.

target-version = "py310"

[tool.ruff.lint]
# Never enforce `E501` (line length violations).
#"F841" will auto remove unused variables which is annoying during development, pylint catches this anyway
ignore = ["E501", "E902", "F841"]
# Allow unused variables when underscore-prefixed.
dummy-variable-rgx = "^(_+|(_+[a-zA-Z0-9_]*[a-zA-Z0-9]+?))$"

# Ignore `E402` (import violations) in all `__init__.py` files, and in `path/to/file.py`.
[tool.ruff.lint.per-file-ignores]
"__init__.py" = ["E402", "F401"]


[tool.coverage.run]
omit = ["*/test/*", "__init__.py"]

[tool.coverage.report]
exclude_also = [
  "def __repr__",
  "if False:",
  "if 0:",
  "raise AssertionError",
  "raise NotImplementedError",
  "if __name__ == .__main__.:",
  "pass",
  "(_):",
]<|MERGE_RESOLUTION|>--- conflicted
+++ resolved
@@ -55,15 +55,6 @@
 
 [project.optional-dependencies]
 test = [
-<<<<<<< HEAD
-  "black>=23,<=24.8.0",
-  "pylint>=3.2.5,<=3.3.1",
-  "pytest-cov>=4.1,<=5.0.0",
-  "pytest>=7.4,<=8.3.3",
-  "hypothesis>=6.104.2,<=6.112.2",
-  "ruff>=0.5.0,<=0.6.8",
-  "coverage>=7.5.4,<=7.6.1",
-=======
   "black>=23,<=24.10.0",
   "pylint>=3.2.5,<=3.3.1",
   "pytest-cov>=4.1,<=6.0.0",
@@ -71,7 +62,6 @@
   "hypothesis>=6.104.2,<=6.116.0",
   "ruff>=0.5.0,<=0.7.2",
   "coverage>=7.5.4,<=7.6.4",
->>>>>>> 26eac32a
 ]
 
 [build-system]
@@ -83,18 +73,11 @@
 
 # Environments
 [tool.pixi.environments]
-<<<<<<< HEAD
-default = { features = ["test"], solve-group = "default" }
-py310 = ["py310", "test"]
-py311 = ["py311", "test"]
-py312 = ["py312", "test"]
-=======
 default = {features = ["test"], solve-group = "default" }
 py310 = ["py310","test"]
 py311 = ["py311","test"]
 py312 = ["py312","test"]
 py313 = ["py313","test"]
->>>>>>> 26eac32a
 
 
 [tool.pixi.tasks]
@@ -115,20 +98,8 @@
 fix = { depends_on = ["update-lock", "format", "ruff-lint"] }
 fix-commit-push = { depends_on = ["fix", "commit-format", "update-lock-push"] }
 ci-no-cover = { depends_on = ["style", "test"] }
-<<<<<<< HEAD
-ci = { depends_on = [
-  "format",
-  "ruff-lint",
-  "check-clean-workspace",
-  "pylint",
-  "coverage",
-  "coverage-report",
-] }
-ci-push = { depends_on = ["format", "ruff-lint", "update-lock", "ci", "push"] }
-=======
 ci = { depends_on = ["format","ruff-lint", "pylint", "coverage", "coverage-report"] }
 ci-push = {depends_on=["format","ruff-lint","update-lock","ci","push"]}
->>>>>>> 26eac32a
 clear-pixi = "rm -rf .pixi pixi.lock"
 setup-git-merge-driver = "git config merge.ours.driver true"
 update-from-template-repo = "./scripts/update_from_template.sh"
