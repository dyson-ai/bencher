import numpy as np
import moviepy.video.io.ImageSequenceClip
from pathlib import Path
from .utils import gen_video_path, gen_image_path
import moviepy
from moviepy.editor import VideoFileClip, ImageClip, ImageSequenceClip
from PIL import Image, ImageDraw
from moviepy.editor import clips_array, concatenate_videoclips


class VideoWriter:
    def __init__(self, filename: str = "vid") -> None:
        self.images = []
        self.image_files = []
        self.video_files = []
        self.filename = gen_video_path(filename)

    def append(self, img):
        self.images.append(img)

    def write(self, bitrate: int = 1500) -> str:
        # todo
        # if len(self.images[0.shape) == 2:
        #     for i in range(len(self.images)):
        #         self.images[i] = np.expand_dims(self.images[i], 2)

        clip = moviepy.video.io.ImageSequenceClip.ImageSequenceClip(
            self.images, fps=30, with_mask=False, load_images=True
        )
        clip.write_videofile(self.filename, bitrate=f"{bitrate}k", logger=None)
        return self.filename

    def create_label(self, label, width, height=20):
        new_img = Image.new("RGB", (width, height), (255, 255, 255))
        ImageDraw.Draw(new_img).text((0, 0), label, (0, 0, 0))
        return new_img

    def append_file(self, filepath, label=None):
        if label is not None:
            path = Path(filepath)
            new_path = path.with_name(path.stem + "_labelled" + path.suffix).as_posix()
            padding = 20
            match path.suffix:
                case ".png" | ".jpg":
                    image = Image.open(filepath)
                    new_img = self.create_label(label, image.size[0], image.size[1] + padding)
                    new_img.paste(image, (0, padding))
                    new_img.save(new_path)
                    self.image_files.append(new_path)
                case ".webm":
                    import warnings

                    video_clip = VideoFileClip(filepath)
                    new_img = self.create_label(label, video_clip.w, padding)

                    # Convert PIL image to MoviePy clip
                    label_clip = ImageClip(np.array(new_img), duration=video_clip.duration)

                    labeled_video_clip = clips_array([[label_clip], [video_clip]])

                    # otherwise ffmpeg complains that the file is not getting read. We don't need the file just the size
                    with warnings.catch_warnings():
                        warnings.simplefilter(action="ignore")
                        labeled_video_clip.write_videofile(new_path, remove_temp=True, logger=None)
                    self.video_files.append(new_path)
        else:
            self.image_files.append(filepath)

    def write_grid2d(self, ndimage2d):
        img_clip2d = []
        print(ndimage2d.shape)
        if len(ndimage2d.shape) == 2:
            ndimage2d = [ndimage2d]
        for ndimage in ndimage2d:
            img_clip = []
            for img in ndimage:
                paths = [Path(i).absolute().as_posix() for i in img]
                img_clip.append(self.to_images_sequence(paths))
            img_clip2d.append(img_clip)
        vid_array = clips_array(img_clip2d)
        self.write_video_raw(vid_array)
        return self.filename

    def to_images_sequence(self, images, target_duration: float = 10.0, frame_time=None):
        if isinstance(images, list) and len(images) > 0:
            if frame_time is None:
                fps = len(images) / target_duration
                fps = max(fps, 1)  # never slower that 1 seconds per frame
                fps = min(fps, 30)
            else:
                fps = 1.0 / frame_time
            return ImageSequenceClip(images, fps=fps, with_mask=False)
        return None

    def write_png(self):
        clip = None
        if len(self.image_files) > 0:
<<<<<<< HEAD
            clip = ImageSequenceClip(self.image_files, fps=fps, with_mask=False)
            clip.write_videofile(self.filename, bitrate=f"{bitrate}k")
            return self.filename
        if len(self.video_files) > 0:
            clip = concatenate_videoclips([VideoFileClip(f) for f in self.video_files])
            clip.write_videofile(self.filename)
            return self.filename
        return None
            # clip = ImageSequenceClip(self.image_files, fps=fps, with_mask=False)
=======
            clip = self.to_images_sequence(self.image_files)
        if len(self.video_files) > 0:
            clip = concatenate_videoclips([VideoFileClip(f) for f in self.video_files])
        if clip is not None:
            clip.write_videofile(self.filename)
            return self.filename
        return None

    def write_video_raw(
        self,
        file,
        bitrate: int = 1500,
    ) -> None:
        file.write_videofile(self.filename, codec="libvpx", bitrate=f"{bitrate}k")
>>>>>>> 01fceb26


def add_image(np_array: np.ndarray, name: str = "img"):
    filename = gen_image_path(name)
    Image.fromarray(np_array).save(filename)
    return filename<|MERGE_RESOLUTION|>--- conflicted
+++ resolved
@@ -95,17 +95,6 @@
     def write_png(self):
         clip = None
         if len(self.image_files) > 0:
-<<<<<<< HEAD
-            clip = ImageSequenceClip(self.image_files, fps=fps, with_mask=False)
-            clip.write_videofile(self.filename, bitrate=f"{bitrate}k")
-            return self.filename
-        if len(self.video_files) > 0:
-            clip = concatenate_videoclips([VideoFileClip(f) for f in self.video_files])
-            clip.write_videofile(self.filename)
-            return self.filename
-        return None
-            # clip = ImageSequenceClip(self.image_files, fps=fps, with_mask=False)
-=======
             clip = self.to_images_sequence(self.image_files)
         if len(self.video_files) > 0:
             clip = concatenate_videoclips([VideoFileClip(f) for f in self.video_files])
@@ -120,7 +109,6 @@
         bitrate: int = 1500,
     ) -> None:
         file.write_videofile(self.filename, codec="libvpx", bitrate=f"{bitrate}k")
->>>>>>> 01fceb26
 
 
 def add_image(np_array: np.ndarray, name: str = "img"):
