--- conflicted
+++ resolved
@@ -70,12 +70,7 @@
 py310 = ["py310","test"]
 py311 = ["py311","test"]
 
-<<<<<<< HEAD
-
-[tool.pixi.feature.test.tasks]
-=======
 [tool.pixi.tasks]
->>>>>>> fcdc0c5e
 format = "black ."
 check-clean-workspace = "git diff --exit-code"
 ruff-lint = "ruff check . --fix"
