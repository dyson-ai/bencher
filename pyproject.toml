[project]
name = "holobench"
version = "1.30.2"

authors = [{ name = "Austin Gregg-Smith", email = "blooop@gmail.com" }]
description = "A package for benchmarking the performance of arbitrary functions"
readme = "README.md"
license = "MIT"

requires-python = ">=3.10,<3.13"

dependencies = [
  "holoviews>=1.15,<=1.20.0",
  "numpy>=1.0,<=2.1.3",
  "param>=1.13.0,<=2.1.1",
  "hvplot>=0.8,<=0.11.1",
  "matplotlib>=3.6.3,<=3.9.2",
  "panel>=1.3.6,<=1.5.4",
  "diskcache>=5.6,<=5.6.3",
  "optuna>=3.2,<=4.1.0",
  "xarray>=2023.7,<=2024.10.0",
  "plotly>=5.15,<=5.24.1",
  "sortedcontainers>=2.4,<=2.4",
  "pandas>=2.0,<=2.2.3",
  "strenum>=0.4.0,<=0.4.15",
  "scikit-learn>=1.2,<=1.5.2",
  "str2bool>=1.1,<=1.1",
  "scoop>=0.7.0,<=0.7.2.0",
  "moviepy-fix-codec",
]

[project.urls]
Repository = "https://github.com/dyson-ai/bencher"
Home = "https://github.com/dyson-ai/bencher"
Documentation = "https://bencher.readthedocs.io/en/latest/"

[tool.pixi.project]
channels = ["conda-forge"]
platforms = ["linux-64"]

[tool.pixi.feature.py310.dependencies]
python = "3.10.*"
[tool.pixi.feature.py311.dependencies]
python = "3.11.*"
[tool.pixi.feature.py312.dependencies]
python = "3.12.*"


[tool.pixi.pypi-dependencies]
holobench = { path = ".", editable = true }

[project.optional-dependencies]
test = [
  "pylint>=3.2.5,<=3.3.1",
  "pytest-cov>=4.1,<=6.0.0",
  "pytest>=7.4,<=8.3.3",
<<<<<<< HEAD
  "hypothesis>=6.104.2,<=6.116.0",
  "ruff>=0.5.0,<=0.7.2",
  "coverage>=7.5.4,<=7.6.4",
  "pre-commit<=4.0.1"
=======
  "hypothesis>=6.104.2,<=6.119.1",
  "ruff>=0.5.0,<=0.7.4",
  "coverage>=7.5.4,<=7.6.7",
>>>>>>> 21a10f42
]

[build-system]
requires = ["hatchling"]
build-backend = "hatchling.build"

[tool.hatch.build]
include = ["bencher"]

# Environments
[tool.pixi.environments]
default = {features = ["test"], solve-group = "default" }
py310 = ["py310","test"]
py311 = ["py311","test"]
py312 = ["py312","test"]


[tool.pixi.tasks]
pre-commit = "pre-commit run -a"
pre-commit-update = "pre-commit autoupdate"
format = "ruff format ."
check-clean-workspace = "git diff --exit-code"
ruff-lint = "ruff check . --fix"
pylint = "pylint --version && echo 'running pylint...' && pylint $(git ls-files '*.py')"
lint = { depends_on = ["ruff-lint", "pylint"] }
style = { depends_on = ["format", "lint"] }
commit-format = "git commit -a -m'autoformat code' || true"
test = "pytest"
coverage = "coverage run -m pytest && coverage xml -o coverage.xml"
coverage-report = "coverage report -m"
update-lock = "pixi update && git commit -a -m'update pixi.lock' || true"
push = "git push"
update-lock-push = { depends_on = ["update-lock", "push"] }
fix = { depends_on = ["update-lock", "format", "ruff-lint"] }
fix-commit-push = { depends_on = ["fix", "commit-format", "update-lock-push"] }
ci-no-cover = { depends_on = ["style", "test"] }
ci = { depends_on = ["format","ruff-lint", "pylint", "coverage", "coverage-report"] }
ci-push = {depends_on=["format","ruff-lint","update-lock","ci","push"]}
clear-pixi = "rm -rf .pixi pixi.lock"
setup-git-merge-driver = "git config merge.ours.driver true"
update-from-template-repo = "./scripts/update_from_template.sh"

#demos
demo = "python3 bencher/example/example_image.py"

[tool.pylint]
extension-pkg-whitelist = ["numpy", "scipy"]
jobs = 16                                    #detect number of cores

[tool.pylint.'MESSAGES CONTROL']
disable = "C,logging-fstring-interpolation,line-too-long,fixme,missing-module-docstring,too-many-instance-attributes,too-few-public-methods,too-many-arguments,too-many-locals,too-many-branches,too-many-statements,use-dict-literal,duplicate-code,too-many-public-methods,too-many-nested-blocks,cyclic-import, too-many-positional-arguments"
enable = "no-else-return,consider-using-in"

[tool.coverage.run]
omit = ["*/test/*", "__init__.py"]

[tool.coverage.report]
exclude_also = [
  "def __repr__",
  "if False:",
  "if 0:",
  "raise AssertionError",
  "raise NotImplementedError",
  "if __name__ == .__main__.:",
  "pass",
  "(_):",
]<|MERGE_RESOLUTION|>--- conflicted
+++ resolved
@@ -54,16 +54,10 @@
   "pylint>=3.2.5,<=3.3.1",
   "pytest-cov>=4.1,<=6.0.0",
   "pytest>=7.4,<=8.3.3",
-<<<<<<< HEAD
-  "hypothesis>=6.104.2,<=6.116.0",
-  "ruff>=0.5.0,<=0.7.2",
-  "coverage>=7.5.4,<=7.6.4",
-  "pre-commit<=4.0.1"
-=======
   "hypothesis>=6.104.2,<=6.119.1",
   "ruff>=0.5.0,<=0.7.4",
   "coverage>=7.5.4,<=7.6.7",
->>>>>>> 21a10f42
+  "pre-commit<=4.0.1"
 ]
 
 [build-system]
