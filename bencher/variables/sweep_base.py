--- conflicted
+++ resolved
@@ -123,11 +123,6 @@
             default=self.default,
         )
 
-<<<<<<< HEAD
-    def with_samples(self, samples):
-        self.samples = samples
-        return self
-=======
     def with_samples(self, samples: int) -> SweepBase:
         output = deepcopy(self)
         # TODO set up class properly. Slightly complicated due to slots
@@ -143,5 +138,4 @@
         Returns:
             Tuple[SweepBase, Any]: A tuple containing the new instance of SweepBase and the constant value.
         """
-        return (deepcopy(self), const_value)
->>>>>>> cacba67e
+        return (deepcopy(self), const_value)