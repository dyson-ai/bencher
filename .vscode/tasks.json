{
	"version": "2.0.0",
	"tasks": [
		{
			"label": "autoformat",
			"detail": "Use ruff and black to automatically fix and format the code",
			"type": "shell",
			"command": "ruff . --fix && black ."
		},
		{
			"label": "autoformat and commit",
			"detail": "Use ruff and black to automatically fix and format the code and commit changes",
			"type": "shell",
			"dependsOn": [
				"autoformat"
			],
			"command": "git commit -a -m 'autoformatted and ruff --fix all code' || true"
		},
		{
			"label": "pylint",
			"detail": "Run pylint on files tracked by git",
			"type": "shell",
			"command": "pylint $(git ls-files '*.py') "
		},
		{
			"label": "code coverage",
			"detail": "Run code coverage and print a coverage report, also update coverage.xml for in the in-editor coverage gutter",
			"type": "shell",
			"command": "coverage run -m pytest; coverage xml -o coverage.xml"
		},
		{
			"label": "code coverage report",
			"detail": "Display the code coverage report. This assumes you have already have a coverage report generated. If not run the code ocverage task",
			"type": "shell",
			"dependsOn": [
				"code coverage"
			],
			"command": "coverage report -m"
		},
		{
			"label": "pytest duration",
			"detail": "Run pytest and track the duration of each test",
			"type": "shell",
			"command": "pytest --durations=0"
		},
		{
			"label": "check CI",
			"detail": "Runs the basic formatting and linting checks performed by CI",
			"type": "shell",
			"dependsOn": [
				"autoformat",
				"pylint",
				"code coverage report"
			],
			"dependsOrder": "sequence",
		},
		{
			"label": "check CI and commit",
			"detail": "Pull,s from main, runs the basic formatting and linting checks performed by CI and pushes changes",
			"type": "shell",
			"dependsOn": [
				"git pull origin main",
				"check CI",
				"autoformat and commit",
				"git push"
			],
			"dependsOrder": "sequence",
		},
		{
			"label": "git pull origin main",
			"detail": "merge changes from master into the current branch and push",
			"type": "shell",
<<<<<<< HEAD
			"command": "git pull origin main;"
=======
			"command": "git pull origin main --commit"
>>>>>>> c1ed2c76
		},
		{
			"label": "git push",
			"detail": "merge changes from master into the current branch and push",
			"type": "shell",
			"command": "git push"
		},
		{
			"label": "git pull origin main and push",
			"detail": "merge changes from master into the current branch and push",
			"type": "shell",
			"dependsOn": [
				"git pull origin main",
				"git push"
			],
			"dependsOrder": "sequence",
		},
		{
			"label": "pull updates from template repo",
			"detail": "Pull any changes from the template repo into this repo by adding it as a remote. The remote is removed at the end of the command.  You may need to resolve merge conflicts",
			"type": "shell",
			"command": "git remote add template https://github.com/blooop/python_template.git; git fetch --all;git checkout main; git pull origin main; git checkout -B feature/update_from_template; git pull; git merge template/main --allow-unrelated-histories -m 'pull changes from remote template'; git remote remove template; git push origin feature/update_from_template"
		},
		{
			"label": "rename template project name",
			"detail": "Replaces all instances of the template project name with a new name. ",
			"type": "shell",
			"command": "scripts/rename_project.sh ${input:new_project_name}"
		},
		{
			"label": "flit install",
			"type": "shell",
			"command": "flit install --symlink"
		},
		{
			"label": "flit publish",
			"type": "shell",
			"command": "flit publish"
		},
		{
			"label": "sa: Set Active File",
			"type": "shell",
			"command": "echo ${file} > ${workspaceFolder}/.vscode/active_file.cfg; echo Setting the current file: ${file} as the active file.",
			"problemMatcher": [],
			"group": {
				"kind": "test",
				"isDefault": "True"
			}
		},
		{
			"label": "ra: Run Active File",
			"type": "shell",
			"command": "RUNFILE=$(cat ${workspaceFolder}/.vscode/active_file.cfg); echo Running file: $RUNFILE; python3 $RUNFILE",
			"problemMatcher": [],
			"group": {
				"kind": "build",
				"isDefault": "True"
			}
		}
	],
	"inputs": [
		{
			"type": "promptString",
			"id": "new_project_name",
			"description": "The new name of the project",
			"default": "python_template"
		}
	]
}<|MERGE_RESOLUTION|>--- conflicted
+++ resolved
@@ -70,11 +70,7 @@
 			"label": "git pull origin main",
 			"detail": "merge changes from master into the current branch and push",
 			"type": "shell",
-<<<<<<< HEAD
-			"command": "git pull origin main;"
-=======
 			"command": "git pull origin main --commit"
->>>>>>> c1ed2c76
 		},
 		{
 			"label": "git push",
