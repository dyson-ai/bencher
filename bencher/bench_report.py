--- conflicted
+++ resolved
@@ -3,10 +3,6 @@
 import os
 import panel as pn
 from pathlib import Path
-<<<<<<< HEAD
-import shutil
-=======
->>>>>>> 01fceb26
 import tempfile
 
 from threading import Thread
