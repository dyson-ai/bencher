import unittest
import bencher as bch
import random
from bencher.job import JobFunctionCache, JobCache, Job

from hypothesis import given, strategies as st, settings
import dispy

class CachedParamExample(bch.ParametrizedSweep):
    var1 = bch.FloatSweep(default=0, bounds=[0, 100000])
    var2 = bch.IntSweep(default=10, bounds=[0, 10])

    result = bch.ResultVar()

    def __call__(self, **kwargs):
        self.update_params_from_kwargs(**kwargs)
        self.result = self.var1 + self.var2 + random.uniform(0, 1)
        return self.get_results_values_as_dict()

    def call_args(self, *args, **kwargs):
        return self, __call__(**kwargs)


class TestJob(unittest.TestCase):
    @settings(deadline=500)
    @given(st.booleans())
    def test_basic(self, parallel):
        cp = CachedParamExample()  # clears cache by default

        jc = JobFunctionCache(cp.__call__, parallel=parallel, cache_name="test_cache")
        jc.clear()

        res1 = jc.call(var1=1).result()
        res2 = jc.call(var1=1).result()
        res3 = jc.call(var1=2).result()
        res4 = jc.call(var2=2).result()

        # will only be equal if cache is used because of the randomness
        self.assertEqual(res1["result"], res2["result"])
        self.assertNotEqual(res1["result"], res3["result"], f"{res1}")
        self.assertNotEqual(res1["result"], res4["result"], f"{res1}")

        # create new class, make sure it has the same results
        cp2 = CachedParamExample()
        jc2 = JobFunctionCache(cp2.__call__, parallel=parallel, cache_name="test_cache")
        res1cp2 = jc2.call(var1=1).result()
        self.assertEqual(res1["result"], res1cp2["result"])

        # create cache with a different name and check it does not have the same results
        cp3 = CachedParamExample()
        jc3 = JobFunctionCache(cp3.__call__, parallel=parallel, cache_name="test_cache2")
        res1cp3 = jc3.call(var1=1).result()
        self.assertNotEqual(res1["result"], res1cp3["result"])

    @settings(deadline=500)
    @given(st.booleans())
    def test_overwrite(self, parallel):
        cp = CachedParamExample()  # clears cache by default

        jc = JobFunctionCache(cp.__call__, parallel=parallel, cache_name="test_cache1")
        jc.clear()

        res1 = jc.call(var1=1).result()

        self.assertEqual(jc.worker_wrapper_call_count, 1)
        self.assertEqual(jc.worker_cache_call_count, 0)
        self.assertEqual(jc.worker_fn_call_count, 1)

        jc.clear_call_counts()
        res2 = jc.call(var1=1).result()

        self.assertEqual(jc.worker_wrapper_call_count, 1)
        self.assertEqual(jc.worker_cache_call_count, 1)
        self.assertEqual(jc.worker_fn_call_count, 0)

        self.assertEqual(res1["result"], res2["result"])

        jc.clear_call_counts()
        jc.overwrite = True
        res3 = jc.call(var1=1).result()
        self.assertEqual(jc.worker_wrapper_call_count, 1)
        self.assertEqual(jc.worker_cache_call_count, 0)
        self.assertEqual(jc.worker_fn_call_count, 1)

        self.assertNotEqual(res1["result"], res3["result"], f"{res1}")

    @settings(deadline=1000)
    @given(st.booleans())
    def test_bench_runner_parallel(self, parallel):
        run_cfg = bch.BenchRunCfg()
        run_cfg.overwrite_sample_cache = True
        run_cfg.parallel = parallel
        bench_run = bch.BenchRunner("test_bench_runner", run_cfg=run_cfg)

        bench_run.add_bench(CachedParamExample())

        bench_run.run(level=2)


import param
import logging
from joblib import Memory, Parallel, delayed


class BasicParam(param.Parameterized):

    var1 = param.Number()

    def __call__(self, **kwargs):
        var1 = kwargs.get("var1", 0)

        return var1


def wrapper(**kwargs):

    # cp = CachedParamExample()  # clears cache by default
    var1 = kwargs.get("var1", 0)
    print(f"starting {var1}")
<<<<<<< HEAD
    bp = BasicParam()
    for i in range(1000000):
=======
    # bp = BasicParam()
    for i in range(1000):
>>>>>>> 151c49e0
        logging.debug(i)

    print(f"finishing {var1}")

    result = var1 + random.uniform(0, 1)
    return 1
    return dict(result=result)
    # res = cp.__call__(**kwargs)
    # return res



def run_dispy():
    # executed on client only; variables created below, including modules imported,
    # are not available in job computations
    import dispy, random
    # distribute 'compute' to nodes; in this case, 'compute' does not have
    # any dependencies to run on nodes
    # cluster = dispy.JobCluster(wrapper,depends=["/workspaces/bencher/test/test_job.py"])
    cluster = dispy.JobCluster(wrapper,depends=[param,BasicParam])
    # run 'compute' with 20 random numbers on available CPUs
    jobs = []
    for i in range(20):
        job = cluster.submit(var1=random.randint(5,20))
        jobs.append(job)
    # cluster.wait() # waits until all jobs finish
    for job in jobs:
        result = job() # waits for job to finish and returns results

        print(result)
        # print('%s executed job %s at %s with %s' % (host, job.id, job.start_time))
        # other fields of 'job' that may be useful:
        # job.stdout, job.stderr, job.exception, job.ip_addr, job.end_time
    cluster.print_status()  # shows which nodes executed how many jobs etc.

if __name__ == "__main__":
    import os
    print(os.path.join(os.path.dirname(dispy.__file__), 'data'))
    run_dispy()
    exit()

<<<<<<< HEAD
    if False:
        location = 'cachedir/joblib'
        memory = Memory(location, verbose=0)
        costly_compute_cached = memory.cache(wrapper)

        # for i in range(100000):

        results = Parallel()(
            delayed(costly_compute_cached)(var1=i) for i in range(10000)
        )

        for r in results:
            print(r)
    else:
        jc = JobCache(parallel=True, cache_name="test_cache")
        jc.clear()
=======
    location = "cachedir/joblib"
    memory = Memory(location, verbose=0)
    memory.clear()
    # cp = CachedParamExample()
    # costly_compute_cached = memory.cache(cp.__call__)
    costly_compute_cached = memory.cache(wrapper)

    # costly_compute_cached = memory.cache(BasicParam.__call__)

    # for i in range(100000):

    results = Parallel(n_jobs=-2, return_as="generator")(
        delayed(costly_compute_cached)(**dict(var1=i)) for i in range(1000)
    )

    print("collecting results")
    for r in results:
        print(r)

    # jc = JobCache(parallel=True, cache_name="test_cache")
    # jc.clear()
>>>>>>> 151c49e0

        futures = []
        for i in range(100000):
            futures.append(jc.add_job(Job(i, wrapper, job_args=dict(var1=i))))

        for f in futures:
            print(f.result())

    # TestJob().test_bench_runner_parallel(True).report.show()<|MERGE_RESOLUTION|>--- conflicted
+++ resolved
@@ -117,13 +117,8 @@
     # cp = CachedParamExample()  # clears cache by default
     var1 = kwargs.get("var1", 0)
     print(f"starting {var1}")
-<<<<<<< HEAD
     bp = BasicParam()
     for i in range(1000000):
-=======
-    # bp = BasicParam()
-    for i in range(1000):
->>>>>>> 151c49e0
         logging.debug(i)
 
     print(f"finishing {var1}")
@@ -165,24 +160,6 @@
     run_dispy()
     exit()
 
-<<<<<<< HEAD
-    if False:
-        location = 'cachedir/joblib'
-        memory = Memory(location, verbose=0)
-        costly_compute_cached = memory.cache(wrapper)
-
-        # for i in range(100000):
-
-        results = Parallel()(
-            delayed(costly_compute_cached)(var1=i) for i in range(10000)
-        )
-
-        for r in results:
-            print(r)
-    else:
-        jc = JobCache(parallel=True, cache_name="test_cache")
-        jc.clear()
-=======
     location = "cachedir/joblib"
     memory = Memory(location, verbose=0)
     memory.clear()
@@ -192,19 +169,18 @@
 
     # costly_compute_cached = memory.cache(BasicParam.__call__)
 
-    # for i in range(100000):
+        # for i in range(100000):
 
     results = Parallel(n_jobs=-2, return_as="generator")(
         delayed(costly_compute_cached)(**dict(var1=i)) for i in range(1000)
     )
 
-    print("collecting results")
+        print("collecting results")
     for r in results:
-        print(r)
-
-    # jc = JobCache(parallel=True, cache_name="test_cache")
-    # jc.clear()
->>>>>>> 151c49e0
+            print(r)
+    else:
+        jc = JobCache(parallel=True, cache_name="test_cache")
+        jc.clear()
 
         futures = []
         for i in range(100000):
