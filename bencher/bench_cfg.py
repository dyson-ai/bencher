--- conflicted
+++ resolved
@@ -11,6 +11,8 @@
 from str2bool import str2bool
 import holoviews as hv
 import numpy as np
+import panel as pn
+
 import panel as pn
 
 
@@ -569,11 +571,15 @@
         return [i.name for i in self.input_vars]
 
     def describe_sweep(self) -> pn.pane.Markdown:
-<<<<<<< HEAD
-
-=======
->>>>>>> ee667c6f
+
         return pn.pane.Markdown(describe_benchmark(self), label=self.bench_name)
+
+    def summarise_sweep(self) -> pn.pane.Markdown:
+        col = pn.Column()
+        col.append(pn.pane.Markdown(f"# {self.title}"))
+        col.append(pn.pane.Markdown(self.description))
+        col.append(self.describe_sweep())
+        return col
 
     def summarise_sweep(self) -> pn.pane.Markdown:
         col = pn.Column()
