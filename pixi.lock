--- conflicted
+++ resolved
@@ -1157,13 +1157,8 @@
   requires_python: '>=3.7'
 - pypi: .
   name: holobench
-<<<<<<< HEAD
-  version: 1.34.0
-  sha256: 75934765107ff1c95416a81effee24fa329456f40323f37770c83dc2e214e100
-=======
   version: 1.33.2
   sha256: cae92e3fa8f6f4b50c566de1ca153e5ef364d886155c3845421d58100d61869d
->>>>>>> 873181ea
   requires_dist:
   - holoviews>=1.15,<=1.20.0
   - numpy>=1.0,<=2.2.1
@@ -1945,11 +1940,7 @@
   md5: 04b34b9a40cdc48cfdab261ab176ff74
   depends:
   - __glibc >=2.17,<3.0.a0
-<<<<<<< HEAD
-  - libgcc-ng >=12
-=======
   - libgcc >=13
->>>>>>> 873181ea
   license: X11 AND BSD-3-Clause
   purls: []
   size: 894452
