import numpy as np
import moviepy.video.io.ImageSequenceClip
from pathlib import Path
from .utils import gen_video_path, gen_image_path

import moviepy
from moviepy.editor import (
    VideoFileClip,
    ImageClip,
    ImageSequenceClip,
    clips_array,
    concatenate_videoclips,
)
from PIL import Image, ImageDraw


class VideoWriter:
    def __init__(self, filename: str = "vid") -> None:
        self.images = []
        self.image_files = []
        self.video_files = []
        self.filename = gen_video_path(filename)

    def append(self, img):
        self.images.append(img)

    def write(self) -> str:
        clip = moviepy.video.io.ImageSequenceClip.ImageSequenceClip(
            self.images, fps=30, with_mask=False, load_images=True
        )
        self.write_video_raw(clip)
        return self.filename

    @staticmethod
    def create_label(label, width=None, height=20):
        if width is None:
            width = len(label) * 8
        new_img = Image.new("RGB", (width, height), (255, 255, 255))
        # ImageDraw.Draw(new_img).text((width/2, 0), label, (0, 0, 0),align="center",achor="ms")
<<<<<<< HEAD
        ImageDraw.Draw(new_img).text((width / 2.0, 0), label, (0, 0, 0), anchor="mt",font_size=12)
=======
        ImageDraw.Draw(new_img).text((width / 2.0, 0), label, (0, 0, 0), anchor="mt", font_size=12)
>>>>>>> 58cef0be

        return new_img

    @staticmethod
    def label_image(path: Path, label, padding=20) -> Path:
        image = Image.open(path)
        new_img = VideoWriter.create_label(label, image.size[0], image.size[1] + padding)
        new_img.paste(image, (0, padding))
        return new_img

    def append_file(self, filepath, label=None):
        if label is not None:
            path = Path(filepath)
            new_path = path.with_name(path.stem + "_labelled" + path.suffix).as_posix()
            padding = 20
            match path.suffix:
                case ".png" | ".jpg":
                    image = Image.open(filepath)
                    new_img = self.create_label(label, image.size[0], image.size[1] + padding)
                    new_img.paste(image, (0, padding))
                    new_img.save(new_path)
                    self.image_files.append(new_path)
                case ".webm":
                    import warnings

                    video_clip = VideoFileClip(filepath)
                    new_img = self.create_label(label, video_clip.w, padding)

                    # Convert PIL image to MoviePy clip
                    label_clip = ImageClip(np.array(new_img), duration=video_clip.duration)

                    labeled_video_clip = clips_array([[label_clip], [video_clip]])

                    # otherwise ffmpeg complains that the file is not getting read. We don't need the file just the size
                    with warnings.catch_warnings():
                        warnings.simplefilter(action="ignore")
                        labeled_video_clip.write_videofile(new_path, remove_temp=True, logger=None)
                    self.video_files.append(new_path)
        else:
            self.image_files.append(filepath)

    def to_images_sequence(self, images, target_duration: float = 10.0, frame_time=None):
        if isinstance(images, list) and len(images) > 0:
            if frame_time is None:
                fps = len(images) / target_duration
                fps = max(fps, 1)  # never slower that 1 seconds per frame
                fps = min(fps, 30)
            else:
                fps = 1.0 / frame_time
            return ImageSequenceClip(images, fps=fps, with_mask=False)
        return None

    def write_png(self):
        clip = None
        if len(self.image_files) > 0:
            clip = self.to_images_sequence(self.image_files)
        if len(self.video_files) > 0:
            clip = concatenate_videoclips([VideoFileClip(f) for f in self.video_files])
        if clip is not None:
            clip.write_videofile(self.filename)
            return self.filename
        return None

    def write_video_raw(self, video_clip: moviepy.video.VideoClip, fps: int = 30) -> str:
        video_clip.write_videofile(
            self.filename,
            codec="libvpx",
            audio=False,
            bitrate="0",
            fps=fps,
            ffmpeg_params=["-crf", "34"],
        )
        video_clip.close()
        return self.filename


def add_image(np_array: np.ndarray, name: str = "img"):
    filename = gen_image_path(name)
    Image.fromarray(np_array).save(filename)
    return filename<|MERGE_RESOLUTION|>--- conflicted
+++ resolved
@@ -37,11 +37,7 @@
             width = len(label) * 8
         new_img = Image.new("RGB", (width, height), (255, 255, 255))
         # ImageDraw.Draw(new_img).text((width/2, 0), label, (0, 0, 0),align="center",achor="ms")
-<<<<<<< HEAD
-        ImageDraw.Draw(new_img).text((width / 2.0, 0), label, (0, 0, 0), anchor="mt",font_size=12)
-=======
         ImageDraw.Draw(new_img).text((width / 2.0, 0), label, (0, 0, 0), anchor="mt", font_size=12)
->>>>>>> 58cef0be
 
         return new_img
 
