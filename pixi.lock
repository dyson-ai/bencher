--- conflicted
+++ resolved
@@ -1905,11 +1905,7 @@
 - pypi: .
   name: holobench
   version: 1.36.2
-<<<<<<< HEAD
   sha256: d42e1c33e14d0c586c62002611ff728f64e2f097ce06d6efdd4fc4facb6454b9
-=======
-  sha256: bccdcd02ac5ccc370ef849c8b445aa074a1f9fc5c512fd008c7c11ebbf6a3ae3
->>>>>>> 5de9c012
   requires_dist:
   - holoviews>=1.15,<=1.20.0
   - numpy>=1.0,<=2.2.1
