"""This file has some examples for how to perform basic benchmarking parameter sweeps"""
# pylint: disable=duplicate-code

import bencher as bch

# All the examples will be using the data structures and benchmark function defined in this file
from bencher.example.benchmark_data import ExampleBenchCfgIn, ExampleBenchCfgOut, bench_function


def example_1D_cat(run_cfg: bch.BenchRunCfg,report:bch.BenchReport = bch.BenchReport()) -> bch.Bench:
    """This example shows how to sample a 1 dimensional categorical variable and plot the result of passing that parameter sweep to the benchmarking function

    Args:
        run_cfg (BenchRunCfg): configuration of how to perform the param sweep

    Returns:
        Bench: results of the parameter sweep
    """

    explorer = ExampleBenchCfgIn()
    bench = bch.Bench("benchmarking_example_categorical1D", bench_function, ExampleBenchCfgIn,run_cfg=run_cfg,report=report)

    # here we sample the input variable theta and plot the value of output1. The (noisy) function is sampled 20 times so you can see the distribution
    bench.plot_sweep(
        title="Example 1D Categorical",
        input_vars=[ExampleBenchCfgIn.param.postprocess_fn],
        result_vars=[ExampleBenchCfgOut.param.out_cos, ExampleBenchCfgOut.param.out_sin],
        const_vars=explorer.get_input_defaults(),
        description=example_1D_cat.__doc__,
    )
    return bench


def plot_server(bench_name, run_cfg):
    from bencher.bench_plot_server import BenchPlotServer

    BenchPlotServer().plot_server(bench_name, run_cfg)


if __name__ == "__main__":
    ex_run_cfg = bch.BenchRunCfg()
    ex_run_cfg.repeats = 10

    srv1 = example_1D_cat(ex_run_cfg).show()

    print("after")
    # srv1.join()
    import time

<<<<<<< HEAD
    # ex_res.publish()
    ex_res.report.show()
=======
    time.sleep(5)
    srv1.stop()
    print("join")
    # srv2 =example_1D_cat(ex_run_cfg).show()
>>>>>>> 488c736b
<|MERGE_RESOLUTION|>--- conflicted
+++ resolved
@@ -28,31 +28,17 @@
         const_vars=explorer.get_input_defaults(),
         description=example_1D_cat.__doc__,
     )
-    return bench
-
-
-def plot_server(bench_name, run_cfg):
-    from bencher.bench_plot_server import BenchPlotServer
-
-    BenchPlotServer().plot_server(bench_name, run_cfg)
+    return bencher
 
 
 if __name__ == "__main__":
     ex_run_cfg = bch.BenchRunCfg()
     ex_run_cfg.repeats = 10
+    # ex_run_cfg.print_pandas = True
+    # ex_run_cfg.over_time = True
+    # ex_run_cfg.use_cache = True
 
-    srv1 = example_1D_cat(ex_run_cfg).show()
+    ex_res = example_1D_cat(ex_run_cfg)
 
-    print("after")
-    # srv1.join()
-    import time
-
-<<<<<<< HEAD
     # ex_res.publish()
-    ex_res.report.show()
-=======
-    time.sleep(5)
-    srv1.stop()
-    print("join")
-    # srv2 =example_1D_cat(ex_run_cfg).show()
->>>>>>> 488c736b
+    ex_res.report.show()