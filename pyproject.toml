--- conflicted
+++ resolved
@@ -9,7 +9,6 @@
 
 requires-python = ">=3.10"
 
-<<<<<<< HEAD
 
 dependencies = [
   "holoviews>=1.15,<=1.18.1",
@@ -29,18 +28,11 @@
   "mortgage>=1.0.5,<=1.0.5",
   "scoop>=0.7.0,<=0.7.2.0",
 ]
-=======
 dependencies = ["numpy>=1.2,<=1.26.2"]
->>>>>>> 7c689eb9
 
 [project.optional-dependencies]
 test = [
   "black>=23,<=23.11.0",
-<<<<<<< HEAD
-  "check-manifest>=0.49,<=0.49",
-  "pre-commit>=3.3.3,<=3.5.0",
-=======
->>>>>>> 7c689eb9
   "pylint>=2.16,<=3.0.2",
   "pytest-cov>=4.1,<=4.1",
   "pytest>=7.4,<=7.4.3",
