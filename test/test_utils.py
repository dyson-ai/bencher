--- conflicted
+++ resolved
@@ -153,8 +153,4 @@
         self.assertEqual([obj], listify(obj))
         self.assertEqual([obj], listify([obj]))
         self.assertEqual([obj], listify((obj)))
-<<<<<<< HEAD
-        self.assertEqual(None,listify( None))
-=======
-        self.assertEqual(None, listify(None))
->>>>>>> 10611c6b
+        self.assertEqual(None, listify(None))