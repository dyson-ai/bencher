--- conflicted
+++ resolved
@@ -30,7 +30,6 @@
         points = polygon_points(self.radius, self.sides, self.start_angle)
         # self.hmap = hv.Curve(points)
         self.polygon = self.points_to_polygon_png(points, bch.gen_image_path("polygon"))
-        self.area = self.radius * self.sides
 
         self.side_length = 2 * self.radius * math.sin(math.pi / self.sides)
         self.area = (self.sides * self.side_length**2) / (4 * math.tan(math.pi / self.sides))
@@ -83,28 +82,6 @@
         )
         bench.report.append(bench.get_result().to_panes())
 
-<<<<<<< HEAD
-=======
-    return bench
-
-
-def simple():
-    bench = BenchPolygons().to_bench(bch.BenchRunCfg(level=4))
-
-    # bench.plot_sweep(input_vars=["sides","color","radius"])
-
-    # res = bench.sweep(input_vars=["sides", "radius"])
-
-    # bench.report.append(res.to_heatmap(target_dimension=3))
-
-    # res = bench.plot_sweep(input_vars=["sides"],result_vars=["area"])
-    # bench.plot_sweep(input_vars=["sides", "color"])
-
-    bench.plot_sweep(input_vars=["sides", "radius"])
-
-    # bench.report.append(res.to_line(target_dimension=1))
-
->>>>>>> 75d03380
     return bench
 
 
