--- conflicted
+++ resolved
@@ -1044,11 +1044,7 @@
   name: holobench
   version: 1.25.1
   path: .
-<<<<<<< HEAD
   sha256: e09038b367485763e2eca1db109c78018243614ef8e1c6561c843482fba7f27a
-=======
-  sha256: a55ba178d63c3e32e71db30f83bd14e4156f81d86502511641d3ca2221adcfd2
->>>>>>> 6d8fba8c
   requires_dist:
   - holoviews>=1.15,<=1.18.3
   - numpy>=1.0,<=1.26.4
