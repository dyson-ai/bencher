# Configuration file for the Sphinx documentation builder.
#
# For the full list of built-in configuration values, see the documentation:
# https://www.sphinx-doc.org/en/master/usage/configuration.html

# -- Project information -----------------------------------------------------
# https://www.sphinx-doc.org/en/master/usage/configuration.html#project-information


from importlib import metadata
from nbsite.shared_conf import *  # noqa

copyright = "2025, Austin Gregg-Smith"  # pylint:disable=redefined-builtin
author = "Austin Gregg-Smith"
release = metadata.version("holobench")
project = f"bencher {release}"


# -- General configuration ---------------------------------------------------
# https://www.sphinx-doc.org/en/master/usage/configuration.html#general-configuration

extensions += [  # noqa
    "sphinx.ext.napoleon",
    "autoapi.extension",
    "nbsite.gallery",
    "sphinx_copybutton",
]

templates_path = ["_templates"]
exclude_patterns = ["_build", "Thumbs.db", ".DS_Store"]


# -- Options for HTML output -------------------------------------------------
# https://www.sphinx-doc.org/en/master/usage/configuration.html#options-for-html-output

# html_theme = "pydata_sphinx_theme"
html_theme = "sphinx_rtd_theme"
# html_theme_options = {
#     "sticky_navigation": True,  # Keeps the sidebar static while scrolling
# }
html_static_path = ["_static"]
html_css_files = ["custom.css"]

autoapi_dirs = ["../bencher"]
autoapi_ignore = ["*example_*", "*example*", "*experimental*"]


numpydoc_show_class_members = False

autosummary_generate = True

nbsite_gallery_conf = {
    # "examples_dir": "examples",
    # "galleries": {},
    "default_extensions": ["*.ipynb", "*.py"],
    "examples_dir": ".",
    "galleries": {
        "reference": {
            "title": "Reference Gallery",
            "intro": ("This shows examples of what various dimensionalities of sweep look like."),
            "sections": [
                "0D",
                "1D",
                "2D",
                "Levels",
<<<<<<< HEAD
                "meta",
=======
                "examples",
                "Meta",
>>>>>>> d94b61e5
            ],
            "skip_rst_notebook_directive": True,
        }
    },
}

nbsite_nbbuild_exclude_patterns = ["jupyter_execute/**"]<|MERGE_RESOLUTION|>--- conflicted
+++ resolved
@@ -63,12 +63,8 @@
                 "1D",
                 "2D",
                 "Levels",
-<<<<<<< HEAD
-                "meta",
-=======
                 "examples",
                 "Meta",
->>>>>>> d94b61e5
             ],
             "skip_rst_notebook_directive": True,
         }
