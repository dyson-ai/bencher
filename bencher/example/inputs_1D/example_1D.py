"""This file has some examples for how to perform basic benchmarking parameter sweeps"""

import bencher as bch


class DataSource:
    def __init__(self):
        self.data = [
            [0, 0, 0, 0],
            [1, 1, 1, 1],
            [1, 1, 1, 1],
            [2, 1, 1, 0],
            [2, 2, 0, 0],
            [2, 2, 1, 1],
        ]

    def call(self, index, repeat):
        return self.data[index][repeat - 1]


class Example1D(bch.ParametrizedSweep):
    index = bch.IntSweep(default=0, bounds=[0, 5], doc="Input angle", units="rad", samples=30)
    output = bch.ResultVar(units="v", doc="sin of theta")
    output2 = bch.ResultVar(units="v", doc="-sin of theta")

    def __call__(self, **kwargs):
        self.update_params_from_kwargs(**kwargs)
        self.output = DataSource().call(self.index, kwargs["repeat"])
        self.output2 = -DataSource().call(self.index, kwargs["repeat"])
        return super().__call__(**kwargs)


def example_1D_float_repeats(
    run_cfg: bch.BenchRunCfg = None, report: bch.BenchReport = None
) -> bch.Bench:
    """This example shows how to sample a 1 dimensional float variable and plot the result of passing that parameter sweep to the benchmarking function"""

    bench = Example1D().to_bench(run_cfg, report)
    bench.run_cfg = bch.BenchRunCfg(repeats=4)
    bench.plot_sweep(pass_repeat=True)

<<<<<<< HEAD
    res = bench.get_result()
    bench.report.append(res.to_curve())
    bench.report.append(res.to_curve(Example1D.param.output))
    bench.report.append(res.to_curve(Example1D.param.output2))

    # bench.report.append(res.to_curve("output"))
    # bench.report.append(hv.Table(res.to_hv_dataset(bch.ReduceType.MINMAX)))
    # bench.report.append(res.to_curve() + res.to_scatter_jitter(override=True))
    # bench.report.append(res.to_line())
    bench.report.append(res.to_scatter_jitter(override=True))
    # bench.report.append(res.to_error_bar())
    # bench.report.append(res.to_explorer())
    # bench.report.append(res.to_error_bar()

    # bench.report.append(res.to_dataset())
    # bench.report.append(res.to_xarray().hvplot.plot(kind="andrews_curves"))
    # print(res.to_xarray())
    # bench.report.append()
=======
>>>>>>> b8f8922d
    return bench


if __name__ == "__main__":
    example_1D_float_repeats().report.show()<|MERGE_RESOLUTION|>--- conflicted
+++ resolved
@@ -39,27 +39,6 @@
     bench.run_cfg = bch.BenchRunCfg(repeats=4)
     bench.plot_sweep(pass_repeat=True)
 
-<<<<<<< HEAD
-    res = bench.get_result()
-    bench.report.append(res.to_curve())
-    bench.report.append(res.to_curve(Example1D.param.output))
-    bench.report.append(res.to_curve(Example1D.param.output2))
-
-    # bench.report.append(res.to_curve("output"))
-    # bench.report.append(hv.Table(res.to_hv_dataset(bch.ReduceType.MINMAX)))
-    # bench.report.append(res.to_curve() + res.to_scatter_jitter(override=True))
-    # bench.report.append(res.to_line())
-    bench.report.append(res.to_scatter_jitter(override=True))
-    # bench.report.append(res.to_error_bar())
-    # bench.report.append(res.to_explorer())
-    # bench.report.append(res.to_error_bar()
-
-    # bench.report.append(res.to_dataset())
-    # bench.report.append(res.to_xarray().hvplot.plot(kind="andrews_curves"))
-    # print(res.to_xarray())
-    # bench.report.append()
-=======
->>>>>>> b8f8922d
     return bench
 
 
