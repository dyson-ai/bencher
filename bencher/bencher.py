--- conflicted
+++ resolved
@@ -408,8 +408,6 @@
             logging.info(f"saving benchmark: {self.bench_name}")
             c[self.bench_name] = self.bench_cfg_hashes
 
-<<<<<<< HEAD
-=======
     def show(self, run_cfg: BenchRunCfg = None, pane=None) -> None:
         """Launches a webserver with plots of the benchmark results, blocking
 
@@ -425,7 +423,6 @@
 
         return BenchPlotServer().plot_server(self.bench_name, run_cfg, pane)
 
->>>>>>> 488c736b
     def load_history_cache(
         self, ds: xr.Dataset, bench_cfg_hash: int, clear_history: bool
     ) -> xr.Dataset:
