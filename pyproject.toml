[project]
name = "holobench"
version = "1.27.0"

authors = [{ name = "Austin Gregg-Smith", email = "blooop@gmail.com" }]
description = "A package for benchmarking the performance of arbitrary functions"
readme = "README.md"

dependencies = [
  "holoviews>=1.15,<=1.19.0",
  "numpy>=1.0,<=1.26.4",
  "param>=1.13.0,<=2.1.0",
  "hvplot>=0.8,<=0.10.0",
  "matplotlib>=3.6.3,<=3.9.0",
  "panel>=1.3.6,<=1.4.4",
  "diskcache>=5.6,<=5.6.3",
  "optuna>=3.2,<=3.6.1",
  "xarray>=2023.7,<=2024.6.0",
  "plotly>=5.15,<=5.22.0",
  "sortedcontainers>=2.4,<=2.4",
  "pandas>=2.0,<=2.2.2",
  "strenum>=0.4.0,<=0.4.15",
  "scikit-learn>=1.2,<=1.5.0",
  "str2bool>=1.1,<=1.1",
  "scoop>=0.7.0,<=0.7.2.0",
  "moviepy>=1.0.3,<=1.0.3",
]

[tool.pixi.project]
channels = ["conda-forge"]
platforms = ["linux-64"]

[tool.pixi.dependencies]
python = ">=3.10"


[tool.pixi.feature.py310.dependencies]
python = "3.10.*"
[tool.pixi.feature.py311.dependencies]
python = "3.11.*"

[tool.pixi.pypi-dependencies]
bencher = { path = ".", editable = true }

[project.optional-dependencies]
test = [
  "black>=23,<=24.4.2",
  "pylint>=2.17.7,<=3.2.3",
  "pytest-cov>=4.1,<=5.0.0",
  "pytest>=7.4,<=8.2.2",
  "hypothesis>=6.82,<=6.103.2",
  "ruff>=0.0.280,<=0.4.9",
  "coverage>=7.2.7,<=7.5.3",
]

[project.urls]
Repository = "https://github.com/dyson-ai/bencher"
Home = "https://github.com/dyson-ai/bencher"
Documentation = "https://bencher.readthedocs.io/en/latest/"

[build-system]
requires = ["setuptools"]
build-backend = "setuptools.build_meta"

[tool.setuptools.packages.find]
<<<<<<< HEAD
include = ["bencher"]
=======
include= ["python_template"]
>>>>>>> 104feb5e

# Environments
[tool.pixi.environments]
default = {features = ["test"], solve-group = "default" }
py310 = ["py310","test"]
py311 = ["py311","test"]

[tool.pixi.tasks]
format = "black ."
check-clean-workspace = "git diff --exit-code"
ruff-lint = "ruff check . --fix"
pylint = "pylint --version && echo 'running pylint...' && pylint $(git ls-files '*.py')"
lint = { depends_on = ["ruff-lint", "pylint"] }
<<<<<<< HEAD
style = { depends_on = ["format", "lint"] }
commit-format = "git commit -a -m'autoformat code'"
=======
style = { depends_on = ["format","lint"]}
commit-format = "git commit -a -m'autoformat code' || true"
>>>>>>> 104feb5e
test = "pytest"
coverage = "coverage run -m pytest && coverage xml -o coverage.xml"
coverage-report = "coverage report -m"
update-lock = "pixi update && git commit -a -m'update pixi.lock'"
fix = { depends_on = ["update-lock", "format", "ruff-lint"] }
update-lock = "pixi update && git commit -a -m'update pixi.lock' || true"
push = "git push"
update-lock-push = { depends_on = ["update-lock", "push"] }
<<<<<<< HEAD
fix-commit-push = { depends_on = ["fix", "commit-format", "update-lock-push"] }

=======
fix = { depends_on = ["update-lock", "format", "ruff-lint"] }
fix-commit-push = { depends_on = ["fix", "commit-format", "update-lock-push"] }
>>>>>>> 104feb5e
ci-no-cover = { depends_on = ["style", "test"] }
ci = { depends_on = [
  "format",
  "ruff-lint",
  "check-clean-workspace",
  "pylint",
  "coverage",
  "coverage-report",
] }
ci-push = { depends_on = ["format", "ruff-lint", "update-lock", "ci", "push"] }
clear-pixi = "rm -rf .pixi pixi.lock"
setup-git-merge-driver = "git config merge.ourslock.driver true"
update-from-template-repo = "./scripts/update_from_template.sh"

<<<<<<< HEAD
=======



>>>>>>> 104feb5e
[tool.pylint]
extension-pkg-whitelist = ["numpy", "scipy"]
jobs = 16                                    #detect number of cores

[tool.pylint.'MESSAGES CONTROL']
disable = "C,logging-fstring-interpolation,line-too-long,fixme,missing-module-docstring,too-many-instance-attributes,too-few-public-methods,too-many-arguments,too-many-locals,too-many-branches,too-many-statements,use-dict-literal,duplicate-code,too-many-public-methods,too-many-nested-blocks,cyclic-import"
enable = "no-else-return,consider-using-in"

[tool.black]
line-length = 100

[tool.ruff]
line-length = 100 # Same as Black.

target-version = "py310"

[tool.ruff.lint]
# Never enforce `E501` (line length violations).
#"F841" will auto remove unused variables which is annoying during development, pylint catches this anyway
ignore = ["E501", "E902", "F841"]
# Allow unused variables when underscore-prefixed.
dummy-variable-rgx = "^(_+|(_+[a-zA-Z0-9_]*[a-zA-Z0-9]+?))$"

# Ignore `E402` (import violations) in all `__init__.py` files, and in `path/to/file.py`.
[tool.ruff.lint.per-file-ignores]
"__init__.py" = ["E402", "F401"]


[tool.coverage.run]
omit = ["*/test/*", "__init__.py"]

[tool.coverage.report]
exclude_also = [
  "def __repr__",
  "if False:",
  "if 0:",
  "raise AssertionError",
  "raise NotImplementedError",
  "if __name__ == .__main__.:",
  "pass",
  "(_):",
]<|MERGE_RESOLUTION|>--- conflicted
+++ resolved
@@ -63,11 +63,7 @@
 build-backend = "setuptools.build_meta"
 
 [tool.setuptools.packages.find]
-<<<<<<< HEAD
 include = ["bencher"]
-=======
-include= ["python_template"]
->>>>>>> 104feb5e
 
 # Environments
 [tool.pixi.environments]
@@ -81,28 +77,16 @@
 ruff-lint = "ruff check . --fix"
 pylint = "pylint --version && echo 'running pylint...' && pylint $(git ls-files '*.py')"
 lint = { depends_on = ["ruff-lint", "pylint"] }
-<<<<<<< HEAD
-style = { depends_on = ["format", "lint"] }
-commit-format = "git commit -a -m'autoformat code'"
-=======
 style = { depends_on = ["format","lint"]}
 commit-format = "git commit -a -m'autoformat code' || true"
->>>>>>> 104feb5e
 test = "pytest"
 coverage = "coverage run -m pytest && coverage xml -o coverage.xml"
 coverage-report = "coverage report -m"
-update-lock = "pixi update && git commit -a -m'update pixi.lock'"
-fix = { depends_on = ["update-lock", "format", "ruff-lint"] }
 update-lock = "pixi update && git commit -a -m'update pixi.lock' || true"
 push = "git push"
 update-lock-push = { depends_on = ["update-lock", "push"] }
-<<<<<<< HEAD
-fix-commit-push = { depends_on = ["fix", "commit-format", "update-lock-push"] }
-
-=======
 fix = { depends_on = ["update-lock", "format", "ruff-lint"] }
 fix-commit-push = { depends_on = ["fix", "commit-format", "update-lock-push"] }
->>>>>>> 104feb5e
 ci-no-cover = { depends_on = ["style", "test"] }
 ci = { depends_on = [
   "format",
@@ -117,12 +101,6 @@
 setup-git-merge-driver = "git config merge.ourslock.driver true"
 update-from-template-repo = "./scripts/update_from_template.sh"
 
-<<<<<<< HEAD
-=======
-
-
-
->>>>>>> 104feb5e
 [tool.pylint]
 extension-pkg-whitelist = ["numpy", "scipy"]
 jobs = 16                                    #detect number of cores
