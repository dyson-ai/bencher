--- conflicted
+++ resolved
@@ -1157,9 +1157,8 @@
   requires_python: '>=3.7'
 - pypi: .
   name: holobench
-<<<<<<< HEAD
-  version: 1.33.2
-  sha256: 88f54eba6db25bda3cecb2504cf640e16ebb18f62c0a5360a4dc11aca56b2a9b
+  version: 1.34.0
+  sha256: 07a54477a9c83dd1386746175377637b2a06f66aaefed7f4762cc4842cd7202c
   requires_dist:
   - holoviews==1.20.0
   - numpy
@@ -1177,27 +1176,6 @@
   - scikit-learn==1.6.0
   - str2bool==1.1
   - scoop==0.7.2.0
-=======
-  version: 1.34.0
-  sha256: 07a54477a9c83dd1386746175377637b2a06f66aaefed7f4762cc4842cd7202c
-  requires_dist:
-  - holoviews>=1.15,<=1.20.0
-  - numpy>=1.0,<=2.2.1
-  - param>=1.13.0,<=2.2.0
-  - hvplot>=0.8,<=0.10.0
-  - matplotlib>=3.6.3,<=3.10.0
-  - panel>=1.3.6,<=1.5.5
-  - diskcache>=5.6,<=5.6.3
-  - optuna>=3.2,<=4.1.0
-  - xarray>=2023.7,<=2024.11.0
-  - plotly>=5.15,<=5.24.1
-  - sortedcontainers>=2.4,<=2.4
-  - pandas>=2.0,<=2.2.3
-  - strenum>=0.4.0,<=0.4.15
-  - scikit-learn>=1.2,<=1.6.0
-  - str2bool>=1.1,<=1.1
-  - scoop>=0.7.0,<=0.7.2.0
->>>>>>> f75b18f1
   - moviepy-fix-codec
   - pylint>=3.2.5,<=3.3.3 ; extra == 'test'
   - pytest-cov>=4.1,<=6.0.0 ; extra == 'test'
@@ -1962,13 +1940,9 @@
   md5: 04b34b9a40cdc48cfdab261ab176ff74
   depends:
   - __glibc >=2.17,<3.0.a0
-<<<<<<< HEAD
-  - libgcc-ng >=12
-=======
   - libgcc >=13
   arch: x86_64
   platform: linux
->>>>>>> f75b18f1
   license: X11 AND BSD-3-Clause
   purls: []
   size: 894452
