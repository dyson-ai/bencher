import bencher as bch
import numpy as np
import matplotlib.pyplot as plt


# code from https://ipython-books.github.io/124-simulating-a-partial-differential-equation-reaction-diffusion-systems-and-turing-patterns/
class TuringPattern(bch.ParametrizedSweep):
    alpha = bch.FloatSweep(default=2.8e-4, bounds=(2e-4, 5e-3))
    beta = bch.FloatSweep(default=5e-3, bounds=(1e-3, 9e-3))
    tau = bch.FloatSweep(default=0.1, bounds=(0.01, 0.5))
    k = bch.FloatSweep(default=-0.005, bounds=(-0.01, 0.01))

    size = bch.IntSweep(default=30, bounds=(30, 200), doc="size of the 2D grid")
    time = bch.FloatSweep(default=20.0, bounds=(1, 100), doc="total time of simulation")
    dt = bch.FloatSweep(default=0.001, doc="simulation time step")

    video = bch.ResultVideo()
    score = bch.ResultVar()
    img = bch.ResultImage()

    def laplacian(self, Z, dx):
        Ztop = Z[0:-2, 1:-1]
        Zleft = Z[1:-1, 0:-2]
        Zbottom = Z[2:, 1:-1]
        Zright = Z[1:-1, 2:]
        Zcenter = Z[1:-1, 1:-1]
        return (Ztop + Zleft + Zbottom + Zright - 4 * Zcenter) / dx**2

    def update(self, U, V, dx):
        # We compute the Laplacian of u and v.
        deltaU = self.laplacian(U, dx)
        deltaV = self.laplacian(V, dx)
        # We take the values of u and v inside the grid.
        Uc = U[1:-1, 1:-1]
        Vc = V[1:-1, 1:-1]
        # We update the variables.
        U[1:-1, 1:-1], V[1:-1, 1:-1] = (
            Uc + self.dt * (self.alpha * deltaU + Uc - Uc**3 - Vc + self.k),
            Vc + self.dt * (self.beta * deltaV + Uc - Vc) / self.tau,
        )
        # Neumann conditions: derivatives at the edges
        # are null.
        for Z in (U, V):
            Z[0, :] = Z[1, :]
            Z[-1, :] = Z[-2, :]
            Z[:, 0] = Z[:, 1]
            Z[:, -1] = Z[:, -2]

    def __call__(self, **kwargs):
        self.update_params_from_kwargs(**kwargs)

        n = int(self.time / self.dt)  # number of iterations
        dx = 2.0 / self.size  # space step

        U = np.random.rand(self.size, self.size)
        V = np.random.rand(self.size, self.size)

        fig, ax = plt.subplots(frameon=False, figsize=(2, 2))
        fig.set_tight_layout(True)
        ax.set_axis_off()
        vid_writer = bch.VideoWriter()
        for i in range(n):
            self.update(U, V, dx)
            if i % 500 == 0:
                ax.imshow(U)
                fig.canvas.draw()
                rgb = np.array(fig.canvas.renderer.buffer_rgba())
                vid_writer.append(rgb)

        self.img = bch.add_image(rgb)

        self.video = vid_writer.write()

        self.score = self.alpha + self.beta
        return super().__call__()


def example_video(
    run_cfg: bch.BenchRunCfg = bch.BenchRunCfg(), report: bch.BenchReport = bch.BenchReport()
) -> bch.Bench:
    # run_cfg.auto_plot = False
    # run_cfg.use_sample_cache = True
    bench = bch.Bench("example_video", TuringPattern(), run_cfg=run_cfg, report=report)

    bench.plot_sweep(
        "Turing patterns with different parameters",
        input_vars=[TuringPattern.param.alpha, TuringPattern.param.beta],
        # input_vars=[TuringPattern.param.alpha],
        result_vars=[TuringPattern.param.video],
    )

    return bench


def example_video_tap(
    run_cfg: bch.BenchRunCfg = bch.BenchRunCfg(), report: bch.BenchReport = bch.BenchReport()
) -> bch.Bench:  # pragma: no cover
<<<<<<< HEAD
    tp = TuringPattern()

    # run_cfg.use_sample_cache = False
    # run_cfg.use_optuna = True
    run_cfg.auto_plot = False
    run_cfg.run_tag = "3"
    bench = tp.to_bench(run_cfg=run_cfg, report=report)

    res = bench.plot_sweep(
        "phase",
=======
    bench = TuringPattern().to_bench(run_cfg=run_cfg, report=report)
    res = bench.plot_sweep(
>>>>>>> 7f84ed67
        input_vars=["alpha", "beta"],
        # result_vars=["video","score"],
        # result_vars=["score"],
        run_cfg=run_cfg,
    )

<<<<<<< HEAD
    bench.report.append(res.describe_sweep())
    bench.report.append(res.to_heatmap())
=======
    bench.report.append(res.to_video_grid())
    bench.report.append(res.to_video_grid())
>>>>>>> 7f84ed67

    return bench


if __name__ == "__main__":
    run_cfg_ex = bch.BenchRunCfg()
    run_cfg_ex.level = 2
    run_cfg_ex.use_sample_cache = True
    run_cfg_ex.only_hash_tag = True

    # example_video(run_cfg_ex).report.show()
    example_video_tap(run_cfg_ex).report.show()<|MERGE_RESOLUTION|>--- conflicted
+++ resolved
@@ -95,34 +95,16 @@
 def example_video_tap(
     run_cfg: bch.BenchRunCfg = bch.BenchRunCfg(), report: bch.BenchReport = bch.BenchReport()
 ) -> bch.Bench:  # pragma: no cover
-<<<<<<< HEAD
-    tp = TuringPattern()
-
-    # run_cfg.use_sample_cache = False
-    # run_cfg.use_optuna = True
-    run_cfg.auto_plot = False
-    run_cfg.run_tag = "3"
-    bench = tp.to_bench(run_cfg=run_cfg, report=report)
-
-    res = bench.plot_sweep(
-        "phase",
-=======
     bench = TuringPattern().to_bench(run_cfg=run_cfg, report=report)
     res = bench.plot_sweep(
->>>>>>> 7f84ed67
         input_vars=["alpha", "beta"],
         # result_vars=["video","score"],
         # result_vars=["score"],
         run_cfg=run_cfg,
     )
 
-<<<<<<< HEAD
-    bench.report.append(res.describe_sweep())
-    bench.report.append(res.to_heatmap())
-=======
     bench.report.append(res.to_video_grid())
     bench.report.append(res.to_video_grid())
->>>>>>> 7f84ed67
 
     return bench
 
