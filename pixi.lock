--- conflicted
+++ resolved
@@ -1539,11 +1539,7 @@
   name: holobench
   version: 1.28.1
   path: .
-<<<<<<< HEAD
   sha256: f0003b48c7591993e695e94a6c1f381a4c7c3bbf370ee699b97962c6f2c4f72f
-=======
-  sha256: 4cd8f9a976f074bcdfcc2817b0c3b26a061628df827ebf6579cf3d9217f6937e
->>>>>>> d5bb88ed
   requires_dist:
   - holoviews>=1.15,<=1.19.0
   - numpy>=1.0,<=2.0.0
