[project]
name = "holobench"
version = "1.40.1"

authors = [{ name = "Austin Gregg-Smith", email = "blooop@gmail.com" }]
description = "A package for benchmarking the performance of arbitrary functions"
readme = "README.md"
license = "MIT"

requires-python = ">=3.10,<3.13"

dependencies = [
    "holoviews>=1.15,<=1.20.0",
    "numpy>=1.0,<=2.2.2",
    "param>=1.13.0,<=2.2.0",
    "hvplot>=0.8,<=0.10.0",      #greater versions cause an error
    "panel>=1.3.6,<=1.6.0",
    "diskcache>=5.6,<=5.6.3",
    "optuna>=3.2,<=4.2.0",
    "xarray>=2023.7,<=2025.1.2",
    "plotly>=5.15,<=6.0.0",
    "pandas>=2.0,<=2.2.3",
    "strenum>=0.4.0,<=0.4.15",
    "scikit-learn>=1.2,<=1.6.1",
<<<<<<< HEAD
    "scoop>=0.7.0,<=0.7.2.0",
=======
    "str2bool>=1.1,<=1.1",
>>>>>>> 8b89b63d
    "moviepy-fix-codec",
]

[project.urls]
Repository = "https://github.com/dyson-ai/bencher"
Home = "https://github.com/dyson-ai/bencher"
Documentation = "https://bencher.readthedocs.io/en/latest/"

[tool.pixi.project]
channels = ["conda-forge"]
platforms = ["linux-64"]

[tool.pixi.system-requirements]
libc = "2.31"

[tool.pixi.feature.py310.dependencies]
python = "3.10.*"
[tool.pixi.feature.py311.dependencies]
python = "3.11.*"
[tool.pixi.feature.py312.dependencies]
python = "3.12.*"


[tool.pixi.pypi-dependencies]
holobench = { path = ".", editable = true }

# Define a consolidated docs feature with all dependencies
# [tool.pixi.feature.docs.dependencies]
# python = "3.10.*"
# firefox = ">=134.0,<135"         # Conda package
# geckodriver = "*"                # Conda package
# sphinx = "*"
# gtk3 = "*"
# python-chromedriver-binary = "*"

# [tool.pixi.feature.docs.pypi-dependencies]
# # All Python documentation dependencies
# pydata-sphinx-theme = "*"
# sphinx-rtd-theme = "*"
# sphinxcontrib-napoleon = "*"
# sphinx-autoapi = "*"
# nbsite = "==0.8.7"
# jupyter_bokeh = "*"
# selenium = "*"
# chromedriver_binary = "*"
# ipykernel = "*"
# "nbformat",

[project.optional-dependencies]
test = [
    "pylint>=3.2.5,<=3.3.4",
    "pytest-cov>=4.1,<=6.0.0",
    "pytest>=7.4,<=8.3.4",
    "hypothesis>=6.104.2,<=6.124.9",
    "ruff>=0.5.0,<=0.9.4",
    "coverage>=7.5.4,<=7.6.10",
    "pre-commit<=4.1.0",
    "nbformat",
    "ipykernel",
    "pip",
    "jupyter_bokeh",

]


#adds support for embedding rerun windows (alpha)
rerun = ["rerun-sdk==0.21.0", "rerun-notebook", "flask", "flask-cors"]
scoop = ["scoop>=0.7.0,<=0.7.2.0"]

[build-system]
requires = ["hatchling"]
build-backend = "hatchling.build"

[tool.hatch.build]
include = ["bencher"]

# Environments
[tool.pixi.environments]
default = { features = ["test", "rerun"], solve-group = "default" }
py310 = ["py310", "test", "rerun"]
py311 = ["py311", "test", "rerun"]
py312 = ["py312", "test", "rerun"]


[tool.pixi.tasks]
pre-commit = "pre-commit run -a"
pre-commit-update = "pre-commit autoupdate"
format = "ruff format ."
check-clean-workspace = "git diff --exit-code"
ruff-lint = "ruff check . --fix"
pylint = "pylint --version && echo 'running pylint...' && pylint $(git ls-files '*.py')"
lint = { depends-on = ["ruff-lint", "pylint"] }
style = { depends-on = ["format", "lint"] }
commit-format = "git commit -a -m'autoformat code' || true"
test = "pytest"
coverage = "coverage run -m pytest && coverage xml -o coverage.xml"
coverage-report = "coverage report -m"
update-lock = "pixi update && git commit -a -m'update pixi.lock' || true"
push = "git push"
update-lock-push = { depends-on = ["update-lock", "push"] }
fix = { depends-on = ["update-lock", "format", "ruff-lint", "pre-commit"] }
fix-commit-push = { depends-on = ["fix", "commit-format", "update-lock-push"] }
ci-no-cover = { depends-on = ["style", "test"] }
ci = { depends-on = [
    "format",
    "ruff-lint",
    "pylint",
    "coverage",
    "coverage-report",
] }
ci-push = { depends-on = ["format", "ruff-lint", "update-lock", "ci", "push"] }
clear-pixi = "rm -rf .pixi pixi.lock"
setup-git-merge-driver = "git config merge.ours.driver true"
update-from-template-repo = "./scripts/update_from_template.sh"

docs = "rm -rf docs/builtdocs; rm -rf docs/jupyter_execute; sphinx-build -b html docs docs/builtdocs"


#demos
demo = "python3 bencher/example/example_image.py"
demo_rerun = "python3 bencher/example/example_rerun.py"


[tool.pylint]
extension-pkg-whitelist = ["numpy", "scipy"]
jobs = 16                                    #detect number of cores
ignore-paths = "docs/*"

[tool.pylint.'MESSAGES CONTROL']
disable = "C,logging-fstring-interpolation,line-too-long,fixme,missing-module-docstring,too-many-instance-attributes,too-few-public-methods,too-many-arguments,too-many-locals,too-many-branches,too-many-statements,use-dict-literal,duplicate-code,too-many-public-methods,too-many-nested-blocks,cyclic-import,too-many-positional-arguments"
enable = "no-else-return,consider-using-in"

[tool.coverage.run]
omit = ["*/test/*", "__init__.py"]

[tool.coverage.report]
exclude_also = [
    "def __repr__",
    "if False:",
    "if 0:",
    "raise AssertionError",
    "raise NotImplementedError",
    "if __name__ == .__main__.:",
    "pass",
    "(_):",
]<|MERGE_RESOLUTION|>--- conflicted
+++ resolved
@@ -22,11 +22,6 @@
     "pandas>=2.0,<=2.2.3",
     "strenum>=0.4.0,<=0.4.15",
     "scikit-learn>=1.2,<=1.6.1",
-<<<<<<< HEAD
-    "scoop>=0.7.0,<=0.7.2.0",
-=======
-    "str2bool>=1.1,<=1.1",
->>>>>>> 8b89b63d
     "moviepy-fix-codec",
 ]
 
