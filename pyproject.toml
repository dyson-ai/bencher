[project]
name = "holobench"
version = "1.29.0"

authors = [{ name = "Austin Gregg-Smith", email = "blooop@gmail.com" }]
description = "A package for benchmarking the performance of arbitrary functions"
readme = "README.md"
license = "MIT"

dependencies = [
  "holoviews>=1.15,<=1.19.1",
  "numpy>=1.0,<=2.1.0",
  "param>=1.13.0,<=2.1.1",
  "hvplot>=0.8,<=0.10.0",
  "matplotlib>=3.6.3,<=3.9.2",
  "panel>=1.3.6,<=1.4.5",
  "diskcache>=5.6,<=5.6.3",
  "optuna>=3.2,<=4.0.0",
  "xarray>=2023.7,<=2024.7.0",
  "plotly>=5.15,<=5.24.0",
  "sortedcontainers>=2.4,<=2.4",
  "pandas>=2.0,<=2.2.2",
  "strenum>=0.4.0,<=0.4.15",
  "scikit-learn>=1.2,<=1.5.1",
  "str2bool>=1.1,<=1.1",
  "scoop>=0.7.0,<=0.7.2.0",
  "moviepy>=1.0.3,<=1.0.3",
]

[project.urls]
Repository = "https://github.com/dyson-ai/bencher"
Home = "https://github.com/dyson-ai/bencher"
Documentation = "https://bencher.readthedocs.io/en/latest/"

[tool.pixi.project]
channels = ["conda-forge"]
platforms = ["linux-64"]

[tool.pixi.dependencies]
python = ">=3.10"


[tool.pixi.feature.py310.dependencies]
python = "3.10.*"
[tool.pixi.feature.py311.dependencies]
python = "3.11.*"
[tool.pixi.feature.py312.dependencies]
python = "3.12.*"

<<<<<<< HEAD
#an environment for launching vscode with rocker and deps_rocker
[tool.pixi.feature.devenv]
dependencies = { python = "3.10" }
pypi-dependencies = { deps-rocker = ">=0.2" }
tasks = { code = "scripts/launch_vscode.sh", code-nocache = "scripts/launch_vscode.sh --nocache" }
=======
>>>>>>> ee03c190

[tool.pixi.pypi-dependencies]
holobench = { path = ".", editable = true }

[project.optional-dependencies]
test = [
  "black>=23,<=24.8.0",
  "pylint>=3.2.5,<=3.2.7",
  "pytest-cov>=4.1,<=5.0.0",
  "pytest>=7.4,<=8.3.3",
  "hypothesis>=6.104.2,<=6.112.1",
  "ruff>=0.5.0,<=0.6.5",
  "coverage>=7.5.4,<=7.6.1",
]

[build-system]
requires = ["hatchling"]
build-backend = "hatchling.build"

[tool.hatch.build]
include= ["bencher"]

# Environments
[tool.pixi.environments]
default = {features = ["test"], solve-group = "default" }
py310 = ["py310","test"]
py311 = ["py311","test"]
py312 = ["py312","test"]


[tool.pixi.tasks]
success = "echo Success"
format = "black ."
check-clean-workspace = "git diff --exit-code"
ruff-lint = "ruff check . --fix"
pylint = "pylint --version && echo 'running pylint...' && pylint $(git ls-files '*.py')"
lint = { depends_on = ["ruff-lint", "pylint"] }
style = { depends_on = ["format", "lint"] }
commit-format = "git commit -a -m'autoformat code' || true"
test = "pytest"
coverage = "coverage run -m pytest && coverage xml -o coverage.xml"
coverage-report = "coverage report -m"
update-lock = "pixi update && git commit -a -m'update pixi.lock' || true"
push = "git push"
update-lock-push = { depends_on = ["update-lock", "push"] }
fix = { depends_on = ["update-lock", "format", "ruff-lint"] }
fix-commit-push = { depends_on = ["fix", "commit-format", "update-lock-push"] }
ci-no-cover = { depends_on = ["style", "test"] }
ci = { depends_on = [
  "format",
  "ruff-lint",
  "check-clean-workspace",
  "pylint",
  "coverage",
  "coverage-report",
] }
ci-push = { depends_on = ["format", "ruff-lint", "update-lock", "ci", "push"] }
clear-pixi = "rm -rf .pixi pixi.lock"
setup-git-merge-driver = "git config merge.ours.driver true"
update-from-template-repo = "./scripts/update_from_template.sh"

<<<<<<< HEAD
#demos
demo = "python3 bencher/example/example_image.py"


=======
>>>>>>> ee03c190
[tool.pylint]
extension-pkg-whitelist = ["numpy", "scipy"]
jobs = 16                                    #detect number of cores

[tool.pylint.'MESSAGES CONTROL']
disable = "C,logging-fstring-interpolation,line-too-long,fixme,missing-module-docstring,too-many-instance-attributes,too-few-public-methods,too-many-arguments,too-many-locals,too-many-branches,too-many-statements,use-dict-literal,duplicate-code,too-many-public-methods,too-many-nested-blocks,cyclic-import"
enable = "no-else-return,consider-using-in"

[tool.black]
line-length = 100

[tool.ruff]
line-length = 100 # Same as Black.

target-version = "py310"

[tool.ruff.lint]
# Never enforce `E501` (line length violations).
#"F841" will auto remove unused variables which is annoying during development, pylint catches this anyway
ignore = ["E501", "E902", "F841"]
# Allow unused variables when underscore-prefixed.
dummy-variable-rgx = "^(_+|(_+[a-zA-Z0-9_]*[a-zA-Z0-9]+?))$"

# Ignore `E402` (import violations) in all `__init__.py` files, and in `path/to/file.py`.
[tool.ruff.lint.per-file-ignores]
"__init__.py" = ["E402", "F401"]


[tool.coverage.run]
omit = ["*/test/*", "__init__.py"]

[tool.coverage.report]
exclude_also = [
  "def __repr__",
  "if False:",
  "if 0:",
  "raise AssertionError",
  "raise NotImplementedError",
  "if __name__ == .__main__.:",
  "pass",
  "(_):",
]<|MERGE_RESOLUTION|>--- conflicted
+++ resolved
@@ -47,14 +47,6 @@
 [tool.pixi.feature.py312.dependencies]
 python = "3.12.*"
 
-<<<<<<< HEAD
-#an environment for launching vscode with rocker and deps_rocker
-[tool.pixi.feature.devenv]
-dependencies = { python = "3.10" }
-pypi-dependencies = { deps-rocker = ">=0.2" }
-tasks = { code = "scripts/launch_vscode.sh", code-nocache = "scripts/launch_vscode.sh --nocache" }
-=======
->>>>>>> ee03c190
 
 [tool.pixi.pypi-dependencies]
 holobench = { path = ".", editable = true }
@@ -116,13 +108,9 @@
 setup-git-merge-driver = "git config merge.ours.driver true"
 update-from-template-repo = "./scripts/update_from_template.sh"
 
-<<<<<<< HEAD
 #demos
 demo = "python3 bencher/example/example_image.py"
 
-
-=======
->>>>>>> ee03c190
 [tool.pylint]
 extension-pkg-whitelist = ["numpy", "scipy"]
 jobs = 16                                    #detect number of cores
