version: 6
environments:
  default:
    channels:
    - url: https://conda.anaconda.org/conda-forge/
    indexes:
    - https://pypi.org/simple
    packages:
      linux-64:
      - conda: https://conda.anaconda.org/conda-forge/linux-64/_libgcc_mutex-0.1-conda_forge.tar.bz2
      - conda: https://conda.anaconda.org/conda-forge/linux-64/_openmp_mutex-4.5-2_gnu.tar.bz2
      - conda: https://conda.anaconda.org/conda-forge/linux-64/bzip2-1.0.8-h4bc722e_7.conda
      - conda: https://conda.anaconda.org/conda-forge/linux-64/ca-certificates-2025.1.31-hbcca054_0.conda
      - conda: https://conda.anaconda.org/conda-forge/linux-64/ld_impl_linux-64-2.43-h712a8e2_2.conda
      - conda: https://conda.anaconda.org/conda-forge/linux-64/libexpat-2.6.4-h5888daf_0.conda
      - conda: https://conda.anaconda.org/conda-forge/linux-64/libffi-3.4.6-h2dba641_0.conda
      - conda: https://conda.anaconda.org/conda-forge/linux-64/libgcc-14.2.0-h77fa898_1.conda
      - conda: https://conda.anaconda.org/conda-forge/linux-64/libgcc-ng-14.2.0-h69a702a_1.conda
      - conda: https://conda.anaconda.org/conda-forge/linux-64/libgomp-14.2.0-h77fa898_1.conda
      - conda: https://conda.anaconda.org/conda-forge/linux-64/liblzma-5.6.4-hb9d3cd8_0.conda
      - conda: https://conda.anaconda.org/conda-forge/linux-64/libnsl-2.0.1-hd590300_0.conda
      - conda: https://conda.anaconda.org/conda-forge/linux-64/libsqlite-3.48.0-hee588c1_1.conda
      - conda: https://conda.anaconda.org/conda-forge/linux-64/libuuid-2.38.1-h0b41bf4_0.conda
      - conda: https://conda.anaconda.org/conda-forge/linux-64/libxcrypt-4.4.36-hd590300_1.conda
      - conda: https://conda.anaconda.org/conda-forge/linux-64/libzlib-1.3.1-hb9d3cd8_2.conda
      - conda: https://conda.anaconda.org/conda-forge/linux-64/ncurses-6.5-h2d0b736_3.conda
      - conda: https://conda.anaconda.org/conda-forge/linux-64/openssl-3.4.1-h7b32b05_0.conda
      - conda: https://conda.anaconda.org/conda-forge/linux-64/python-3.12.9-h9e4cc4f_0_cpython.conda
      - conda: https://conda.anaconda.org/conda-forge/linux-64/readline-8.2-h8228510_1.conda
      - conda: https://conda.anaconda.org/conda-forge/linux-64/tk-8.6.13-noxft_h4845f30_101.conda
      - conda: https://conda.anaconda.org/conda-forge/noarch/tzdata-2025a-h78e105d_0.conda
      - pypi: https://files.pythonhosted.org/packages/54/7e/ac0991d1745f7d755fc1cd381b3990a45b404b4d008fc75e2a983516fbfe/alembic-1.14.1-py3-none-any.whl
      - pypi: https://files.pythonhosted.org/packages/1a/5a/7b024920cca385eb9b56bc63edf0a647de208346bfac5b339b544733d53a/anywidget-0.9.13-py3-none-any.whl
      - pypi: https://files.pythonhosted.org/packages/07/28/0bc8a17d6cd4cc3c79ae41b7105a2b9a327c110e5ddd37a8a27b29a5c8a2/astroid-3.3.8-py3-none-any.whl
      - pypi: https://files.pythonhosted.org/packages/25/8a/c46dcc25341b5bce5472c718902eb3d38600a903b14fa6aeecef3f21a46f/asttokens-3.0.0-py3-none-any.whl
      - pypi: https://files.pythonhosted.org/packages/fc/30/d4986a882011f9df997a55e6becd864812ccfcd821d64aac8570ee39f719/attrs-25.1.0-py3-none-any.whl
      - pypi: https://files.pythonhosted.org/packages/fc/55/96142937f66150805c25c4d0f31ee4132fd33497753400734f9dfdcbdc66/bleach-6.2.0-py3-none-any.whl
      - pypi: https://files.pythonhosted.org/packages/10/cb/f2ad4230dc2eb1a74edf38f1a38b9b52277f75bef262d8908e60d957e13c/blinker-1.9.0-py3-none-any.whl
      - pypi: https://files.pythonhosted.org/packages/c5/15/be88ca93d191f07df76cce217b3b44d5ed3038fa58dd33b4fcb12ea8fe5e/bokeh-3.6.3-py3-none-any.whl
      - pypi: https://files.pythonhosted.org/packages/38/fc/bce832fd4fd99766c04d1ee0eead6b0ec6486fb100ae5e74c1d91292b982/certifi-2025.1.31-py3-none-any.whl
      - pypi: https://files.pythonhosted.org/packages/c5/55/51844dd50c4fc7a33b653bfaba4c2456f06955289ca770a5dbd5fd267374/cfgv-3.4.0-py2.py3-none-any.whl
      - pypi: https://files.pythonhosted.org/packages/3e/a2/513f6cbe752421f16d969e32f3583762bfd583848b763913ddab8d9bfd4f/charset_normalizer-3.4.1-cp312-cp312-manylinux_2_17_x86_64.manylinux2014_x86_64.whl
      - pypi: https://files.pythonhosted.org/packages/7e/d4/7ebdbd03970677812aac39c869717059dbb71a4cfc033ca6e5221787892c/click-8.1.8-py3-none-any.whl
      - pypi: https://files.pythonhosted.org/packages/c6/c6/9963d588cc3d75d766c819e0377a168ef83cf3316a92769971527a1ad1de/colorcet-3.1.0-py3-none-any.whl
      - pypi: https://files.pythonhosted.org/packages/e3/51/9b208e85196941db2f0654ad0357ca6388ab3ed67efdbfc799f35d1f83aa/colorlog-6.9.0-py3-none-any.whl
      - pypi: https://files.pythonhosted.org/packages/e6/75/49e5bfe642f71f272236b5b2d2691cf915a7283cc0ceda56357b61daa538/comm-0.2.2-py3-none-any.whl
      - pypi: https://files.pythonhosted.org/packages/ba/99/6794142b90b853a9155316c8f470d2e4821fe6f086b03e372aca848227dd/contourpy-1.3.1-cp312-cp312-manylinux_2_17_x86_64.manylinux2014_x86_64.whl
      - pypi: https://files.pythonhosted.org/packages/dc/03/0334a79b26ecf59958f2fe9dd1f5ab3e2f88db876f5071933de39af09647/coverage-7.6.10-cp312-cp312-manylinux_2_5_x86_64.manylinux1_x86_64.manylinux_2_17_x86_64.manylinux2014_x86_64.whl
      - pypi: https://files.pythonhosted.org/packages/19/64/33f41653a701f3cd2cbff8b41ebaad59885b3428b5afd0d93d16012ecf17/debugpy-1.8.12-cp312-cp312-manylinux_2_5_x86_64.manylinux1_x86_64.manylinux_2_17_x86_64.manylinux2014_x86_64.whl
      - pypi: https://files.pythonhosted.org/packages/d5/50/83c593b07763e1161326b3b8c6686f0f4b0f24d5526546bee538c89837d6/decorator-5.1.1-py3-none-any.whl
      - pypi: https://files.pythonhosted.org/packages/46/d1/e73b6ad76f0b1fb7f23c35c6d95dbc506a9c8804f43dda8cb5b0fa6331fd/dill-0.3.9-py3-none-any.whl
      - pypi: https://files.pythonhosted.org/packages/3f/27/4570e78fc0bf5ea0ca45eb1de3818a23787af9b390c0b0a0033a1b8236f9/diskcache-5.6.3-py3-none-any.whl
      - pypi: https://files.pythonhosted.org/packages/91/a1/cf2472db20f7ce4a6be1253a81cfdf85ad9c7885ffbed7047fb72c24cf87/distlib-0.3.9-py2.py3-none-any.whl
      - pypi: https://files.pythonhosted.org/packages/7b/8f/c4d9bafc34ad7ad5d8dc16dd1347ee0e507a52c3adb6bfa8887e1c6a26ba/executing-2.2.0-py2.py3-none-any.whl
      - pypi: https://files.pythonhosted.org/packages/90/2b/0817a2b257fe88725c25589d89aec060581aabf668707a8d03b2e9e0cb2a/fastjsonschema-2.21.1-py3-none-any.whl
      - pypi: https://files.pythonhosted.org/packages/89/ec/00d68c4ddfedfe64159999e5f8a98fb8442729a63e2077eb9dcd89623d27/filelock-3.17.0-py3-none-any.whl
      - pypi: https://files.pythonhosted.org/packages/af/47/93213ee66ef8fae3b93b3e29206f6b251e65c97bd91d8e1c5596ef15af0a/flask-3.1.0-py3-none-any.whl
      - pypi: https://files.pythonhosted.org/packages/56/07/1afa0514c876282bebc1c9aee83c6bb98fe6415cf57b88d9b06e7e29bf9c/Flask_Cors-5.0.0-py2.py3-none-any.whl
      - pypi: https://files.pythonhosted.org/packages/f1/66/033e58a50fd9ec9df00a8671c74f1f3a320564c6415a4ed82a1c651654ba/greenlet-3.1.1-cp312-cp312-manylinux_2_24_x86_64.manylinux_2_28_x86_64.whl
      - pypi: https://files.pythonhosted.org/packages/56/89/8df4efa78df8b129847c8a7c0e492376cca62ab68453e5a20375a1c6291b/holoviews-1.20.0-py3-none-any.whl
      - pypi: https://files.pythonhosted.org/packages/f7/3e/d5b3a524ef2eb68cf89dcae620b1a2d205cceaaeac74dda7d7445578c0d1/hvplot-0.10.0-py3-none-any.whl
      - pypi: https://files.pythonhosted.org/packages/a0/3e/6210894a10e269193ba29738d692b844411d3938b6c996db524a15461c12/hypothesis-6.124.9-py3-none-any.whl
      - pypi: https://files.pythonhosted.org/packages/03/00/1fd4a117c6c93f2dcc5b7edaeaf53ea45332ef966429be566ca16c2beb94/identify-2.6.7-py2.py3-none-any.whl
      - pypi: https://files.pythonhosted.org/packages/76/c6/c88e154df9c4e1a2a66ccf0005a88dfb2650c1dffb6f5ce603dfbd452ce3/idna-3.10-py3-none-any.whl
      - pypi: https://files.pythonhosted.org/packages/cb/bd/b394387b598ed84d8d0fa90611a90bee0adc2021820ad5729f7ced74a8e2/imageio-2.37.0-py3-none-any.whl
      - pypi: https://files.pythonhosted.org/packages/a0/2d/43c8522a2038e9d0e7dbdf3a61195ecc31ca576fb1527a528c877e87d973/imageio_ffmpeg-0.6.0-py3-none-manylinux2014_x86_64.whl
      - pypi: https://files.pythonhosted.org/packages/ef/a6/62565a6e1cf69e10f5727360368e451d4b7f58beeac6173dc9db836a5b46/iniconfig-2.0.0-py3-none-any.whl
      - pypi: https://files.pythonhosted.org/packages/94/5c/368ae6c01c7628438358e6d337c19b05425727fbb221d2a3c4303c372f42/ipykernel-6.29.5-py3-none-any.whl
      - pypi: https://files.pythonhosted.org/packages/e7/e1/f4474a7ecdb7745a820f6f6039dc43c66add40f1bcc66485607d93571af6/ipython-8.32.0-py3-none-any.whl
      - pypi: https://files.pythonhosted.org/packages/22/2d/9c0b76f2f9cc0ebede1b9371b6f317243028ed60b90705863d493bae622e/ipywidgets-8.1.5-py3-none-any.whl
      - pypi: https://files.pythonhosted.org/packages/76/c7/d6017f09ae5b1206fbe531f7af3b6dac1f67aedcbd2e79f3b386c27955d6/isort-6.0.0-py3-none-any.whl
      - pypi: https://files.pythonhosted.org/packages/04/96/92447566d16df59b2a776c0fb82dbc4d9e07cd95062562af01e408583fc4/itsdangerous-2.2.0-py3-none-any.whl
      - pypi: https://files.pythonhosted.org/packages/c0/5a/9cac0c82afec3d09ccd97c8b6502d48f165f9124db81b4bcb90b4af974ee/jedi-0.19.2-py2.py3-none-any.whl
      - pypi: https://files.pythonhosted.org/packages/bd/0f/2ba5fbcd631e3e88689309dbe978c5769e883e4b84ebfe7da30b43275c5a/jinja2-3.1.5-py3-none-any.whl
      - pypi: https://files.pythonhosted.org/packages/91/29/df4b9b42f2be0b623cbd5e2140cafcaa2bef0759a00b7b70104dcfe2fb51/joblib-1.4.2-py3-none-any.whl
      - pypi: https://files.pythonhosted.org/packages/69/4a/4f9dbeb84e8850557c02365a0eee0649abe5eb1d84af92a25731c6c0f922/jsonschema-4.23.0-py3-none-any.whl
      - pypi: https://files.pythonhosted.org/packages/d1/0f/8910b19ac0670a0f80ce1008e5e751c4a57e14d2c4c13a482aa6079fa9d6/jsonschema_specifications-2024.10.1-py3-none-any.whl
      - pypi: https://files.pythonhosted.org/packages/47/78/33b2294aad62e5f95b89a89379c5995c2bd978018387ef8bec79f6dc272c/jupyter_bokeh-4.0.5-py3-none-any.whl
      - pypi: https://files.pythonhosted.org/packages/11/85/b0394e0b6fcccd2c1eeefc230978a6f8cb0c5df1e4cd3e7625735a0d7d1e/jupyter_client-8.6.3-py3-none-any.whl
      - pypi: https://files.pythonhosted.org/packages/c9/fb/108ecd1fe961941959ad0ee4e12ee7b8b1477247f30b1fdfd83ceaf017f0/jupyter_core-5.7.2-py3-none-any.whl
      - pypi: https://files.pythonhosted.org/packages/7a/9b/cbf48a399c78e749c23aa33d51ac97c8f35154846b470907db8d2a40e437/jupyter_ui_poll-1.0.0-py2.py3-none-any.whl
      - pypi: https://files.pythonhosted.org/packages/a9/93/858e87edc634d628e5d752ba944c2833133a28fa87bb093e6832ced36a3e/jupyterlab_widgets-3.0.13-py3-none-any.whl
      - pypi: https://files.pythonhosted.org/packages/04/1e/b832de447dee8b582cac175871d2f6c3d5077cc56d5575cadba1fd1cccfa/linkify_it_py-2.0.3-py3-none-any.whl
      - pypi: https://files.pythonhosted.org/packages/cd/83/de0a49e7de540513f53ab5d2e105321dedeb08a8f5850f0208decf4390ec/Mako-1.3.9-py3-none-any.whl
      - pypi: https://files.pythonhosted.org/packages/3f/08/83871f3c50fc983b88547c196d11cf8c3340e37c32d2e9d6152abe2c61f7/Markdown-3.7-py3-none-any.whl
      - pypi: https://files.pythonhosted.org/packages/42/d7/1ec15b46af6af88f19b8e5ffea08fa375d433c998b8a7639e76935c14f1f/markdown_it_py-3.0.0-py3-none-any.whl
      - pypi: https://files.pythonhosted.org/packages/f3/f0/89e7aadfb3749d0f52234a0c8c7867877876e0a20b60e2188e9850794c17/MarkupSafe-3.0.2-cp312-cp312-manylinux_2_17_x86_64.manylinux2014_x86_64.whl
      - pypi: https://files.pythonhosted.org/packages/8f/8e/9ad090d3553c280a8060fbf6e24dc1c0c29704ee7d1c372f0c174aa59285/matplotlib_inline-0.1.7-py3-none-any.whl
      - pypi: https://files.pythonhosted.org/packages/27/1a/1f68f9ba0c207934b35b86a8ca3aad8395a3d6dd7921c0686e23853ff5a9/mccabe-0.7.0-py2.py3-none-any.whl
      - pypi: https://files.pythonhosted.org/packages/a7/f7/7782a043553ee469c1ff49cfa1cdace2d6bf99a1f333cf38676b3ddf30da/mdit_py_plugins-0.4.2-py3-none-any.whl
      - pypi: https://files.pythonhosted.org/packages/b3/38/89ba8ad64ae25be8de66a6d463314cf1eb366222074cfda9ee839c56a4b4/mdurl-0.1.2-py3-none-any.whl
      - pypi: https://files.pythonhosted.org/packages/61/ee/ef46fdfbdc7e1316da60142ffc1867e6e12a22341636dce62856bb325272/moviepy-2.1.2-py3-none-any.whl
      - pypi: https://files.pythonhosted.org/packages/15/fc/420680ad8b0cf81372eee7a213a7b7173ec5a628f0d5b2426047fe55c3b3/narwhals-1.26.0-py3-none-any.whl
      - pypi: https://files.pythonhosted.org/packages/a9/82/0340caa499416c78e5d8f5f05947ae4bc3cba53c9f038ab6e9ed964e22f1/nbformat-5.10.4-py3-none-any.whl
      - pypi: https://files.pythonhosted.org/packages/a0/c4/c2971a3ba4c6103a3d10c4b0f24f461ddc027f0f09763220cf35ca1401b3/nest_asyncio-1.6.0-py3-none-any.whl
      - pypi: https://files.pythonhosted.org/packages/d2/1d/1b658dbd2b9fa9c4c9f32accbfc0205d532c8c6194dc0f2a4c0428e7128a/nodeenv-1.9.1-py2.py3-none-any.whl
      - pypi: https://files.pythonhosted.org/packages/5b/73/65d2f0b698df1731e851e3295eb29a5ab8aa06f763f7e4188647a809578d/numpy-2.2.2-cp312-cp312-manylinux_2_17_x86_64.manylinux2014_x86_64.whl
      - pypi: https://files.pythonhosted.org/packages/40/ff/018341c06188f9d9c0aa49672446d194f4170a0376516df4ec52bab4a7b4/optuna-4.2.0-py3-none-any.whl
      - pypi: https://files.pythonhosted.org/packages/88/ef/eb23f262cca3c0c4eb7ab1933c3b1f03d021f2c48f54763065b6f0e321be/packaging-24.2-py3-none-any.whl
      - pypi: https://files.pythonhosted.org/packages/38/f8/d8fddee9ed0d0c0f4a2132c1dfcf0e3e53265055da8df952a53e7eaf178c/pandas-2.2.3-cp312-cp312-manylinux_2_17_x86_64.manylinux2014_x86_64.whl
      - pypi: https://files.pythonhosted.org/packages/a8/f3/4cb65d4ce71dc7527186438672e1c78d18bfebd510e650cc863931de3b5b/panel-1.6.0-py3-none-any.whl
      - pypi: https://files.pythonhosted.org/packages/99/56/370a6636e072a037b52499edd8928942df7f887974fc54444ece5152d26a/param-2.2.0-py3-none-any.whl
      - pypi: https://files.pythonhosted.org/packages/c6/ac/dac4a63f978e4dcb3c6d3a78c4d8e0192a113d288502a1216950c41b1027/parso-0.8.4-py2.py3-none-any.whl
      - pypi: https://files.pythonhosted.org/packages/9e/c3/059298687310d527a58bb01f3b1965787ee3b40dce76752eda8b44e9a2c5/pexpect-4.9.0-py2.py3-none-any.whl
      - pypi: https://files.pythonhosted.org/packages/55/77/40daddf677897a923d5d33329acd52a2144d54a9644f2a5422c028c6bf2d/pillow-10.4.0-cp312-cp312-manylinux_2_28_x86_64.whl
      - pypi: https://files.pythonhosted.org/packages/c9/bc/b7db44f5f39f9d0494071bddae6880eb645970366d0a200022a1a93d57f5/pip-25.0.1-py3-none-any.whl
      - pypi: https://files.pythonhosted.org/packages/3c/a6/bc1012356d8ece4d66dd75c4b9fc6c1f6650ddd5991e421177d9f8f671be/platformdirs-4.3.6-py3-none-any.whl
      - pypi: https://files.pythonhosted.org/packages/0e/77/a946f38b57fb88e736c71fbdd737a1aebd27b532bda0779c137f357cf5fc/plotly-6.0.0-py3-none-any.whl
      - pypi: https://files.pythonhosted.org/packages/88/5f/e351af9a41f866ac3f1fac4ca0613908d9a41741cfcf2228f4ad853b697d/pluggy-1.5.0-py3-none-any.whl
      - pypi: https://files.pythonhosted.org/packages/43/b3/df14c580d82b9627d173ceea305ba898dca135feb360b6d84019d0803d3b/pre_commit-4.1.0-py2.py3-none-any.whl
      - pypi: https://files.pythonhosted.org/packages/8b/f5/cab5cf6a540c31f5099043de0ae43990fd9cf66f75ecb5e9f254a4e4d4ee/proglog-0.1.10-py3-none-any.whl
      - pypi: https://files.pythonhosted.org/packages/e4/ea/d836f008d33151c7a1f62caf3d8dd782e4d15f6a43897f64480c2b8de2ad/prompt_toolkit-3.0.50-py3-none-any.whl
      - pypi: https://files.pythonhosted.org/packages/bf/b9/b0eb3f3cbcb734d930fdf839431606844a825b23eaf9a6ab371edac8162c/psutil-7.0.0-cp36-abi3-manylinux_2_12_x86_64.manylinux2010_x86_64.manylinux_2_17_x86_64.manylinux2014_x86_64.whl
      - pypi: https://files.pythonhosted.org/packages/b4/89/300991108d86c00e6aa84ea85e9c998e27eed59fdcb1abd3e69b9f4d62f5/psygnal-0.12.0-cp312-cp312-manylinux_2_17_x86_64.manylinux2014_x86_64.whl
      - pypi: https://files.pythonhosted.org/packages/22/a6/858897256d0deac81a172289110f31629fc4cee19b6f01283303e18c8db3/ptyprocess-0.7.0-py2.py3-none-any.whl
      - pypi: https://files.pythonhosted.org/packages/8e/37/efad0257dc6e593a18957422533ff0f87ede7c9c6ea010a2177d738fb82f/pure_eval-0.2.3-py3-none-any.whl
      - pypi: https://files.pythonhosted.org/packages/3b/5e/6bc81aa7fc9affc7d1c03b912fbcc984ca56c2a18513684da267715dab7b/pyarrow-19.0.0-cp312-cp312-manylinux_2_28_x86_64.whl
      - pypi: https://files.pythonhosted.org/packages/8a/0b/9fcc47d19c48b59121088dd6da2488a49d5f72dacf8262e2790a1d2c7d15/pygments-2.19.1-py3-none-any.whl
      - pypi: https://files.pythonhosted.org/packages/0d/8b/eef15df5f4e7aa393de31feb96ca9a3d6639669bd59d589d0685d5ef4e62/pylint-3.3.4-py3-none-any.whl
      - pypi: https://files.pythonhosted.org/packages/11/92/76a1c94d3afee238333bc0a42b82935dd8f9cf8ce9e336ff87ee14d9e1cf/pytest-8.3.4-py3-none-any.whl
      - pypi: https://files.pythonhosted.org/packages/36/3b/48e79f2cd6a61dbbd4807b4ed46cb564b4fd50a76166b1c4ea5c1d9e2371/pytest_cov-6.0.0-py3-none-any.whl
      - pypi: https://files.pythonhosted.org/packages/ec/57/56b9bcc3c9c6a792fcbaf139543cee77261f3651ca9da0c93f5c1221264b/python_dateutil-2.9.0.post0-py2.py3-none-any.whl
      - pypi: https://files.pythonhosted.org/packages/6a/3e/b68c118422ec867fa7ab88444e1274aa40681c606d59ac27de5a5588f082/python_dotenv-1.0.1-py3-none-any.whl
      - pypi: https://files.pythonhosted.org/packages/eb/38/ac33370d784287baa1c3d538978b5e2ea064d4c1b93ffbd12826c190dd10/pytz-2025.1-py2.py3-none-any.whl
      - pypi: https://files.pythonhosted.org/packages/98/cc/ba051cfaef2525054e3367f2d5ff4df38f8f775125b3eebb82af4060026b/pyviz_comms-3.0.4-py3-none-any.whl
      - pypi: https://files.pythonhosted.org/packages/b9/2b/614b4752f2e127db5cc206abc23a8c19678e92b23c3db30fc86ab731d3bd/PyYAML-6.0.2-cp312-cp312-manylinux_2_17_x86_64.manylinux2014_x86_64.whl
      - pypi: https://files.pythonhosted.org/packages/a1/d1/6fda77a034d02034367b040973fd3861d945a5347e607bd2e98c99f20599/pyzmq-26.2.1-cp312-cp312-manylinux_2_28_x86_64.whl
      - pypi: https://files.pythonhosted.org/packages/c1/b1/3baf80dc6d2b7bc27a95a67752d0208e410351e3feb4eb78de5f77454d8d/referencing-0.36.2-py3-none-any.whl
      - pypi: https://files.pythonhosted.org/packages/f9/9b/335f9764261e915ed497fcdeb11df5dfd6f7bf257d4a6a2a686d80da4d54/requests-2.32.3-py3-none-any.whl
      - pypi: https://files.pythonhosted.org/packages/2d/d0/58df8fa7bb9898157dcc6efeadc408d381321b9c43007355174044f1ac66/rerun_notebook-0.22.0-py2.py3-none-any.whl
      - pypi: https://files.pythonhosted.org/packages/10/63/405a1b601cf1253878b1aebef6764095b2e8139cf233a908c2ccc4ad4ffd/rerun_sdk-0.21.0-cp38-abi3-manylinux_2_31_x86_64.whl
      - pypi: https://files.pythonhosted.org/packages/82/a1/a45f3e30835b553379b3a56ea6c4eb622cf11e72008229af840e4596a8ea/rpds_py-0.22.3-cp312-cp312-manylinux_2_17_x86_64.manylinux2014_x86_64.whl
      - pypi: https://files.pythonhosted.org/packages/30/24/6200b13ea611b83260501b6955b764bb320e23b2b75884c60ee7d3f0b68e/ruff-0.9.4-py3-none-manylinux_2_17_x86_64.manylinux2014_x86_64.whl
      - pypi: https://files.pythonhosted.org/packages/29/7a/8bce8968883e9465de20be15542f4c7e221952441727c4dad24d534c6d99/scikit_learn-1.6.1-cp312-cp312-manylinux_2_17_x86_64.manylinux2014_x86_64.whl
      - pypi: https://files.pythonhosted.org/packages/b0/3c/0de11ca154e24a57b579fb648151d901326d3102115bc4f9a7a86526ce54/scipy-1.15.1-cp312-cp312-manylinux_2_17_x86_64.manylinux2014_x86_64.whl
      - pypi: https://files.pythonhosted.org/packages/b7/ce/149a00dd41f10bc29e5921b496af8b574d8413afcd5e30dfa0ed46c2cc5e/six-1.17.0-py2.py3-none-any.whl
      - pypi: https://files.pythonhosted.org/packages/32/46/9cb0e58b2deb7f82b84065f37f3bffeb12413f947f9388e4cac22c4621ce/sortedcontainers-2.4.0-py2.py3-none-any.whl
      - pypi: https://files.pythonhosted.org/packages/73/8d/b0539e8dce90861efc38fea3eefb15a5d0cfeacf818614762e77a9f192f9/SQLAlchemy-2.0.38-cp312-cp312-manylinux_2_17_x86_64.manylinux2014_x86_64.whl
      - pypi: https://files.pythonhosted.org/packages/f1/7b/ce1eafaf1a76852e2ec9b22edecf1daa58175c090266e9f6c64afcd81d91/stack_data-0.6.3-py3-none-any.whl
      - pypi: https://files.pythonhosted.org/packages/fc/8c/42e61df3b86bb675b719877283da915d3db93fb0d1820fc7bf2a9153f739/str2bool-1.1.zip
      - pypi: https://files.pythonhosted.org/packages/81/69/297302c5f5f59c862faa31e6cb9a4cd74721cd1e052b38e464c5b402df8b/StrEnum-0.4.15-py3-none-any.whl
      - pypi: https://files.pythonhosted.org/packages/4b/2c/ffbf7a134b9ab11a67b0cf0726453cedd9c5043a4fe7a35d1cefa9a1bcfb/threadpoolctl-3.5.0-py3-none-any.whl
      - pypi: https://files.pythonhosted.org/packages/f9/b6/a447b5e4ec71e13871be01ba81f5dfc9d0af7e473da256ff46bc0e24026f/tomlkit-0.13.2-py3-none-any.whl
      - pypi: https://files.pythonhosted.org/packages/22/55/b78a464de78051a30599ceb6983b01d8f732e6f69bf37b4ed07f642ac0fc/tornado-6.4.2-cp38-abi3-manylinux_2_5_x86_64.manylinux1_x86_64.manylinux_2_17_x86_64.manylinux2014_x86_64.whl
      - pypi: https://files.pythonhosted.org/packages/d0/30/dc54f88dd4a2b5dc8a0279bdd7270e735851848b762aeb1c1184ed1f6b14/tqdm-4.67.1-py3-none-any.whl
      - pypi: https://files.pythonhosted.org/packages/00/c0/8f5d070730d7836adc9c9b6408dec68c6ced86b304a9b26a14df072a6e8c/traitlets-5.14.3-py3-none-any.whl
      - pypi: https://files.pythonhosted.org/packages/26/9f/ad63fc0248c5379346306f8668cda6e2e2e9c95e01216d2b8ffd9ff037d0/typing_extensions-4.12.2-py3-none-any.whl
      - pypi: https://files.pythonhosted.org/packages/0f/dd/84f10e23edd882c6f968c21c2434fe67bd4a528967067515feca9e611e5e/tzdata-2025.1-py2.py3-none-any.whl
      - pypi: https://files.pythonhosted.org/packages/37/87/1f677586e8ac487e29672e4b17455758fce261de06a0d086167bb760361a/uc_micro_py-1.0.3-py3-none-any.whl
      - pypi: https://files.pythonhosted.org/packages/c8/19/4ec628951a74043532ca2cf5d97b7b14863931476d117c471e8e2b1eb39f/urllib3-2.3.0-py3-none-any.whl
      - pypi: https://files.pythonhosted.org/packages/93/fa/849483d56773ae29740ae70043ad88e068f98a6401aa819b5d6bee604683/virtualenv-20.29.2-py3-none-any.whl
      - pypi: https://files.pythonhosted.org/packages/fd/84/fd2ba7aafacbad3c4201d395674fc6348826569da3c0937e75505ead3528/wcwidth-0.2.13-py2.py3-none-any.whl
      - pypi: https://files.pythonhosted.org/packages/f4/24/2a3e3df732393fed8b3ebf2ec078f05546de641fe1b667ee316ec1dcf3b7/webencodings-0.5.1-py2.py3-none-any.whl
      - pypi: https://files.pythonhosted.org/packages/52/24/ab44c871b0f07f491e5d2ad12c9bd7358e527510618cb1b803a88e986db1/werkzeug-3.1.3-py3-none-any.whl
      - pypi: https://files.pythonhosted.org/packages/21/02/88b65cc394961a60c43c70517066b6b679738caf78506a5da7b88ffcb643/widgetsnbextension-4.0.13-py3-none-any.whl
      - pypi: https://files.pythonhosted.org/packages/05/79/4e19100342fe13d69fd6e77b343e2269924fec681258e2ea21b55576aad2/xarray-2025.1.2-py3-none-any.whl
      - pypi: https://files.pythonhosted.org/packages/9a/6e/49408735dae940a0c1c225c6b908fd83bd6e3f5fae120f865754e72f78cb/xyzservices-2025.1.0-py3-none-any.whl
      - pypi: .
  py310:
    channels:
    - url: https://conda.anaconda.org/conda-forge/
    indexes:
    - https://pypi.org/simple
    packages:
      linux-64:
      - conda: https://conda.anaconda.org/conda-forge/linux-64/_libgcc_mutex-0.1-conda_forge.tar.bz2
      - conda: https://conda.anaconda.org/conda-forge/linux-64/_openmp_mutex-4.5-2_gnu.tar.bz2
      - conda: https://conda.anaconda.org/conda-forge/linux-64/bzip2-1.0.8-h4bc722e_7.conda
      - conda: https://conda.anaconda.org/conda-forge/linux-64/ca-certificates-2025.1.31-hbcca054_0.conda
      - conda: https://conda.anaconda.org/conda-forge/linux-64/ld_impl_linux-64-2.43-h712a8e2_2.conda
      - conda: https://conda.anaconda.org/conda-forge/linux-64/libffi-3.4.6-h2dba641_0.conda
      - conda: https://conda.anaconda.org/conda-forge/linux-64/libgcc-14.2.0-h77fa898_1.conda
      - conda: https://conda.anaconda.org/conda-forge/linux-64/libgcc-ng-14.2.0-h69a702a_1.conda
      - conda: https://conda.anaconda.org/conda-forge/linux-64/libgomp-14.2.0-h77fa898_1.conda
      - conda: https://conda.anaconda.org/conda-forge/linux-64/liblzma-5.6.4-hb9d3cd8_0.conda
      - conda: https://conda.anaconda.org/conda-forge/linux-64/libnsl-2.0.1-hd590300_0.conda
      - conda: https://conda.anaconda.org/conda-forge/linux-64/libsqlite-3.48.0-hee588c1_1.conda
      - conda: https://conda.anaconda.org/conda-forge/linux-64/libuuid-2.38.1-h0b41bf4_0.conda
      - conda: https://conda.anaconda.org/conda-forge/linux-64/libxcrypt-4.4.36-hd590300_1.conda
      - conda: https://conda.anaconda.org/conda-forge/linux-64/libzlib-1.3.1-hb9d3cd8_2.conda
      - conda: https://conda.anaconda.org/conda-forge/linux-64/ncurses-6.5-h2d0b736_3.conda
      - conda: https://conda.anaconda.org/conda-forge/linux-64/openssl-3.4.1-h7b32b05_0.conda
      - conda: https://conda.anaconda.org/conda-forge/linux-64/python-3.10.16-he725a3c_1_cpython.conda
      - conda: https://conda.anaconda.org/conda-forge/linux-64/readline-8.2-h8228510_1.conda
      - conda: https://conda.anaconda.org/conda-forge/linux-64/tk-8.6.13-noxft_h4845f30_101.conda
      - conda: https://conda.anaconda.org/conda-forge/noarch/tzdata-2025a-h78e105d_0.conda
      - pypi: https://files.pythonhosted.org/packages/54/7e/ac0991d1745f7d755fc1cd381b3990a45b404b4d008fc75e2a983516fbfe/alembic-1.14.1-py3-none-any.whl
      - pypi: https://files.pythonhosted.org/packages/1a/5a/7b024920cca385eb9b56bc63edf0a647de208346bfac5b339b544733d53a/anywidget-0.9.13-py3-none-any.whl
      - pypi: https://files.pythonhosted.org/packages/07/28/0bc8a17d6cd4cc3c79ae41b7105a2b9a327c110e5ddd37a8a27b29a5c8a2/astroid-3.3.8-py3-none-any.whl
      - pypi: https://files.pythonhosted.org/packages/25/8a/c46dcc25341b5bce5472c718902eb3d38600a903b14fa6aeecef3f21a46f/asttokens-3.0.0-py3-none-any.whl
      - pypi: https://files.pythonhosted.org/packages/fc/30/d4986a882011f9df997a55e6becd864812ccfcd821d64aac8570ee39f719/attrs-25.1.0-py3-none-any.whl
      - pypi: https://files.pythonhosted.org/packages/fc/55/96142937f66150805c25c4d0f31ee4132fd33497753400734f9dfdcbdc66/bleach-6.2.0-py3-none-any.whl
      - pypi: https://files.pythonhosted.org/packages/10/cb/f2ad4230dc2eb1a74edf38f1a38b9b52277f75bef262d8908e60d957e13c/blinker-1.9.0-py3-none-any.whl
      - pypi: https://files.pythonhosted.org/packages/c5/15/be88ca93d191f07df76cce217b3b44d5ed3038fa58dd33b4fcb12ea8fe5e/bokeh-3.6.3-py3-none-any.whl
      - pypi: https://files.pythonhosted.org/packages/38/fc/bce832fd4fd99766c04d1ee0eead6b0ec6486fb100ae5e74c1d91292b982/certifi-2025.1.31-py3-none-any.whl
      - pypi: https://files.pythonhosted.org/packages/c5/55/51844dd50c4fc7a33b653bfaba4c2456f06955289ca770a5dbd5fd267374/cfgv-3.4.0-py2.py3-none-any.whl
      - pypi: https://files.pythonhosted.org/packages/93/62/5e89cdfe04584cb7f4d36003ffa2936681b03ecc0754f8e969c2becb7e24/charset_normalizer-3.4.1-cp310-cp310-manylinux_2_17_x86_64.manylinux2014_x86_64.whl
      - pypi: https://files.pythonhosted.org/packages/7e/d4/7ebdbd03970677812aac39c869717059dbb71a4cfc033ca6e5221787892c/click-8.1.8-py3-none-any.whl
      - pypi: https://files.pythonhosted.org/packages/c6/c6/9963d588cc3d75d766c819e0377a168ef83cf3316a92769971527a1ad1de/colorcet-3.1.0-py3-none-any.whl
      - pypi: https://files.pythonhosted.org/packages/e3/51/9b208e85196941db2f0654ad0357ca6388ab3ed67efdbfc799f35d1f83aa/colorlog-6.9.0-py3-none-any.whl
      - pypi: https://files.pythonhosted.org/packages/e6/75/49e5bfe642f71f272236b5b2d2691cf915a7283cc0ceda56357b61daa538/comm-0.2.2-py3-none-any.whl
      - pypi: https://files.pythonhosted.org/packages/a9/57/86c500d63b3e26e5b73a28b8291a67c5608d4aa87ebd17bd15bb33c178bc/contourpy-1.3.1-cp310-cp310-manylinux_2_17_x86_64.manylinux2014_x86_64.whl
      - pypi: https://files.pythonhosted.org/packages/6d/85/fc0de2bcda3f97c2ee9fe8568f7d48f7279e91068958e5b2cc19e0e5f600/coverage-7.6.10-cp310-cp310-manylinux_2_5_x86_64.manylinux1_x86_64.manylinux_2_17_x86_64.manylinux2014_x86_64.whl
      - pypi: https://files.pythonhosted.org/packages/4c/37/bde1737da15f9617d11ab7b8d5267165f1b7dae116b2585a6643e89e1fa2/debugpy-1.8.12-cp310-cp310-manylinux_2_5_x86_64.manylinux1_x86_64.manylinux_2_17_x86_64.manylinux2014_x86_64.whl
      - pypi: https://files.pythonhosted.org/packages/d5/50/83c593b07763e1161326b3b8c6686f0f4b0f24d5526546bee538c89837d6/decorator-5.1.1-py3-none-any.whl
      - pypi: https://files.pythonhosted.org/packages/46/d1/e73b6ad76f0b1fb7f23c35c6d95dbc506a9c8804f43dda8cb5b0fa6331fd/dill-0.3.9-py3-none-any.whl
      - pypi: https://files.pythonhosted.org/packages/3f/27/4570e78fc0bf5ea0ca45eb1de3818a23787af9b390c0b0a0033a1b8236f9/diskcache-5.6.3-py3-none-any.whl
      - pypi: https://files.pythonhosted.org/packages/91/a1/cf2472db20f7ce4a6be1253a81cfdf85ad9c7885ffbed7047fb72c24cf87/distlib-0.3.9-py2.py3-none-any.whl
      - pypi: https://files.pythonhosted.org/packages/02/cc/b7e31358aac6ed1ef2bb790a9746ac2c69bcb3c8588b41616914eb106eaf/exceptiongroup-1.2.2-py3-none-any.whl
      - pypi: https://files.pythonhosted.org/packages/7b/8f/c4d9bafc34ad7ad5d8dc16dd1347ee0e507a52c3adb6bfa8887e1c6a26ba/executing-2.2.0-py2.py3-none-any.whl
      - pypi: https://files.pythonhosted.org/packages/90/2b/0817a2b257fe88725c25589d89aec060581aabf668707a8d03b2e9e0cb2a/fastjsonschema-2.21.1-py3-none-any.whl
      - pypi: https://files.pythonhosted.org/packages/89/ec/00d68c4ddfedfe64159999e5f8a98fb8442729a63e2077eb9dcd89623d27/filelock-3.17.0-py3-none-any.whl
      - pypi: https://files.pythonhosted.org/packages/af/47/93213ee66ef8fae3b93b3e29206f6b251e65c97bd91d8e1c5596ef15af0a/flask-3.1.0-py3-none-any.whl
      - pypi: https://files.pythonhosted.org/packages/56/07/1afa0514c876282bebc1c9aee83c6bb98fe6415cf57b88d9b06e7e29bf9c/Flask_Cors-5.0.0-py2.py3-none-any.whl
      - pypi: https://files.pythonhosted.org/packages/cf/69/79e4d63b9387b48939096e25115b8af7cd8a90397a304f92436bcb21f5b2/greenlet-3.1.1-cp310-cp310-manylinux_2_24_x86_64.manylinux_2_28_x86_64.whl
      - pypi: https://files.pythonhosted.org/packages/56/89/8df4efa78df8b129847c8a7c0e492376cca62ab68453e5a20375a1c6291b/holoviews-1.20.0-py3-none-any.whl
      - pypi: https://files.pythonhosted.org/packages/f7/3e/d5b3a524ef2eb68cf89dcae620b1a2d205cceaaeac74dda7d7445578c0d1/hvplot-0.10.0-py3-none-any.whl
      - pypi: https://files.pythonhosted.org/packages/a0/3e/6210894a10e269193ba29738d692b844411d3938b6c996db524a15461c12/hypothesis-6.124.9-py3-none-any.whl
      - pypi: https://files.pythonhosted.org/packages/03/00/1fd4a117c6c93f2dcc5b7edaeaf53ea45332ef966429be566ca16c2beb94/identify-2.6.7-py2.py3-none-any.whl
      - pypi: https://files.pythonhosted.org/packages/76/c6/c88e154df9c4e1a2a66ccf0005a88dfb2650c1dffb6f5ce603dfbd452ce3/idna-3.10-py3-none-any.whl
      - pypi: https://files.pythonhosted.org/packages/cb/bd/b394387b598ed84d8d0fa90611a90bee0adc2021820ad5729f7ced74a8e2/imageio-2.37.0-py3-none-any.whl
      - pypi: https://files.pythonhosted.org/packages/a0/2d/43c8522a2038e9d0e7dbdf3a61195ecc31ca576fb1527a528c877e87d973/imageio_ffmpeg-0.6.0-py3-none-manylinux2014_x86_64.whl
      - pypi: https://files.pythonhosted.org/packages/ef/a6/62565a6e1cf69e10f5727360368e451d4b7f58beeac6173dc9db836a5b46/iniconfig-2.0.0-py3-none-any.whl
      - pypi: https://files.pythonhosted.org/packages/94/5c/368ae6c01c7628438358e6d337c19b05425727fbb221d2a3c4303c372f42/ipykernel-6.29.5-py3-none-any.whl
      - pypi: https://files.pythonhosted.org/packages/e7/e1/f4474a7ecdb7745a820f6f6039dc43c66add40f1bcc66485607d93571af6/ipython-8.32.0-py3-none-any.whl
      - pypi: https://files.pythonhosted.org/packages/22/2d/9c0b76f2f9cc0ebede1b9371b6f317243028ed60b90705863d493bae622e/ipywidgets-8.1.5-py3-none-any.whl
      - pypi: https://files.pythonhosted.org/packages/76/c7/d6017f09ae5b1206fbe531f7af3b6dac1f67aedcbd2e79f3b386c27955d6/isort-6.0.0-py3-none-any.whl
      - pypi: https://files.pythonhosted.org/packages/04/96/92447566d16df59b2a776c0fb82dbc4d9e07cd95062562af01e408583fc4/itsdangerous-2.2.0-py3-none-any.whl
      - pypi: https://files.pythonhosted.org/packages/c0/5a/9cac0c82afec3d09ccd97c8b6502d48f165f9124db81b4bcb90b4af974ee/jedi-0.19.2-py2.py3-none-any.whl
      - pypi: https://files.pythonhosted.org/packages/bd/0f/2ba5fbcd631e3e88689309dbe978c5769e883e4b84ebfe7da30b43275c5a/jinja2-3.1.5-py3-none-any.whl
      - pypi: https://files.pythonhosted.org/packages/91/29/df4b9b42f2be0b623cbd5e2140cafcaa2bef0759a00b7b70104dcfe2fb51/joblib-1.4.2-py3-none-any.whl
      - pypi: https://files.pythonhosted.org/packages/69/4a/4f9dbeb84e8850557c02365a0eee0649abe5eb1d84af92a25731c6c0f922/jsonschema-4.23.0-py3-none-any.whl
      - pypi: https://files.pythonhosted.org/packages/d1/0f/8910b19ac0670a0f80ce1008e5e751c4a57e14d2c4c13a482aa6079fa9d6/jsonschema_specifications-2024.10.1-py3-none-any.whl
      - pypi: https://files.pythonhosted.org/packages/47/78/33b2294aad62e5f95b89a89379c5995c2bd978018387ef8bec79f6dc272c/jupyter_bokeh-4.0.5-py3-none-any.whl
      - pypi: https://files.pythonhosted.org/packages/11/85/b0394e0b6fcccd2c1eeefc230978a6f8cb0c5df1e4cd3e7625735a0d7d1e/jupyter_client-8.6.3-py3-none-any.whl
      - pypi: https://files.pythonhosted.org/packages/c9/fb/108ecd1fe961941959ad0ee4e12ee7b8b1477247f30b1fdfd83ceaf017f0/jupyter_core-5.7.2-py3-none-any.whl
      - pypi: https://files.pythonhosted.org/packages/7a/9b/cbf48a399c78e749c23aa33d51ac97c8f35154846b470907db8d2a40e437/jupyter_ui_poll-1.0.0-py2.py3-none-any.whl
      - pypi: https://files.pythonhosted.org/packages/a9/93/858e87edc634d628e5d752ba944c2833133a28fa87bb093e6832ced36a3e/jupyterlab_widgets-3.0.13-py3-none-any.whl
      - pypi: https://files.pythonhosted.org/packages/04/1e/b832de447dee8b582cac175871d2f6c3d5077cc56d5575cadba1fd1cccfa/linkify_it_py-2.0.3-py3-none-any.whl
      - pypi: https://files.pythonhosted.org/packages/cd/83/de0a49e7de540513f53ab5d2e105321dedeb08a8f5850f0208decf4390ec/Mako-1.3.9-py3-none-any.whl
      - pypi: https://files.pythonhosted.org/packages/3f/08/83871f3c50fc983b88547c196d11cf8c3340e37c32d2e9d6152abe2c61f7/Markdown-3.7-py3-none-any.whl
      - pypi: https://files.pythonhosted.org/packages/42/d7/1ec15b46af6af88f19b8e5ffea08fa375d433c998b8a7639e76935c14f1f/markdown_it_py-3.0.0-py3-none-any.whl
      - pypi: https://files.pythonhosted.org/packages/22/35/137da042dfb4720b638d2937c38a9c2df83fe32d20e8c8f3185dbfef05f7/MarkupSafe-3.0.2-cp310-cp310-manylinux_2_17_x86_64.manylinux2014_x86_64.whl
      - pypi: https://files.pythonhosted.org/packages/8f/8e/9ad090d3553c280a8060fbf6e24dc1c0c29704ee7d1c372f0c174aa59285/matplotlib_inline-0.1.7-py3-none-any.whl
      - pypi: https://files.pythonhosted.org/packages/27/1a/1f68f9ba0c207934b35b86a8ca3aad8395a3d6dd7921c0686e23853ff5a9/mccabe-0.7.0-py2.py3-none-any.whl
      - pypi: https://files.pythonhosted.org/packages/a7/f7/7782a043553ee469c1ff49cfa1cdace2d6bf99a1f333cf38676b3ddf30da/mdit_py_plugins-0.4.2-py3-none-any.whl
      - pypi: https://files.pythonhosted.org/packages/b3/38/89ba8ad64ae25be8de66a6d463314cf1eb366222074cfda9ee839c56a4b4/mdurl-0.1.2-py3-none-any.whl
      - pypi: https://files.pythonhosted.org/packages/61/ee/ef46fdfbdc7e1316da60142ffc1867e6e12a22341636dce62856bb325272/moviepy-2.1.2-py3-none-any.whl
      - pypi: https://files.pythonhosted.org/packages/15/fc/420680ad8b0cf81372eee7a213a7b7173ec5a628f0d5b2426047fe55c3b3/narwhals-1.26.0-py3-none-any.whl
      - pypi: https://files.pythonhosted.org/packages/a9/82/0340caa499416c78e5d8f5f05947ae4bc3cba53c9f038ab6e9ed964e22f1/nbformat-5.10.4-py3-none-any.whl
      - pypi: https://files.pythonhosted.org/packages/a0/c4/c2971a3ba4c6103a3d10c4b0f24f461ddc027f0f09763220cf35ca1401b3/nest_asyncio-1.6.0-py3-none-any.whl
      - pypi: https://files.pythonhosted.org/packages/d2/1d/1b658dbd2b9fa9c4c9f32accbfc0205d532c8c6194dc0f2a4c0428e7128a/nodeenv-1.9.1-py2.py3-none-any.whl
      - pypi: https://files.pythonhosted.org/packages/e3/d7/11fc594838d35c43519763310c316d4fd56f8600d3fc80a8e13e325b5c5c/numpy-2.2.2-cp310-cp310-manylinux_2_17_x86_64.manylinux2014_x86_64.whl
      - pypi: https://files.pythonhosted.org/packages/40/ff/018341c06188f9d9c0aa49672446d194f4170a0376516df4ec52bab4a7b4/optuna-4.2.0-py3-none-any.whl
      - pypi: https://files.pythonhosted.org/packages/88/ef/eb23f262cca3c0c4eb7ab1933c3b1f03d021f2c48f54763065b6f0e321be/packaging-24.2-py3-none-any.whl
      - pypi: https://files.pythonhosted.org/packages/44/50/7db2cd5e6373ae796f0ddad3675268c8d59fb6076e66f0c339d61cea886b/pandas-2.2.3-cp310-cp310-manylinux_2_17_x86_64.manylinux2014_x86_64.whl
      - pypi: https://files.pythonhosted.org/packages/a8/f3/4cb65d4ce71dc7527186438672e1c78d18bfebd510e650cc863931de3b5b/panel-1.6.0-py3-none-any.whl
      - pypi: https://files.pythonhosted.org/packages/99/56/370a6636e072a037b52499edd8928942df7f887974fc54444ece5152d26a/param-2.2.0-py3-none-any.whl
      - pypi: https://files.pythonhosted.org/packages/c6/ac/dac4a63f978e4dcb3c6d3a78c4d8e0192a113d288502a1216950c41b1027/parso-0.8.4-py2.py3-none-any.whl
      - pypi: https://files.pythonhosted.org/packages/9e/c3/059298687310d527a58bb01f3b1965787ee3b40dce76752eda8b44e9a2c5/pexpect-4.9.0-py2.py3-none-any.whl
      - pypi: https://files.pythonhosted.org/packages/b5/5b/6651c288b08df3b8c1e2f8c1152201e0b25d240e22ddade0f1e242fc9fa0/pillow-10.4.0-cp310-cp310-manylinux_2_28_x86_64.whl
      - pypi: https://files.pythonhosted.org/packages/c9/bc/b7db44f5f39f9d0494071bddae6880eb645970366d0a200022a1a93d57f5/pip-25.0.1-py3-none-any.whl
      - pypi: https://files.pythonhosted.org/packages/3c/a6/bc1012356d8ece4d66dd75c4b9fc6c1f6650ddd5991e421177d9f8f671be/platformdirs-4.3.6-py3-none-any.whl
      - pypi: https://files.pythonhosted.org/packages/0e/77/a946f38b57fb88e736c71fbdd737a1aebd27b532bda0779c137f357cf5fc/plotly-6.0.0-py3-none-any.whl
      - pypi: https://files.pythonhosted.org/packages/88/5f/e351af9a41f866ac3f1fac4ca0613908d9a41741cfcf2228f4ad853b697d/pluggy-1.5.0-py3-none-any.whl
      - pypi: https://files.pythonhosted.org/packages/43/b3/df14c580d82b9627d173ceea305ba898dca135feb360b6d84019d0803d3b/pre_commit-4.1.0-py2.py3-none-any.whl
      - pypi: https://files.pythonhosted.org/packages/8b/f5/cab5cf6a540c31f5099043de0ae43990fd9cf66f75ecb5e9f254a4e4d4ee/proglog-0.1.10-py3-none-any.whl
      - pypi: https://files.pythonhosted.org/packages/e4/ea/d836f008d33151c7a1f62caf3d8dd782e4d15f6a43897f64480c2b8de2ad/prompt_toolkit-3.0.50-py3-none-any.whl
      - pypi: https://files.pythonhosted.org/packages/bf/b9/b0eb3f3cbcb734d930fdf839431606844a825b23eaf9a6ab371edac8162c/psutil-7.0.0-cp36-abi3-manylinux_2_12_x86_64.manylinux2010_x86_64.manylinux_2_17_x86_64.manylinux2014_x86_64.whl
      - pypi: https://files.pythonhosted.org/packages/74/16/fec37482a0ed5338a90f4cef0f00b66136c9bcfd1b6f9f56955632f74561/psygnal-0.12.0-cp310-cp310-manylinux_2_17_x86_64.manylinux2014_x86_64.whl
      - pypi: https://files.pythonhosted.org/packages/22/a6/858897256d0deac81a172289110f31629fc4cee19b6f01283303e18c8db3/ptyprocess-0.7.0-py2.py3-none-any.whl
      - pypi: https://files.pythonhosted.org/packages/8e/37/efad0257dc6e593a18957422533ff0f87ede7c9c6ea010a2177d738fb82f/pure_eval-0.2.3-py3-none-any.whl
      - pypi: https://files.pythonhosted.org/packages/31/55/f05fc5608cc96060c2b24de505324d641888bd62d4eed2fa1dacd872a1e1/pyarrow-19.0.0-cp310-cp310-manylinux_2_28_x86_64.whl
      - pypi: https://files.pythonhosted.org/packages/8a/0b/9fcc47d19c48b59121088dd6da2488a49d5f72dacf8262e2790a1d2c7d15/pygments-2.19.1-py3-none-any.whl
      - pypi: https://files.pythonhosted.org/packages/0d/8b/eef15df5f4e7aa393de31feb96ca9a3d6639669bd59d589d0685d5ef4e62/pylint-3.3.4-py3-none-any.whl
      - pypi: https://files.pythonhosted.org/packages/11/92/76a1c94d3afee238333bc0a42b82935dd8f9cf8ce9e336ff87ee14d9e1cf/pytest-8.3.4-py3-none-any.whl
      - pypi: https://files.pythonhosted.org/packages/36/3b/48e79f2cd6a61dbbd4807b4ed46cb564b4fd50a76166b1c4ea5c1d9e2371/pytest_cov-6.0.0-py3-none-any.whl
      - pypi: https://files.pythonhosted.org/packages/ec/57/56b9bcc3c9c6a792fcbaf139543cee77261f3651ca9da0c93f5c1221264b/python_dateutil-2.9.0.post0-py2.py3-none-any.whl
      - pypi: https://files.pythonhosted.org/packages/6a/3e/b68c118422ec867fa7ab88444e1274aa40681c606d59ac27de5a5588f082/python_dotenv-1.0.1-py3-none-any.whl
      - pypi: https://files.pythonhosted.org/packages/eb/38/ac33370d784287baa1c3d538978b5e2ea064d4c1b93ffbd12826c190dd10/pytz-2025.1-py2.py3-none-any.whl
      - pypi: https://files.pythonhosted.org/packages/98/cc/ba051cfaef2525054e3367f2d5ff4df38f8f775125b3eebb82af4060026b/pyviz_comms-3.0.4-py3-none-any.whl
      - pypi: https://files.pythonhosted.org/packages/6b/4e/1523cb902fd98355e2e9ea5e5eb237cbc5f3ad5f3075fa65087aa0ecb669/PyYAML-6.0.2-cp310-cp310-manylinux_2_17_x86_64.manylinux2014_x86_64.whl
      - pypi: https://files.pythonhosted.org/packages/79/48/93210621c331ad16313dc2849801411fbae10d91d878853933f2a85df8e7/pyzmq-26.2.1-cp310-cp310-manylinux_2_28_x86_64.whl
      - pypi: https://files.pythonhosted.org/packages/c1/b1/3baf80dc6d2b7bc27a95a67752d0208e410351e3feb4eb78de5f77454d8d/referencing-0.36.2-py3-none-any.whl
      - pypi: https://files.pythonhosted.org/packages/f9/9b/335f9764261e915ed497fcdeb11df5dfd6f7bf257d4a6a2a686d80da4d54/requests-2.32.3-py3-none-any.whl
      - pypi: https://files.pythonhosted.org/packages/2d/d0/58df8fa7bb9898157dcc6efeadc408d381321b9c43007355174044f1ac66/rerun_notebook-0.22.0-py2.py3-none-any.whl
      - pypi: https://files.pythonhosted.org/packages/10/63/405a1b601cf1253878b1aebef6764095b2e8139cf233a908c2ccc4ad4ffd/rerun_sdk-0.21.0-cp38-abi3-manylinux_2_31_x86_64.whl
      - pypi: https://files.pythonhosted.org/packages/4d/cf/96f1fd75512a017f8e07408b6d5dbeb492d9ed46bfe0555544294f3681b3/rpds_py-0.22.3-cp310-cp310-manylinux_2_17_x86_64.manylinux2014_x86_64.whl
      - pypi: https://files.pythonhosted.org/packages/30/24/6200b13ea611b83260501b6955b764bb320e23b2b75884c60ee7d3f0b68e/ruff-0.9.4-py3-none-manylinux_2_17_x86_64.manylinux2014_x86_64.whl
      - pypi: https://files.pythonhosted.org/packages/b7/91/ab3c697188f224d658969f678be86b0968ccc52774c8ab4a86a07be13c25/scikit_learn-1.6.1-cp310-cp310-manylinux_2_17_x86_64.manylinux2014_x86_64.whl
      - pypi: https://files.pythonhosted.org/packages/17/03/390a1c5c61fd76b0fa4b3c5aa3bdd7e60f6c46f712924f1a9df5705ec046/scipy-1.15.1-cp310-cp310-manylinux_2_17_x86_64.manylinux2014_x86_64.whl
      - pypi: https://files.pythonhosted.org/packages/b7/ce/149a00dd41f10bc29e5921b496af8b574d8413afcd5e30dfa0ed46c2cc5e/six-1.17.0-py2.py3-none-any.whl
      - pypi: https://files.pythonhosted.org/packages/32/46/9cb0e58b2deb7f82b84065f37f3bffeb12413f947f9388e4cac22c4621ce/sortedcontainers-2.4.0-py2.py3-none-any.whl
      - pypi: https://files.pythonhosted.org/packages/a9/99/505feb8a9bc7027addaa2b312b8b306319cacbbd8a5231c4123ca1fa082a/SQLAlchemy-2.0.38-cp310-cp310-manylinux_2_17_x86_64.manylinux2014_x86_64.whl
      - pypi: https://files.pythonhosted.org/packages/f1/7b/ce1eafaf1a76852e2ec9b22edecf1daa58175c090266e9f6c64afcd81d91/stack_data-0.6.3-py3-none-any.whl
      - pypi: https://files.pythonhosted.org/packages/fc/8c/42e61df3b86bb675b719877283da915d3db93fb0d1820fc7bf2a9153f739/str2bool-1.1.zip
      - pypi: https://files.pythonhosted.org/packages/81/69/297302c5f5f59c862faa31e6cb9a4cd74721cd1e052b38e464c5b402df8b/StrEnum-0.4.15-py3-none-any.whl
      - pypi: https://files.pythonhosted.org/packages/4b/2c/ffbf7a134b9ab11a67b0cf0726453cedd9c5043a4fe7a35d1cefa9a1bcfb/threadpoolctl-3.5.0-py3-none-any.whl
      - pypi: https://files.pythonhosted.org/packages/6e/c2/61d3e0f47e2b74ef40a68b9e6ad5984f6241a942f7cd3bbfbdbd03861ea9/tomli-2.2.1-py3-none-any.whl
      - pypi: https://files.pythonhosted.org/packages/f9/b6/a447b5e4ec71e13871be01ba81f5dfc9d0af7e473da256ff46bc0e24026f/tomlkit-0.13.2-py3-none-any.whl
      - pypi: https://files.pythonhosted.org/packages/22/55/b78a464de78051a30599ceb6983b01d8f732e6f69bf37b4ed07f642ac0fc/tornado-6.4.2-cp38-abi3-manylinux_2_5_x86_64.manylinux1_x86_64.manylinux_2_17_x86_64.manylinux2014_x86_64.whl
      - pypi: https://files.pythonhosted.org/packages/d0/30/dc54f88dd4a2b5dc8a0279bdd7270e735851848b762aeb1c1184ed1f6b14/tqdm-4.67.1-py3-none-any.whl
      - pypi: https://files.pythonhosted.org/packages/00/c0/8f5d070730d7836adc9c9b6408dec68c6ced86b304a9b26a14df072a6e8c/traitlets-5.14.3-py3-none-any.whl
      - pypi: https://files.pythonhosted.org/packages/26/9f/ad63fc0248c5379346306f8668cda6e2e2e9c95e01216d2b8ffd9ff037d0/typing_extensions-4.12.2-py3-none-any.whl
      - pypi: https://files.pythonhosted.org/packages/0f/dd/84f10e23edd882c6f968c21c2434fe67bd4a528967067515feca9e611e5e/tzdata-2025.1-py2.py3-none-any.whl
      - pypi: https://files.pythonhosted.org/packages/37/87/1f677586e8ac487e29672e4b17455758fce261de06a0d086167bb760361a/uc_micro_py-1.0.3-py3-none-any.whl
      - pypi: https://files.pythonhosted.org/packages/c8/19/4ec628951a74043532ca2cf5d97b7b14863931476d117c471e8e2b1eb39f/urllib3-2.3.0-py3-none-any.whl
      - pypi: https://files.pythonhosted.org/packages/93/fa/849483d56773ae29740ae70043ad88e068f98a6401aa819b5d6bee604683/virtualenv-20.29.2-py3-none-any.whl
      - pypi: https://files.pythonhosted.org/packages/fd/84/fd2ba7aafacbad3c4201d395674fc6348826569da3c0937e75505ead3528/wcwidth-0.2.13-py2.py3-none-any.whl
      - pypi: https://files.pythonhosted.org/packages/f4/24/2a3e3df732393fed8b3ebf2ec078f05546de641fe1b667ee316ec1dcf3b7/webencodings-0.5.1-py2.py3-none-any.whl
      - pypi: https://files.pythonhosted.org/packages/52/24/ab44c871b0f07f491e5d2ad12c9bd7358e527510618cb1b803a88e986db1/werkzeug-3.1.3-py3-none-any.whl
      - pypi: https://files.pythonhosted.org/packages/21/02/88b65cc394961a60c43c70517066b6b679738caf78506a5da7b88ffcb643/widgetsnbextension-4.0.13-py3-none-any.whl
      - pypi: https://files.pythonhosted.org/packages/05/79/4e19100342fe13d69fd6e77b343e2269924fec681258e2ea21b55576aad2/xarray-2025.1.2-py3-none-any.whl
      - pypi: https://files.pythonhosted.org/packages/9a/6e/49408735dae940a0c1c225c6b908fd83bd6e3f5fae120f865754e72f78cb/xyzservices-2025.1.0-py3-none-any.whl
      - pypi: .
  py311:
    channels:
    - url: https://conda.anaconda.org/conda-forge/
    indexes:
    - https://pypi.org/simple
    packages:
      linux-64:
      - conda: https://conda.anaconda.org/conda-forge/linux-64/_libgcc_mutex-0.1-conda_forge.tar.bz2
      - conda: https://conda.anaconda.org/conda-forge/linux-64/_openmp_mutex-4.5-2_gnu.tar.bz2
      - conda: https://conda.anaconda.org/conda-forge/linux-64/bzip2-1.0.8-h4bc722e_7.conda
      - conda: https://conda.anaconda.org/conda-forge/linux-64/ca-certificates-2025.1.31-hbcca054_0.conda
      - conda: https://conda.anaconda.org/conda-forge/linux-64/ld_impl_linux-64-2.43-h712a8e2_2.conda
      - conda: https://conda.anaconda.org/conda-forge/linux-64/libexpat-2.6.4-h5888daf_0.conda
      - conda: https://conda.anaconda.org/conda-forge/linux-64/libffi-3.4.6-h2dba641_0.conda
      - conda: https://conda.anaconda.org/conda-forge/linux-64/libgcc-14.2.0-h77fa898_1.conda
      - conda: https://conda.anaconda.org/conda-forge/linux-64/libgcc-ng-14.2.0-h69a702a_1.conda
      - conda: https://conda.anaconda.org/conda-forge/linux-64/libgomp-14.2.0-h77fa898_1.conda
      - conda: https://conda.anaconda.org/conda-forge/linux-64/liblzma-5.6.4-hb9d3cd8_0.conda
      - conda: https://conda.anaconda.org/conda-forge/linux-64/libnsl-2.0.1-hd590300_0.conda
      - conda: https://conda.anaconda.org/conda-forge/linux-64/libsqlite-3.48.0-hee588c1_1.conda
      - conda: https://conda.anaconda.org/conda-forge/linux-64/libuuid-2.38.1-h0b41bf4_0.conda
      - conda: https://conda.anaconda.org/conda-forge/linux-64/libxcrypt-4.4.36-hd590300_1.conda
      - conda: https://conda.anaconda.org/conda-forge/linux-64/libzlib-1.3.1-hb9d3cd8_2.conda
      - conda: https://conda.anaconda.org/conda-forge/linux-64/ncurses-6.5-h2d0b736_3.conda
      - conda: https://conda.anaconda.org/conda-forge/linux-64/openssl-3.4.1-h7b32b05_0.conda
      - conda: https://conda.anaconda.org/conda-forge/linux-64/python-3.11.11-h9e4cc4f_1_cpython.conda
      - conda: https://conda.anaconda.org/conda-forge/linux-64/readline-8.2-h8228510_1.conda
      - conda: https://conda.anaconda.org/conda-forge/linux-64/tk-8.6.13-noxft_h4845f30_101.conda
      - conda: https://conda.anaconda.org/conda-forge/noarch/tzdata-2025a-h78e105d_0.conda
      - pypi: https://files.pythonhosted.org/packages/54/7e/ac0991d1745f7d755fc1cd381b3990a45b404b4d008fc75e2a983516fbfe/alembic-1.14.1-py3-none-any.whl
      - pypi: https://files.pythonhosted.org/packages/1a/5a/7b024920cca385eb9b56bc63edf0a647de208346bfac5b339b544733d53a/anywidget-0.9.13-py3-none-any.whl
      - pypi: https://files.pythonhosted.org/packages/07/28/0bc8a17d6cd4cc3c79ae41b7105a2b9a327c110e5ddd37a8a27b29a5c8a2/astroid-3.3.8-py3-none-any.whl
      - pypi: https://files.pythonhosted.org/packages/25/8a/c46dcc25341b5bce5472c718902eb3d38600a903b14fa6aeecef3f21a46f/asttokens-3.0.0-py3-none-any.whl
      - pypi: https://files.pythonhosted.org/packages/fc/30/d4986a882011f9df997a55e6becd864812ccfcd821d64aac8570ee39f719/attrs-25.1.0-py3-none-any.whl
      - pypi: https://files.pythonhosted.org/packages/fc/55/96142937f66150805c25c4d0f31ee4132fd33497753400734f9dfdcbdc66/bleach-6.2.0-py3-none-any.whl
      - pypi: https://files.pythonhosted.org/packages/10/cb/f2ad4230dc2eb1a74edf38f1a38b9b52277f75bef262d8908e60d957e13c/blinker-1.9.0-py3-none-any.whl
      - pypi: https://files.pythonhosted.org/packages/c5/15/be88ca93d191f07df76cce217b3b44d5ed3038fa58dd33b4fcb12ea8fe5e/bokeh-3.6.3-py3-none-any.whl
      - pypi: https://files.pythonhosted.org/packages/38/fc/bce832fd4fd99766c04d1ee0eead6b0ec6486fb100ae5e74c1d91292b982/certifi-2025.1.31-py3-none-any.whl
      - pypi: https://files.pythonhosted.org/packages/c5/55/51844dd50c4fc7a33b653bfaba4c2456f06955289ca770a5dbd5fd267374/cfgv-3.4.0-py2.py3-none-any.whl
      - pypi: https://files.pythonhosted.org/packages/88/83/489e9504711fa05d8dde1574996408026bdbdbd938f23be67deebb5eca92/charset_normalizer-3.4.1-cp311-cp311-manylinux_2_17_x86_64.manylinux2014_x86_64.whl
      - pypi: https://files.pythonhosted.org/packages/7e/d4/7ebdbd03970677812aac39c869717059dbb71a4cfc033ca6e5221787892c/click-8.1.8-py3-none-any.whl
      - pypi: https://files.pythonhosted.org/packages/c6/c6/9963d588cc3d75d766c819e0377a168ef83cf3316a92769971527a1ad1de/colorcet-3.1.0-py3-none-any.whl
      - pypi: https://files.pythonhosted.org/packages/e3/51/9b208e85196941db2f0654ad0357ca6388ab3ed67efdbfc799f35d1f83aa/colorlog-6.9.0-py3-none-any.whl
      - pypi: https://files.pythonhosted.org/packages/e6/75/49e5bfe642f71f272236b5b2d2691cf915a7283cc0ceda56357b61daa538/comm-0.2.2-py3-none-any.whl
      - pypi: https://files.pythonhosted.org/packages/85/fc/7fa5d17daf77306840a4e84668a48ddff09e6bc09ba4e37e85ffc8e4faa3/contourpy-1.3.1-cp311-cp311-manylinux_2_17_x86_64.manylinux2014_x86_64.whl
      - pypi: https://files.pythonhosted.org/packages/2c/f8/ef009b3b98e9f7033c19deb40d629354aab1d8b2d7f9cfec284dbedf5096/coverage-7.6.10-cp311-cp311-manylinux_2_5_x86_64.manylinux1_x86_64.manylinux_2_17_x86_64.manylinux2014_x86_64.whl
      - pypi: https://files.pythonhosted.org/packages/ef/31/f9274dcd3b0f9f7d1e60373c3fa4696a585c55acb30729d313bb9d3bcbd1/debugpy-1.8.12-cp311-cp311-manylinux_2_5_x86_64.manylinux1_x86_64.manylinux_2_17_x86_64.manylinux2014_x86_64.whl
      - pypi: https://files.pythonhosted.org/packages/d5/50/83c593b07763e1161326b3b8c6686f0f4b0f24d5526546bee538c89837d6/decorator-5.1.1-py3-none-any.whl
      - pypi: https://files.pythonhosted.org/packages/46/d1/e73b6ad76f0b1fb7f23c35c6d95dbc506a9c8804f43dda8cb5b0fa6331fd/dill-0.3.9-py3-none-any.whl
      - pypi: https://files.pythonhosted.org/packages/3f/27/4570e78fc0bf5ea0ca45eb1de3818a23787af9b390c0b0a0033a1b8236f9/diskcache-5.6.3-py3-none-any.whl
      - pypi: https://files.pythonhosted.org/packages/91/a1/cf2472db20f7ce4a6be1253a81cfdf85ad9c7885ffbed7047fb72c24cf87/distlib-0.3.9-py2.py3-none-any.whl
      - pypi: https://files.pythonhosted.org/packages/7b/8f/c4d9bafc34ad7ad5d8dc16dd1347ee0e507a52c3adb6bfa8887e1c6a26ba/executing-2.2.0-py2.py3-none-any.whl
      - pypi: https://files.pythonhosted.org/packages/90/2b/0817a2b257fe88725c25589d89aec060581aabf668707a8d03b2e9e0cb2a/fastjsonschema-2.21.1-py3-none-any.whl
      - pypi: https://files.pythonhosted.org/packages/89/ec/00d68c4ddfedfe64159999e5f8a98fb8442729a63e2077eb9dcd89623d27/filelock-3.17.0-py3-none-any.whl
      - pypi: https://files.pythonhosted.org/packages/af/47/93213ee66ef8fae3b93b3e29206f6b251e65c97bd91d8e1c5596ef15af0a/flask-3.1.0-py3-none-any.whl
      - pypi: https://files.pythonhosted.org/packages/56/07/1afa0514c876282bebc1c9aee83c6bb98fe6415cf57b88d9b06e7e29bf9c/Flask_Cors-5.0.0-py2.py3-none-any.whl
      - pypi: https://files.pythonhosted.org/packages/f7/4b/1c9695aa24f808e156c8f4813f685d975ca73c000c2a5056c514c64980f6/greenlet-3.1.1-cp311-cp311-manylinux_2_24_x86_64.manylinux_2_28_x86_64.whl
      - pypi: https://files.pythonhosted.org/packages/56/89/8df4efa78df8b129847c8a7c0e492376cca62ab68453e5a20375a1c6291b/holoviews-1.20.0-py3-none-any.whl
      - pypi: https://files.pythonhosted.org/packages/f7/3e/d5b3a524ef2eb68cf89dcae620b1a2d205cceaaeac74dda7d7445578c0d1/hvplot-0.10.0-py3-none-any.whl
      - pypi: https://files.pythonhosted.org/packages/a0/3e/6210894a10e269193ba29738d692b844411d3938b6c996db524a15461c12/hypothesis-6.124.9-py3-none-any.whl
      - pypi: https://files.pythonhosted.org/packages/03/00/1fd4a117c6c93f2dcc5b7edaeaf53ea45332ef966429be566ca16c2beb94/identify-2.6.7-py2.py3-none-any.whl
      - pypi: https://files.pythonhosted.org/packages/76/c6/c88e154df9c4e1a2a66ccf0005a88dfb2650c1dffb6f5ce603dfbd452ce3/idna-3.10-py3-none-any.whl
      - pypi: https://files.pythonhosted.org/packages/cb/bd/b394387b598ed84d8d0fa90611a90bee0adc2021820ad5729f7ced74a8e2/imageio-2.37.0-py3-none-any.whl
      - pypi: https://files.pythonhosted.org/packages/a0/2d/43c8522a2038e9d0e7dbdf3a61195ecc31ca576fb1527a528c877e87d973/imageio_ffmpeg-0.6.0-py3-none-manylinux2014_x86_64.whl
      - pypi: https://files.pythonhosted.org/packages/ef/a6/62565a6e1cf69e10f5727360368e451d4b7f58beeac6173dc9db836a5b46/iniconfig-2.0.0-py3-none-any.whl
      - pypi: https://files.pythonhosted.org/packages/94/5c/368ae6c01c7628438358e6d337c19b05425727fbb221d2a3c4303c372f42/ipykernel-6.29.5-py3-none-any.whl
      - pypi: https://files.pythonhosted.org/packages/e7/e1/f4474a7ecdb7745a820f6f6039dc43c66add40f1bcc66485607d93571af6/ipython-8.32.0-py3-none-any.whl
      - pypi: https://files.pythonhosted.org/packages/22/2d/9c0b76f2f9cc0ebede1b9371b6f317243028ed60b90705863d493bae622e/ipywidgets-8.1.5-py3-none-any.whl
      - pypi: https://files.pythonhosted.org/packages/76/c7/d6017f09ae5b1206fbe531f7af3b6dac1f67aedcbd2e79f3b386c27955d6/isort-6.0.0-py3-none-any.whl
      - pypi: https://files.pythonhosted.org/packages/04/96/92447566d16df59b2a776c0fb82dbc4d9e07cd95062562af01e408583fc4/itsdangerous-2.2.0-py3-none-any.whl
      - pypi: https://files.pythonhosted.org/packages/c0/5a/9cac0c82afec3d09ccd97c8b6502d48f165f9124db81b4bcb90b4af974ee/jedi-0.19.2-py2.py3-none-any.whl
      - pypi: https://files.pythonhosted.org/packages/bd/0f/2ba5fbcd631e3e88689309dbe978c5769e883e4b84ebfe7da30b43275c5a/jinja2-3.1.5-py3-none-any.whl
      - pypi: https://files.pythonhosted.org/packages/91/29/df4b9b42f2be0b623cbd5e2140cafcaa2bef0759a00b7b70104dcfe2fb51/joblib-1.4.2-py3-none-any.whl
      - pypi: https://files.pythonhosted.org/packages/69/4a/4f9dbeb84e8850557c02365a0eee0649abe5eb1d84af92a25731c6c0f922/jsonschema-4.23.0-py3-none-any.whl
      - pypi: https://files.pythonhosted.org/packages/d1/0f/8910b19ac0670a0f80ce1008e5e751c4a57e14d2c4c13a482aa6079fa9d6/jsonschema_specifications-2024.10.1-py3-none-any.whl
      - pypi: https://files.pythonhosted.org/packages/47/78/33b2294aad62e5f95b89a89379c5995c2bd978018387ef8bec79f6dc272c/jupyter_bokeh-4.0.5-py3-none-any.whl
      - pypi: https://files.pythonhosted.org/packages/11/85/b0394e0b6fcccd2c1eeefc230978a6f8cb0c5df1e4cd3e7625735a0d7d1e/jupyter_client-8.6.3-py3-none-any.whl
      - pypi: https://files.pythonhosted.org/packages/c9/fb/108ecd1fe961941959ad0ee4e12ee7b8b1477247f30b1fdfd83ceaf017f0/jupyter_core-5.7.2-py3-none-any.whl
      - pypi: https://files.pythonhosted.org/packages/7a/9b/cbf48a399c78e749c23aa33d51ac97c8f35154846b470907db8d2a40e437/jupyter_ui_poll-1.0.0-py2.py3-none-any.whl
      - pypi: https://files.pythonhosted.org/packages/a9/93/858e87edc634d628e5d752ba944c2833133a28fa87bb093e6832ced36a3e/jupyterlab_widgets-3.0.13-py3-none-any.whl
      - pypi: https://files.pythonhosted.org/packages/04/1e/b832de447dee8b582cac175871d2f6c3d5077cc56d5575cadba1fd1cccfa/linkify_it_py-2.0.3-py3-none-any.whl
      - pypi: https://files.pythonhosted.org/packages/cd/83/de0a49e7de540513f53ab5d2e105321dedeb08a8f5850f0208decf4390ec/Mako-1.3.9-py3-none-any.whl
      - pypi: https://files.pythonhosted.org/packages/3f/08/83871f3c50fc983b88547c196d11cf8c3340e37c32d2e9d6152abe2c61f7/Markdown-3.7-py3-none-any.whl
      - pypi: https://files.pythonhosted.org/packages/42/d7/1ec15b46af6af88f19b8e5ffea08fa375d433c998b8a7639e76935c14f1f/markdown_it_py-3.0.0-py3-none-any.whl
      - pypi: https://files.pythonhosted.org/packages/f1/a4/aefb044a2cd8d7334c8a47d3fb2c9f328ac48cb349468cc31c20b539305f/MarkupSafe-3.0.2-cp311-cp311-manylinux_2_17_x86_64.manylinux2014_x86_64.whl
      - pypi: https://files.pythonhosted.org/packages/8f/8e/9ad090d3553c280a8060fbf6e24dc1c0c29704ee7d1c372f0c174aa59285/matplotlib_inline-0.1.7-py3-none-any.whl
      - pypi: https://files.pythonhosted.org/packages/27/1a/1f68f9ba0c207934b35b86a8ca3aad8395a3d6dd7921c0686e23853ff5a9/mccabe-0.7.0-py2.py3-none-any.whl
      - pypi: https://files.pythonhosted.org/packages/a7/f7/7782a043553ee469c1ff49cfa1cdace2d6bf99a1f333cf38676b3ddf30da/mdit_py_plugins-0.4.2-py3-none-any.whl
      - pypi: https://files.pythonhosted.org/packages/b3/38/89ba8ad64ae25be8de66a6d463314cf1eb366222074cfda9ee839c56a4b4/mdurl-0.1.2-py3-none-any.whl
      - pypi: https://files.pythonhosted.org/packages/61/ee/ef46fdfbdc7e1316da60142ffc1867e6e12a22341636dce62856bb325272/moviepy-2.1.2-py3-none-any.whl
      - pypi: https://files.pythonhosted.org/packages/15/fc/420680ad8b0cf81372eee7a213a7b7173ec5a628f0d5b2426047fe55c3b3/narwhals-1.26.0-py3-none-any.whl
      - pypi: https://files.pythonhosted.org/packages/a9/82/0340caa499416c78e5d8f5f05947ae4bc3cba53c9f038ab6e9ed964e22f1/nbformat-5.10.4-py3-none-any.whl
      - pypi: https://files.pythonhosted.org/packages/a0/c4/c2971a3ba4c6103a3d10c4b0f24f461ddc027f0f09763220cf35ca1401b3/nest_asyncio-1.6.0-py3-none-any.whl
      - pypi: https://files.pythonhosted.org/packages/d2/1d/1b658dbd2b9fa9c4c9f32accbfc0205d532c8c6194dc0f2a4c0428e7128a/nodeenv-1.9.1-py2.py3-none-any.whl
      - pypi: https://files.pythonhosted.org/packages/5b/86/caec78829311f62afa6fa334c8dfcd79cffb4d24bcf96ee02ae4840d462b/numpy-2.2.2-cp311-cp311-manylinux_2_17_x86_64.manylinux2014_x86_64.whl
      - pypi: https://files.pythonhosted.org/packages/40/ff/018341c06188f9d9c0aa49672446d194f4170a0376516df4ec52bab4a7b4/optuna-4.2.0-py3-none-any.whl
      - pypi: https://files.pythonhosted.org/packages/88/ef/eb23f262cca3c0c4eb7ab1933c3b1f03d021f2c48f54763065b6f0e321be/packaging-24.2-py3-none-any.whl
      - pypi: https://files.pythonhosted.org/packages/cd/5f/4dba1d39bb9c38d574a9a22548c540177f78ea47b32f99c0ff2ec499fac5/pandas-2.2.3-cp311-cp311-manylinux_2_17_x86_64.manylinux2014_x86_64.whl
      - pypi: https://files.pythonhosted.org/packages/a8/f3/4cb65d4ce71dc7527186438672e1c78d18bfebd510e650cc863931de3b5b/panel-1.6.0-py3-none-any.whl
      - pypi: https://files.pythonhosted.org/packages/99/56/370a6636e072a037b52499edd8928942df7f887974fc54444ece5152d26a/param-2.2.0-py3-none-any.whl
      - pypi: https://files.pythonhosted.org/packages/c6/ac/dac4a63f978e4dcb3c6d3a78c4d8e0192a113d288502a1216950c41b1027/parso-0.8.4-py2.py3-none-any.whl
      - pypi: https://files.pythonhosted.org/packages/9e/c3/059298687310d527a58bb01f3b1965787ee3b40dce76752eda8b44e9a2c5/pexpect-4.9.0-py2.py3-none-any.whl
      - pypi: https://files.pythonhosted.org/packages/ba/e5/8c68ff608a4203085158cff5cc2a3c534ec384536d9438c405ed6370d080/pillow-10.4.0-cp311-cp311-manylinux_2_28_x86_64.whl
      - pypi: https://files.pythonhosted.org/packages/c9/bc/b7db44f5f39f9d0494071bddae6880eb645970366d0a200022a1a93d57f5/pip-25.0.1-py3-none-any.whl
      - pypi: https://files.pythonhosted.org/packages/3c/a6/bc1012356d8ece4d66dd75c4b9fc6c1f6650ddd5991e421177d9f8f671be/platformdirs-4.3.6-py3-none-any.whl
      - pypi: https://files.pythonhosted.org/packages/0e/77/a946f38b57fb88e736c71fbdd737a1aebd27b532bda0779c137f357cf5fc/plotly-6.0.0-py3-none-any.whl
      - pypi: https://files.pythonhosted.org/packages/88/5f/e351af9a41f866ac3f1fac4ca0613908d9a41741cfcf2228f4ad853b697d/pluggy-1.5.0-py3-none-any.whl
      - pypi: https://files.pythonhosted.org/packages/43/b3/df14c580d82b9627d173ceea305ba898dca135feb360b6d84019d0803d3b/pre_commit-4.1.0-py2.py3-none-any.whl
      - pypi: https://files.pythonhosted.org/packages/8b/f5/cab5cf6a540c31f5099043de0ae43990fd9cf66f75ecb5e9f254a4e4d4ee/proglog-0.1.10-py3-none-any.whl
      - pypi: https://files.pythonhosted.org/packages/e4/ea/d836f008d33151c7a1f62caf3d8dd782e4d15f6a43897f64480c2b8de2ad/prompt_toolkit-3.0.50-py3-none-any.whl
      - pypi: https://files.pythonhosted.org/packages/bf/b9/b0eb3f3cbcb734d930fdf839431606844a825b23eaf9a6ab371edac8162c/psutil-7.0.0-cp36-abi3-manylinux_2_12_x86_64.manylinux2010_x86_64.manylinux_2_17_x86_64.manylinux2014_x86_64.whl
      - pypi: https://files.pythonhosted.org/packages/2e/58/91359b72fe0413626be8857122897bb9238fa7b1dd53a3ed299183a17cb6/psygnal-0.12.0-cp311-cp311-manylinux_2_17_x86_64.manylinux2014_x86_64.whl
      - pypi: https://files.pythonhosted.org/packages/22/a6/858897256d0deac81a172289110f31629fc4cee19b6f01283303e18c8db3/ptyprocess-0.7.0-py2.py3-none-any.whl
      - pypi: https://files.pythonhosted.org/packages/8e/37/efad0257dc6e593a18957422533ff0f87ede7c9c6ea010a2177d738fb82f/pure_eval-0.2.3-py3-none-any.whl
      - pypi: https://files.pythonhosted.org/packages/b8/39/a2a6714b471c000e6dd6af4495dce00d7d1332351b8e3170dfb9f91dad1f/pyarrow-19.0.0-cp311-cp311-manylinux_2_28_x86_64.whl
      - pypi: https://files.pythonhosted.org/packages/8a/0b/9fcc47d19c48b59121088dd6da2488a49d5f72dacf8262e2790a1d2c7d15/pygments-2.19.1-py3-none-any.whl
      - pypi: https://files.pythonhosted.org/packages/0d/8b/eef15df5f4e7aa393de31feb96ca9a3d6639669bd59d589d0685d5ef4e62/pylint-3.3.4-py3-none-any.whl
      - pypi: https://files.pythonhosted.org/packages/11/92/76a1c94d3afee238333bc0a42b82935dd8f9cf8ce9e336ff87ee14d9e1cf/pytest-8.3.4-py3-none-any.whl
      - pypi: https://files.pythonhosted.org/packages/36/3b/48e79f2cd6a61dbbd4807b4ed46cb564b4fd50a76166b1c4ea5c1d9e2371/pytest_cov-6.0.0-py3-none-any.whl
      - pypi: https://files.pythonhosted.org/packages/ec/57/56b9bcc3c9c6a792fcbaf139543cee77261f3651ca9da0c93f5c1221264b/python_dateutil-2.9.0.post0-py2.py3-none-any.whl
      - pypi: https://files.pythonhosted.org/packages/6a/3e/b68c118422ec867fa7ab88444e1274aa40681c606d59ac27de5a5588f082/python_dotenv-1.0.1-py3-none-any.whl
      - pypi: https://files.pythonhosted.org/packages/eb/38/ac33370d784287baa1c3d538978b5e2ea064d4c1b93ffbd12826c190dd10/pytz-2025.1-py2.py3-none-any.whl
      - pypi: https://files.pythonhosted.org/packages/98/cc/ba051cfaef2525054e3367f2d5ff4df38f8f775125b3eebb82af4060026b/pyviz_comms-3.0.4-py3-none-any.whl
      - pypi: https://files.pythonhosted.org/packages/75/e4/2c27590dfc9992f73aabbeb9241ae20220bd9452df27483b6e56d3975cc5/PyYAML-6.0.2-cp311-cp311-manylinux_2_17_x86_64.manylinux2014_x86_64.whl
      - pypi: https://files.pythonhosted.org/packages/de/b9/3e0fbddf8b87454e914501d368171466a12550c70355b3844115947d68ea/pyzmq-26.2.1-cp311-cp311-manylinux_2_28_x86_64.whl
      - pypi: https://files.pythonhosted.org/packages/c1/b1/3baf80dc6d2b7bc27a95a67752d0208e410351e3feb4eb78de5f77454d8d/referencing-0.36.2-py3-none-any.whl
      - pypi: https://files.pythonhosted.org/packages/f9/9b/335f9764261e915ed497fcdeb11df5dfd6f7bf257d4a6a2a686d80da4d54/requests-2.32.3-py3-none-any.whl
      - pypi: https://files.pythonhosted.org/packages/2d/d0/58df8fa7bb9898157dcc6efeadc408d381321b9c43007355174044f1ac66/rerun_notebook-0.22.0-py2.py3-none-any.whl
      - pypi: https://files.pythonhosted.org/packages/10/63/405a1b601cf1253878b1aebef6764095b2e8139cf233a908c2ccc4ad4ffd/rerun_sdk-0.21.0-cp38-abi3-manylinux_2_31_x86_64.whl
      - pypi: https://files.pythonhosted.org/packages/e1/78/79c128c3e71abbc8e9739ac27af11dc0f91840a86fce67ff83c65d1ba195/rpds_py-0.22.3-cp311-cp311-manylinux_2_17_x86_64.manylinux2014_x86_64.whl
      - pypi: https://files.pythonhosted.org/packages/30/24/6200b13ea611b83260501b6955b764bb320e23b2b75884c60ee7d3f0b68e/ruff-0.9.4-py3-none-manylinux_2_17_x86_64.manylinux2014_x86_64.whl
      - pypi: https://files.pythonhosted.org/packages/a8/f3/62fc9a5a659bb58a03cdd7e258956a5824bdc9b4bb3c5d932f55880be569/scikit_learn-1.6.1-cp311-cp311-manylinux_2_17_x86_64.manylinux2014_x86_64.whl
      - pypi: https://files.pythonhosted.org/packages/fc/da/452e1119e6f720df3feb588cce3c42c5e3d628d4bfd4aec097bd30b7de0c/scipy-1.15.1-cp311-cp311-manylinux_2_17_x86_64.manylinux2014_x86_64.whl
      - pypi: https://files.pythonhosted.org/packages/b7/ce/149a00dd41f10bc29e5921b496af8b574d8413afcd5e30dfa0ed46c2cc5e/six-1.17.0-py2.py3-none-any.whl
      - pypi: https://files.pythonhosted.org/packages/32/46/9cb0e58b2deb7f82b84065f37f3bffeb12413f947f9388e4cac22c4621ce/sortedcontainers-2.4.0-py2.py3-none-any.whl
      - pypi: https://files.pythonhosted.org/packages/77/41/94a558d47bffae5a361b0cfb3721324ea4154829dd5432f80bd4cfeecbc9/SQLAlchemy-2.0.38-cp311-cp311-manylinux_2_17_x86_64.manylinux2014_x86_64.whl
      - pypi: https://files.pythonhosted.org/packages/f1/7b/ce1eafaf1a76852e2ec9b22edecf1daa58175c090266e9f6c64afcd81d91/stack_data-0.6.3-py3-none-any.whl
      - pypi: https://files.pythonhosted.org/packages/fc/8c/42e61df3b86bb675b719877283da915d3db93fb0d1820fc7bf2a9153f739/str2bool-1.1.zip
      - pypi: https://files.pythonhosted.org/packages/81/69/297302c5f5f59c862faa31e6cb9a4cd74721cd1e052b38e464c5b402df8b/StrEnum-0.4.15-py3-none-any.whl
      - pypi: https://files.pythonhosted.org/packages/4b/2c/ffbf7a134b9ab11a67b0cf0726453cedd9c5043a4fe7a35d1cefa9a1bcfb/threadpoolctl-3.5.0-py3-none-any.whl
      - pypi: https://files.pythonhosted.org/packages/f9/b6/a447b5e4ec71e13871be01ba81f5dfc9d0af7e473da256ff46bc0e24026f/tomlkit-0.13.2-py3-none-any.whl
      - pypi: https://files.pythonhosted.org/packages/22/55/b78a464de78051a30599ceb6983b01d8f732e6f69bf37b4ed07f642ac0fc/tornado-6.4.2-cp38-abi3-manylinux_2_5_x86_64.manylinux1_x86_64.manylinux_2_17_x86_64.manylinux2014_x86_64.whl
      - pypi: https://files.pythonhosted.org/packages/d0/30/dc54f88dd4a2b5dc8a0279bdd7270e735851848b762aeb1c1184ed1f6b14/tqdm-4.67.1-py3-none-any.whl
      - pypi: https://files.pythonhosted.org/packages/00/c0/8f5d070730d7836adc9c9b6408dec68c6ced86b304a9b26a14df072a6e8c/traitlets-5.14.3-py3-none-any.whl
      - pypi: https://files.pythonhosted.org/packages/26/9f/ad63fc0248c5379346306f8668cda6e2e2e9c95e01216d2b8ffd9ff037d0/typing_extensions-4.12.2-py3-none-any.whl
      - pypi: https://files.pythonhosted.org/packages/0f/dd/84f10e23edd882c6f968c21c2434fe67bd4a528967067515feca9e611e5e/tzdata-2025.1-py2.py3-none-any.whl
      - pypi: https://files.pythonhosted.org/packages/37/87/1f677586e8ac487e29672e4b17455758fce261de06a0d086167bb760361a/uc_micro_py-1.0.3-py3-none-any.whl
      - pypi: https://files.pythonhosted.org/packages/c8/19/4ec628951a74043532ca2cf5d97b7b14863931476d117c471e8e2b1eb39f/urllib3-2.3.0-py3-none-any.whl
      - pypi: https://files.pythonhosted.org/packages/93/fa/849483d56773ae29740ae70043ad88e068f98a6401aa819b5d6bee604683/virtualenv-20.29.2-py3-none-any.whl
      - pypi: https://files.pythonhosted.org/packages/fd/84/fd2ba7aafacbad3c4201d395674fc6348826569da3c0937e75505ead3528/wcwidth-0.2.13-py2.py3-none-any.whl
      - pypi: https://files.pythonhosted.org/packages/f4/24/2a3e3df732393fed8b3ebf2ec078f05546de641fe1b667ee316ec1dcf3b7/webencodings-0.5.1-py2.py3-none-any.whl
      - pypi: https://files.pythonhosted.org/packages/52/24/ab44c871b0f07f491e5d2ad12c9bd7358e527510618cb1b803a88e986db1/werkzeug-3.1.3-py3-none-any.whl
      - pypi: https://files.pythonhosted.org/packages/21/02/88b65cc394961a60c43c70517066b6b679738caf78506a5da7b88ffcb643/widgetsnbextension-4.0.13-py3-none-any.whl
      - pypi: https://files.pythonhosted.org/packages/05/79/4e19100342fe13d69fd6e77b343e2269924fec681258e2ea21b55576aad2/xarray-2025.1.2-py3-none-any.whl
      - pypi: https://files.pythonhosted.org/packages/9a/6e/49408735dae940a0c1c225c6b908fd83bd6e3f5fae120f865754e72f78cb/xyzservices-2025.1.0-py3-none-any.whl
      - pypi: .
  py312:
    channels:
    - url: https://conda.anaconda.org/conda-forge/
    indexes:
    - https://pypi.org/simple
    packages:
      linux-64:
      - conda: https://conda.anaconda.org/conda-forge/linux-64/_libgcc_mutex-0.1-conda_forge.tar.bz2
      - conda: https://conda.anaconda.org/conda-forge/linux-64/_openmp_mutex-4.5-2_gnu.tar.bz2
      - conda: https://conda.anaconda.org/conda-forge/linux-64/bzip2-1.0.8-h4bc722e_7.conda
      - conda: https://conda.anaconda.org/conda-forge/linux-64/ca-certificates-2025.1.31-hbcca054_0.conda
      - conda: https://conda.anaconda.org/conda-forge/linux-64/ld_impl_linux-64-2.43-h712a8e2_2.conda
      - conda: https://conda.anaconda.org/conda-forge/linux-64/libexpat-2.6.4-h5888daf_0.conda
      - conda: https://conda.anaconda.org/conda-forge/linux-64/libffi-3.4.6-h2dba641_0.conda
      - conda: https://conda.anaconda.org/conda-forge/linux-64/libgcc-14.2.0-h77fa898_1.conda
      - conda: https://conda.anaconda.org/conda-forge/linux-64/libgcc-ng-14.2.0-h69a702a_1.conda
      - conda: https://conda.anaconda.org/conda-forge/linux-64/libgomp-14.2.0-h77fa898_1.conda
      - conda: https://conda.anaconda.org/conda-forge/linux-64/liblzma-5.6.4-hb9d3cd8_0.conda
      - conda: https://conda.anaconda.org/conda-forge/linux-64/libnsl-2.0.1-hd590300_0.conda
      - conda: https://conda.anaconda.org/conda-forge/linux-64/libsqlite-3.48.0-hee588c1_1.conda
      - conda: https://conda.anaconda.org/conda-forge/linux-64/libuuid-2.38.1-h0b41bf4_0.conda
      - conda: https://conda.anaconda.org/conda-forge/linux-64/libxcrypt-4.4.36-hd590300_1.conda
      - conda: https://conda.anaconda.org/conda-forge/linux-64/libzlib-1.3.1-hb9d3cd8_2.conda
      - conda: https://conda.anaconda.org/conda-forge/linux-64/ncurses-6.5-h2d0b736_3.conda
      - conda: https://conda.anaconda.org/conda-forge/linux-64/openssl-3.4.1-h7b32b05_0.conda
      - conda: https://conda.anaconda.org/conda-forge/linux-64/python-3.12.9-h9e4cc4f_0_cpython.conda
      - conda: https://conda.anaconda.org/conda-forge/linux-64/readline-8.2-h8228510_1.conda
      - conda: https://conda.anaconda.org/conda-forge/linux-64/tk-8.6.13-noxft_h4845f30_101.conda
      - conda: https://conda.anaconda.org/conda-forge/noarch/tzdata-2025a-h78e105d_0.conda
      - pypi: https://files.pythonhosted.org/packages/54/7e/ac0991d1745f7d755fc1cd381b3990a45b404b4d008fc75e2a983516fbfe/alembic-1.14.1-py3-none-any.whl
      - pypi: https://files.pythonhosted.org/packages/1a/5a/7b024920cca385eb9b56bc63edf0a647de208346bfac5b339b544733d53a/anywidget-0.9.13-py3-none-any.whl
      - pypi: https://files.pythonhosted.org/packages/07/28/0bc8a17d6cd4cc3c79ae41b7105a2b9a327c110e5ddd37a8a27b29a5c8a2/astroid-3.3.8-py3-none-any.whl
      - pypi: https://files.pythonhosted.org/packages/25/8a/c46dcc25341b5bce5472c718902eb3d38600a903b14fa6aeecef3f21a46f/asttokens-3.0.0-py3-none-any.whl
      - pypi: https://files.pythonhosted.org/packages/fc/30/d4986a882011f9df997a55e6becd864812ccfcd821d64aac8570ee39f719/attrs-25.1.0-py3-none-any.whl
      - pypi: https://files.pythonhosted.org/packages/fc/55/96142937f66150805c25c4d0f31ee4132fd33497753400734f9dfdcbdc66/bleach-6.2.0-py3-none-any.whl
      - pypi: https://files.pythonhosted.org/packages/10/cb/f2ad4230dc2eb1a74edf38f1a38b9b52277f75bef262d8908e60d957e13c/blinker-1.9.0-py3-none-any.whl
      - pypi: https://files.pythonhosted.org/packages/c5/15/be88ca93d191f07df76cce217b3b44d5ed3038fa58dd33b4fcb12ea8fe5e/bokeh-3.6.3-py3-none-any.whl
      - pypi: https://files.pythonhosted.org/packages/38/fc/bce832fd4fd99766c04d1ee0eead6b0ec6486fb100ae5e74c1d91292b982/certifi-2025.1.31-py3-none-any.whl
      - pypi: https://files.pythonhosted.org/packages/c5/55/51844dd50c4fc7a33b653bfaba4c2456f06955289ca770a5dbd5fd267374/cfgv-3.4.0-py2.py3-none-any.whl
      - pypi: https://files.pythonhosted.org/packages/3e/a2/513f6cbe752421f16d969e32f3583762bfd583848b763913ddab8d9bfd4f/charset_normalizer-3.4.1-cp312-cp312-manylinux_2_17_x86_64.manylinux2014_x86_64.whl
      - pypi: https://files.pythonhosted.org/packages/7e/d4/7ebdbd03970677812aac39c869717059dbb71a4cfc033ca6e5221787892c/click-8.1.8-py3-none-any.whl
      - pypi: https://files.pythonhosted.org/packages/c6/c6/9963d588cc3d75d766c819e0377a168ef83cf3316a92769971527a1ad1de/colorcet-3.1.0-py3-none-any.whl
      - pypi: https://files.pythonhosted.org/packages/e3/51/9b208e85196941db2f0654ad0357ca6388ab3ed67efdbfc799f35d1f83aa/colorlog-6.9.0-py3-none-any.whl
      - pypi: https://files.pythonhosted.org/packages/e6/75/49e5bfe642f71f272236b5b2d2691cf915a7283cc0ceda56357b61daa538/comm-0.2.2-py3-none-any.whl
      - pypi: https://files.pythonhosted.org/packages/ba/99/6794142b90b853a9155316c8f470d2e4821fe6f086b03e372aca848227dd/contourpy-1.3.1-cp312-cp312-manylinux_2_17_x86_64.manylinux2014_x86_64.whl
      - pypi: https://files.pythonhosted.org/packages/dc/03/0334a79b26ecf59958f2fe9dd1f5ab3e2f88db876f5071933de39af09647/coverage-7.6.10-cp312-cp312-manylinux_2_5_x86_64.manylinux1_x86_64.manylinux_2_17_x86_64.manylinux2014_x86_64.whl
      - pypi: https://files.pythonhosted.org/packages/19/64/33f41653a701f3cd2cbff8b41ebaad59885b3428b5afd0d93d16012ecf17/debugpy-1.8.12-cp312-cp312-manylinux_2_5_x86_64.manylinux1_x86_64.manylinux_2_17_x86_64.manylinux2014_x86_64.whl
      - pypi: https://files.pythonhosted.org/packages/d5/50/83c593b07763e1161326b3b8c6686f0f4b0f24d5526546bee538c89837d6/decorator-5.1.1-py3-none-any.whl
      - pypi: https://files.pythonhosted.org/packages/46/d1/e73b6ad76f0b1fb7f23c35c6d95dbc506a9c8804f43dda8cb5b0fa6331fd/dill-0.3.9-py3-none-any.whl
      - pypi: https://files.pythonhosted.org/packages/3f/27/4570e78fc0bf5ea0ca45eb1de3818a23787af9b390c0b0a0033a1b8236f9/diskcache-5.6.3-py3-none-any.whl
      - pypi: https://files.pythonhosted.org/packages/91/a1/cf2472db20f7ce4a6be1253a81cfdf85ad9c7885ffbed7047fb72c24cf87/distlib-0.3.9-py2.py3-none-any.whl
      - pypi: https://files.pythonhosted.org/packages/7b/8f/c4d9bafc34ad7ad5d8dc16dd1347ee0e507a52c3adb6bfa8887e1c6a26ba/executing-2.2.0-py2.py3-none-any.whl
      - pypi: https://files.pythonhosted.org/packages/90/2b/0817a2b257fe88725c25589d89aec060581aabf668707a8d03b2e9e0cb2a/fastjsonschema-2.21.1-py3-none-any.whl
      - pypi: https://files.pythonhosted.org/packages/89/ec/00d68c4ddfedfe64159999e5f8a98fb8442729a63e2077eb9dcd89623d27/filelock-3.17.0-py3-none-any.whl
      - pypi: https://files.pythonhosted.org/packages/af/47/93213ee66ef8fae3b93b3e29206f6b251e65c97bd91d8e1c5596ef15af0a/flask-3.1.0-py3-none-any.whl
      - pypi: https://files.pythonhosted.org/packages/56/07/1afa0514c876282bebc1c9aee83c6bb98fe6415cf57b88d9b06e7e29bf9c/Flask_Cors-5.0.0-py2.py3-none-any.whl
      - pypi: https://files.pythonhosted.org/packages/f1/66/033e58a50fd9ec9df00a8671c74f1f3a320564c6415a4ed82a1c651654ba/greenlet-3.1.1-cp312-cp312-manylinux_2_24_x86_64.manylinux_2_28_x86_64.whl
      - pypi: https://files.pythonhosted.org/packages/56/89/8df4efa78df8b129847c8a7c0e492376cca62ab68453e5a20375a1c6291b/holoviews-1.20.0-py3-none-any.whl
      - pypi: https://files.pythonhosted.org/packages/f7/3e/d5b3a524ef2eb68cf89dcae620b1a2d205cceaaeac74dda7d7445578c0d1/hvplot-0.10.0-py3-none-any.whl
      - pypi: https://files.pythonhosted.org/packages/a0/3e/6210894a10e269193ba29738d692b844411d3938b6c996db524a15461c12/hypothesis-6.124.9-py3-none-any.whl
      - pypi: https://files.pythonhosted.org/packages/03/00/1fd4a117c6c93f2dcc5b7edaeaf53ea45332ef966429be566ca16c2beb94/identify-2.6.7-py2.py3-none-any.whl
      - pypi: https://files.pythonhosted.org/packages/76/c6/c88e154df9c4e1a2a66ccf0005a88dfb2650c1dffb6f5ce603dfbd452ce3/idna-3.10-py3-none-any.whl
      - pypi: https://files.pythonhosted.org/packages/cb/bd/b394387b598ed84d8d0fa90611a90bee0adc2021820ad5729f7ced74a8e2/imageio-2.37.0-py3-none-any.whl
      - pypi: https://files.pythonhosted.org/packages/a0/2d/43c8522a2038e9d0e7dbdf3a61195ecc31ca576fb1527a528c877e87d973/imageio_ffmpeg-0.6.0-py3-none-manylinux2014_x86_64.whl
      - pypi: https://files.pythonhosted.org/packages/ef/a6/62565a6e1cf69e10f5727360368e451d4b7f58beeac6173dc9db836a5b46/iniconfig-2.0.0-py3-none-any.whl
      - pypi: https://files.pythonhosted.org/packages/94/5c/368ae6c01c7628438358e6d337c19b05425727fbb221d2a3c4303c372f42/ipykernel-6.29.5-py3-none-any.whl
      - pypi: https://files.pythonhosted.org/packages/e7/e1/f4474a7ecdb7745a820f6f6039dc43c66add40f1bcc66485607d93571af6/ipython-8.32.0-py3-none-any.whl
      - pypi: https://files.pythonhosted.org/packages/22/2d/9c0b76f2f9cc0ebede1b9371b6f317243028ed60b90705863d493bae622e/ipywidgets-8.1.5-py3-none-any.whl
      - pypi: https://files.pythonhosted.org/packages/76/c7/d6017f09ae5b1206fbe531f7af3b6dac1f67aedcbd2e79f3b386c27955d6/isort-6.0.0-py3-none-any.whl
      - pypi: https://files.pythonhosted.org/packages/04/96/92447566d16df59b2a776c0fb82dbc4d9e07cd95062562af01e408583fc4/itsdangerous-2.2.0-py3-none-any.whl
      - pypi: https://files.pythonhosted.org/packages/c0/5a/9cac0c82afec3d09ccd97c8b6502d48f165f9124db81b4bcb90b4af974ee/jedi-0.19.2-py2.py3-none-any.whl
      - pypi: https://files.pythonhosted.org/packages/bd/0f/2ba5fbcd631e3e88689309dbe978c5769e883e4b84ebfe7da30b43275c5a/jinja2-3.1.5-py3-none-any.whl
      - pypi: https://files.pythonhosted.org/packages/91/29/df4b9b42f2be0b623cbd5e2140cafcaa2bef0759a00b7b70104dcfe2fb51/joblib-1.4.2-py3-none-any.whl
      - pypi: https://files.pythonhosted.org/packages/69/4a/4f9dbeb84e8850557c02365a0eee0649abe5eb1d84af92a25731c6c0f922/jsonschema-4.23.0-py3-none-any.whl
      - pypi: https://files.pythonhosted.org/packages/d1/0f/8910b19ac0670a0f80ce1008e5e751c4a57e14d2c4c13a482aa6079fa9d6/jsonschema_specifications-2024.10.1-py3-none-any.whl
      - pypi: https://files.pythonhosted.org/packages/47/78/33b2294aad62e5f95b89a89379c5995c2bd978018387ef8bec79f6dc272c/jupyter_bokeh-4.0.5-py3-none-any.whl
      - pypi: https://files.pythonhosted.org/packages/11/85/b0394e0b6fcccd2c1eeefc230978a6f8cb0c5df1e4cd3e7625735a0d7d1e/jupyter_client-8.6.3-py3-none-any.whl
      - pypi: https://files.pythonhosted.org/packages/c9/fb/108ecd1fe961941959ad0ee4e12ee7b8b1477247f30b1fdfd83ceaf017f0/jupyter_core-5.7.2-py3-none-any.whl
      - pypi: https://files.pythonhosted.org/packages/7a/9b/cbf48a399c78e749c23aa33d51ac97c8f35154846b470907db8d2a40e437/jupyter_ui_poll-1.0.0-py2.py3-none-any.whl
      - pypi: https://files.pythonhosted.org/packages/a9/93/858e87edc634d628e5d752ba944c2833133a28fa87bb093e6832ced36a3e/jupyterlab_widgets-3.0.13-py3-none-any.whl
      - pypi: https://files.pythonhosted.org/packages/04/1e/b832de447dee8b582cac175871d2f6c3d5077cc56d5575cadba1fd1cccfa/linkify_it_py-2.0.3-py3-none-any.whl
      - pypi: https://files.pythonhosted.org/packages/cd/83/de0a49e7de540513f53ab5d2e105321dedeb08a8f5850f0208decf4390ec/Mako-1.3.9-py3-none-any.whl
      - pypi: https://files.pythonhosted.org/packages/3f/08/83871f3c50fc983b88547c196d11cf8c3340e37c32d2e9d6152abe2c61f7/Markdown-3.7-py3-none-any.whl
      - pypi: https://files.pythonhosted.org/packages/42/d7/1ec15b46af6af88f19b8e5ffea08fa375d433c998b8a7639e76935c14f1f/markdown_it_py-3.0.0-py3-none-any.whl
      - pypi: https://files.pythonhosted.org/packages/f3/f0/89e7aadfb3749d0f52234a0c8c7867877876e0a20b60e2188e9850794c17/MarkupSafe-3.0.2-cp312-cp312-manylinux_2_17_x86_64.manylinux2014_x86_64.whl
      - pypi: https://files.pythonhosted.org/packages/8f/8e/9ad090d3553c280a8060fbf6e24dc1c0c29704ee7d1c372f0c174aa59285/matplotlib_inline-0.1.7-py3-none-any.whl
      - pypi: https://files.pythonhosted.org/packages/27/1a/1f68f9ba0c207934b35b86a8ca3aad8395a3d6dd7921c0686e23853ff5a9/mccabe-0.7.0-py2.py3-none-any.whl
      - pypi: https://files.pythonhosted.org/packages/a7/f7/7782a043553ee469c1ff49cfa1cdace2d6bf99a1f333cf38676b3ddf30da/mdit_py_plugins-0.4.2-py3-none-any.whl
      - pypi: https://files.pythonhosted.org/packages/b3/38/89ba8ad64ae25be8de66a6d463314cf1eb366222074cfda9ee839c56a4b4/mdurl-0.1.2-py3-none-any.whl
      - pypi: https://files.pythonhosted.org/packages/61/ee/ef46fdfbdc7e1316da60142ffc1867e6e12a22341636dce62856bb325272/moviepy-2.1.2-py3-none-any.whl
      - pypi: https://files.pythonhosted.org/packages/15/fc/420680ad8b0cf81372eee7a213a7b7173ec5a628f0d5b2426047fe55c3b3/narwhals-1.26.0-py3-none-any.whl
      - pypi: https://files.pythonhosted.org/packages/a9/82/0340caa499416c78e5d8f5f05947ae4bc3cba53c9f038ab6e9ed964e22f1/nbformat-5.10.4-py3-none-any.whl
      - pypi: https://files.pythonhosted.org/packages/a0/c4/c2971a3ba4c6103a3d10c4b0f24f461ddc027f0f09763220cf35ca1401b3/nest_asyncio-1.6.0-py3-none-any.whl
      - pypi: https://files.pythonhosted.org/packages/d2/1d/1b658dbd2b9fa9c4c9f32accbfc0205d532c8c6194dc0f2a4c0428e7128a/nodeenv-1.9.1-py2.py3-none-any.whl
      - pypi: https://files.pythonhosted.org/packages/5b/73/65d2f0b698df1731e851e3295eb29a5ab8aa06f763f7e4188647a809578d/numpy-2.2.2-cp312-cp312-manylinux_2_17_x86_64.manylinux2014_x86_64.whl
      - pypi: https://files.pythonhosted.org/packages/40/ff/018341c06188f9d9c0aa49672446d194f4170a0376516df4ec52bab4a7b4/optuna-4.2.0-py3-none-any.whl
      - pypi: https://files.pythonhosted.org/packages/88/ef/eb23f262cca3c0c4eb7ab1933c3b1f03d021f2c48f54763065b6f0e321be/packaging-24.2-py3-none-any.whl
      - pypi: https://files.pythonhosted.org/packages/38/f8/d8fddee9ed0d0c0f4a2132c1dfcf0e3e53265055da8df952a53e7eaf178c/pandas-2.2.3-cp312-cp312-manylinux_2_17_x86_64.manylinux2014_x86_64.whl
      - pypi: https://files.pythonhosted.org/packages/a8/f3/4cb65d4ce71dc7527186438672e1c78d18bfebd510e650cc863931de3b5b/panel-1.6.0-py3-none-any.whl
      - pypi: https://files.pythonhosted.org/packages/99/56/370a6636e072a037b52499edd8928942df7f887974fc54444ece5152d26a/param-2.2.0-py3-none-any.whl
      - pypi: https://files.pythonhosted.org/packages/c6/ac/dac4a63f978e4dcb3c6d3a78c4d8e0192a113d288502a1216950c41b1027/parso-0.8.4-py2.py3-none-any.whl
      - pypi: https://files.pythonhosted.org/packages/9e/c3/059298687310d527a58bb01f3b1965787ee3b40dce76752eda8b44e9a2c5/pexpect-4.9.0-py2.py3-none-any.whl
      - pypi: https://files.pythonhosted.org/packages/55/77/40daddf677897a923d5d33329acd52a2144d54a9644f2a5422c028c6bf2d/pillow-10.4.0-cp312-cp312-manylinux_2_28_x86_64.whl
      - pypi: https://files.pythonhosted.org/packages/c9/bc/b7db44f5f39f9d0494071bddae6880eb645970366d0a200022a1a93d57f5/pip-25.0.1-py3-none-any.whl
      - pypi: https://files.pythonhosted.org/packages/3c/a6/bc1012356d8ece4d66dd75c4b9fc6c1f6650ddd5991e421177d9f8f671be/platformdirs-4.3.6-py3-none-any.whl
      - pypi: https://files.pythonhosted.org/packages/0e/77/a946f38b57fb88e736c71fbdd737a1aebd27b532bda0779c137f357cf5fc/plotly-6.0.0-py3-none-any.whl
      - pypi: https://files.pythonhosted.org/packages/88/5f/e351af9a41f866ac3f1fac4ca0613908d9a41741cfcf2228f4ad853b697d/pluggy-1.5.0-py3-none-any.whl
      - pypi: https://files.pythonhosted.org/packages/43/b3/df14c580d82b9627d173ceea305ba898dca135feb360b6d84019d0803d3b/pre_commit-4.1.0-py2.py3-none-any.whl
      - pypi: https://files.pythonhosted.org/packages/8b/f5/cab5cf6a540c31f5099043de0ae43990fd9cf66f75ecb5e9f254a4e4d4ee/proglog-0.1.10-py3-none-any.whl
      - pypi: https://files.pythonhosted.org/packages/e4/ea/d836f008d33151c7a1f62caf3d8dd782e4d15f6a43897f64480c2b8de2ad/prompt_toolkit-3.0.50-py3-none-any.whl
      - pypi: https://files.pythonhosted.org/packages/bf/b9/b0eb3f3cbcb734d930fdf839431606844a825b23eaf9a6ab371edac8162c/psutil-7.0.0-cp36-abi3-manylinux_2_12_x86_64.manylinux2010_x86_64.manylinux_2_17_x86_64.manylinux2014_x86_64.whl
      - pypi: https://files.pythonhosted.org/packages/b4/89/300991108d86c00e6aa84ea85e9c998e27eed59fdcb1abd3e69b9f4d62f5/psygnal-0.12.0-cp312-cp312-manylinux_2_17_x86_64.manylinux2014_x86_64.whl
      - pypi: https://files.pythonhosted.org/packages/22/a6/858897256d0deac81a172289110f31629fc4cee19b6f01283303e18c8db3/ptyprocess-0.7.0-py2.py3-none-any.whl
      - pypi: https://files.pythonhosted.org/packages/8e/37/efad0257dc6e593a18957422533ff0f87ede7c9c6ea010a2177d738fb82f/pure_eval-0.2.3-py3-none-any.whl
      - pypi: https://files.pythonhosted.org/packages/3b/5e/6bc81aa7fc9affc7d1c03b912fbcc984ca56c2a18513684da267715dab7b/pyarrow-19.0.0-cp312-cp312-manylinux_2_28_x86_64.whl
      - pypi: https://files.pythonhosted.org/packages/8a/0b/9fcc47d19c48b59121088dd6da2488a49d5f72dacf8262e2790a1d2c7d15/pygments-2.19.1-py3-none-any.whl
      - pypi: https://files.pythonhosted.org/packages/0d/8b/eef15df5f4e7aa393de31feb96ca9a3d6639669bd59d589d0685d5ef4e62/pylint-3.3.4-py3-none-any.whl
      - pypi: https://files.pythonhosted.org/packages/11/92/76a1c94d3afee238333bc0a42b82935dd8f9cf8ce9e336ff87ee14d9e1cf/pytest-8.3.4-py3-none-any.whl
      - pypi: https://files.pythonhosted.org/packages/36/3b/48e79f2cd6a61dbbd4807b4ed46cb564b4fd50a76166b1c4ea5c1d9e2371/pytest_cov-6.0.0-py3-none-any.whl
      - pypi: https://files.pythonhosted.org/packages/ec/57/56b9bcc3c9c6a792fcbaf139543cee77261f3651ca9da0c93f5c1221264b/python_dateutil-2.9.0.post0-py2.py3-none-any.whl
      - pypi: https://files.pythonhosted.org/packages/6a/3e/b68c118422ec867fa7ab88444e1274aa40681c606d59ac27de5a5588f082/python_dotenv-1.0.1-py3-none-any.whl
      - pypi: https://files.pythonhosted.org/packages/eb/38/ac33370d784287baa1c3d538978b5e2ea064d4c1b93ffbd12826c190dd10/pytz-2025.1-py2.py3-none-any.whl
      - pypi: https://files.pythonhosted.org/packages/98/cc/ba051cfaef2525054e3367f2d5ff4df38f8f775125b3eebb82af4060026b/pyviz_comms-3.0.4-py3-none-any.whl
      - pypi: https://files.pythonhosted.org/packages/b9/2b/614b4752f2e127db5cc206abc23a8c19678e92b23c3db30fc86ab731d3bd/PyYAML-6.0.2-cp312-cp312-manylinux_2_17_x86_64.manylinux2014_x86_64.whl
      - pypi: https://files.pythonhosted.org/packages/a1/d1/6fda77a034d02034367b040973fd3861d945a5347e607bd2e98c99f20599/pyzmq-26.2.1-cp312-cp312-manylinux_2_28_x86_64.whl
      - pypi: https://files.pythonhosted.org/packages/c1/b1/3baf80dc6d2b7bc27a95a67752d0208e410351e3feb4eb78de5f77454d8d/referencing-0.36.2-py3-none-any.whl
      - pypi: https://files.pythonhosted.org/packages/f9/9b/335f9764261e915ed497fcdeb11df5dfd6f7bf257d4a6a2a686d80da4d54/requests-2.32.3-py3-none-any.whl
      - pypi: https://files.pythonhosted.org/packages/2d/d0/58df8fa7bb9898157dcc6efeadc408d381321b9c43007355174044f1ac66/rerun_notebook-0.22.0-py2.py3-none-any.whl
      - pypi: https://files.pythonhosted.org/packages/10/63/405a1b601cf1253878b1aebef6764095b2e8139cf233a908c2ccc4ad4ffd/rerun_sdk-0.21.0-cp38-abi3-manylinux_2_31_x86_64.whl
      - pypi: https://files.pythonhosted.org/packages/82/a1/a45f3e30835b553379b3a56ea6c4eb622cf11e72008229af840e4596a8ea/rpds_py-0.22.3-cp312-cp312-manylinux_2_17_x86_64.manylinux2014_x86_64.whl
      - pypi: https://files.pythonhosted.org/packages/30/24/6200b13ea611b83260501b6955b764bb320e23b2b75884c60ee7d3f0b68e/ruff-0.9.4-py3-none-manylinux_2_17_x86_64.manylinux2014_x86_64.whl
      - pypi: https://files.pythonhosted.org/packages/29/7a/8bce8968883e9465de20be15542f4c7e221952441727c4dad24d534c6d99/scikit_learn-1.6.1-cp312-cp312-manylinux_2_17_x86_64.manylinux2014_x86_64.whl
      - pypi: https://files.pythonhosted.org/packages/b0/3c/0de11ca154e24a57b579fb648151d901326d3102115bc4f9a7a86526ce54/scipy-1.15.1-cp312-cp312-manylinux_2_17_x86_64.manylinux2014_x86_64.whl
      - pypi: https://files.pythonhosted.org/packages/b7/ce/149a00dd41f10bc29e5921b496af8b574d8413afcd5e30dfa0ed46c2cc5e/six-1.17.0-py2.py3-none-any.whl
      - pypi: https://files.pythonhosted.org/packages/32/46/9cb0e58b2deb7f82b84065f37f3bffeb12413f947f9388e4cac22c4621ce/sortedcontainers-2.4.0-py2.py3-none-any.whl
      - pypi: https://files.pythonhosted.org/packages/73/8d/b0539e8dce90861efc38fea3eefb15a5d0cfeacf818614762e77a9f192f9/SQLAlchemy-2.0.38-cp312-cp312-manylinux_2_17_x86_64.manylinux2014_x86_64.whl
      - pypi: https://files.pythonhosted.org/packages/f1/7b/ce1eafaf1a76852e2ec9b22edecf1daa58175c090266e9f6c64afcd81d91/stack_data-0.6.3-py3-none-any.whl
      - pypi: https://files.pythonhosted.org/packages/fc/8c/42e61df3b86bb675b719877283da915d3db93fb0d1820fc7bf2a9153f739/str2bool-1.1.zip
      - pypi: https://files.pythonhosted.org/packages/81/69/297302c5f5f59c862faa31e6cb9a4cd74721cd1e052b38e464c5b402df8b/StrEnum-0.4.15-py3-none-any.whl
      - pypi: https://files.pythonhosted.org/packages/4b/2c/ffbf7a134b9ab11a67b0cf0726453cedd9c5043a4fe7a35d1cefa9a1bcfb/threadpoolctl-3.5.0-py3-none-any.whl
      - pypi: https://files.pythonhosted.org/packages/f9/b6/a447b5e4ec71e13871be01ba81f5dfc9d0af7e473da256ff46bc0e24026f/tomlkit-0.13.2-py3-none-any.whl
      - pypi: https://files.pythonhosted.org/packages/22/55/b78a464de78051a30599ceb6983b01d8f732e6f69bf37b4ed07f642ac0fc/tornado-6.4.2-cp38-abi3-manylinux_2_5_x86_64.manylinux1_x86_64.manylinux_2_17_x86_64.manylinux2014_x86_64.whl
      - pypi: https://files.pythonhosted.org/packages/d0/30/dc54f88dd4a2b5dc8a0279bdd7270e735851848b762aeb1c1184ed1f6b14/tqdm-4.67.1-py3-none-any.whl
      - pypi: https://files.pythonhosted.org/packages/00/c0/8f5d070730d7836adc9c9b6408dec68c6ced86b304a9b26a14df072a6e8c/traitlets-5.14.3-py3-none-any.whl
      - pypi: https://files.pythonhosted.org/packages/26/9f/ad63fc0248c5379346306f8668cda6e2e2e9c95e01216d2b8ffd9ff037d0/typing_extensions-4.12.2-py3-none-any.whl
      - pypi: https://files.pythonhosted.org/packages/0f/dd/84f10e23edd882c6f968c21c2434fe67bd4a528967067515feca9e611e5e/tzdata-2025.1-py2.py3-none-any.whl
      - pypi: https://files.pythonhosted.org/packages/37/87/1f677586e8ac487e29672e4b17455758fce261de06a0d086167bb760361a/uc_micro_py-1.0.3-py3-none-any.whl
      - pypi: https://files.pythonhosted.org/packages/c8/19/4ec628951a74043532ca2cf5d97b7b14863931476d117c471e8e2b1eb39f/urllib3-2.3.0-py3-none-any.whl
      - pypi: https://files.pythonhosted.org/packages/93/fa/849483d56773ae29740ae70043ad88e068f98a6401aa819b5d6bee604683/virtualenv-20.29.2-py3-none-any.whl
      - pypi: https://files.pythonhosted.org/packages/fd/84/fd2ba7aafacbad3c4201d395674fc6348826569da3c0937e75505ead3528/wcwidth-0.2.13-py2.py3-none-any.whl
      - pypi: https://files.pythonhosted.org/packages/f4/24/2a3e3df732393fed8b3ebf2ec078f05546de641fe1b667ee316ec1dcf3b7/webencodings-0.5.1-py2.py3-none-any.whl
      - pypi: https://files.pythonhosted.org/packages/52/24/ab44c871b0f07f491e5d2ad12c9bd7358e527510618cb1b803a88e986db1/werkzeug-3.1.3-py3-none-any.whl
      - pypi: https://files.pythonhosted.org/packages/21/02/88b65cc394961a60c43c70517066b6b679738caf78506a5da7b88ffcb643/widgetsnbextension-4.0.13-py3-none-any.whl
      - pypi: https://files.pythonhosted.org/packages/05/79/4e19100342fe13d69fd6e77b343e2269924fec681258e2ea21b55576aad2/xarray-2025.1.2-py3-none-any.whl
      - pypi: https://files.pythonhosted.org/packages/9a/6e/49408735dae940a0c1c225c6b908fd83bd6e3f5fae120f865754e72f78cb/xyzservices-2025.1.0-py3-none-any.whl
      - pypi: .
packages:
- conda: https://conda.anaconda.org/conda-forge/linux-64/_libgcc_mutex-0.1-conda_forge.tar.bz2
  sha256: fe51de6107f9edc7aa4f786a70f4a883943bc9d39b3bb7307c04c41410990726
  md5: d7c89558ba9fa0495403155b64376d81
  arch: x86_64
  platform: linux
  license: None
  purls: []
  size: 2562
  timestamp: 1578324546067
- conda: https://conda.anaconda.org/conda-forge/linux-64/_openmp_mutex-4.5-2_gnu.tar.bz2
  build_number: 16
  sha256: fbe2c5e56a653bebb982eda4876a9178aedfc2b545f25d0ce9c4c0b508253d22
  md5: 73aaf86a425cc6e73fcf236a5a46396d
  depends:
  - _libgcc_mutex 0.1 conda_forge
  - libgomp >=7.5.0
  constrains:
  - openmp_impl 9999
  arch: x86_64
  platform: linux
  license: BSD-3-Clause
  license_family: BSD
  purls: []
  size: 23621
  timestamp: 1650670423406
- pypi: https://files.pythonhosted.org/packages/54/7e/ac0991d1745f7d755fc1cd381b3990a45b404b4d008fc75e2a983516fbfe/alembic-1.14.1-py3-none-any.whl
  name: alembic
  version: 1.14.1
  sha256: 1acdd7a3a478e208b0503cd73614d5e4c6efafa4e73518bb60e4f2846a37b1c5
  requires_dist:
  - sqlalchemy>=1.3.0
  - mako
  - importlib-metadata ; python_full_version < '3.9'
  - importlib-resources ; python_full_version < '3.9'
  - typing-extensions>=4
  - backports-zoneinfo ; python_full_version < '3.9' and extra == 'tz'
  - tzdata ; extra == 'tz'
  requires_python: '>=3.8'
- pypi: https://files.pythonhosted.org/packages/1a/5a/7b024920cca385eb9b56bc63edf0a647de208346bfac5b339b544733d53a/anywidget-0.9.13-py3-none-any.whl
  name: anywidget
  version: 0.9.13
  sha256: 43d1658f1043b8c95cd350b2f5deccb123fd37810a36f656d6163aefe8163705
  requires_dist:
  - importlib-metadata ; python_full_version < '3.8'
  - ipywidgets>=7.6.0
  - psygnal>=0.8.1
  - typing-extensions>=4.2.0
  - comm>=0.1.0 ; extra == 'dev'
  - watchfiles>=0.18.0 ; extra == 'dev'
  - ipython<8.13 ; python_full_version < '3.9' and extra == 'test'
  - msgspec ; python_full_version >= '3.8' and extra == 'test'
  - mypy==1.10.0 ; python_full_version >= '3.8' and extra == 'test'
  - pydantic ; extra == 'test'
  - pytest ; extra == 'test'
  - pytest-cov ; extra == 'test'
  - ruff ; extra == 'test'
  requires_python: '>=3.7'
- pypi: https://files.pythonhosted.org/packages/07/28/0bc8a17d6cd4cc3c79ae41b7105a2b9a327c110e5ddd37a8a27b29a5c8a2/astroid-3.3.8-py3-none-any.whl
  name: astroid
  version: 3.3.8
  sha256: 187ccc0c248bfbba564826c26f070494f7bc964fd286b6d9fff4420e55de828c
  requires_dist:
  - typing-extensions>=4.0.0 ; python_full_version < '3.11'
  requires_python: '>=3.9.0'
- pypi: https://files.pythonhosted.org/packages/25/8a/c46dcc25341b5bce5472c718902eb3d38600a903b14fa6aeecef3f21a46f/asttokens-3.0.0-py3-none-any.whl
  name: asttokens
  version: 3.0.0
  sha256: e3078351a059199dd5138cb1c706e6430c05eff2ff136af5eb4790f9d28932e2
  requires_dist:
  - astroid>=2,<4 ; extra == 'astroid'
  - astroid>=2,<4 ; extra == 'test'
  - pytest ; extra == 'test'
  - pytest-cov ; extra == 'test'
  - pytest-xdist ; extra == 'test'
  requires_python: '>=3.8'
- pypi: https://files.pythonhosted.org/packages/fc/30/d4986a882011f9df997a55e6becd864812ccfcd821d64aac8570ee39f719/attrs-25.1.0-py3-none-any.whl
  name: attrs
  version: 25.1.0
  sha256: c75a69e28a550a7e93789579c22aa26b0f5b83b75dc4e08fe092980051e1090a
  requires_dist:
  - cloudpickle ; platform_python_implementation == 'CPython' and extra == 'benchmark'
  - hypothesis ; extra == 'benchmark'
  - mypy>=1.11.1 ; python_full_version >= '3.10' and platform_python_implementation == 'CPython' and extra == 'benchmark'
  - pympler ; extra == 'benchmark'
  - pytest-codspeed ; extra == 'benchmark'
  - pytest-mypy-plugins ; python_full_version >= '3.10' and platform_python_implementation == 'CPython' and extra == 'benchmark'
  - pytest-xdist[psutil] ; extra == 'benchmark'
  - pytest>=4.3.0 ; extra == 'benchmark'
  - cloudpickle ; platform_python_implementation == 'CPython' and extra == 'cov'
  - coverage[toml]>=5.3 ; extra == 'cov'
  - hypothesis ; extra == 'cov'
  - mypy>=1.11.1 ; python_full_version >= '3.10' and platform_python_implementation == 'CPython' and extra == 'cov'
  - pympler ; extra == 'cov'
  - pytest-mypy-plugins ; python_full_version >= '3.10' and platform_python_implementation == 'CPython' and extra == 'cov'
  - pytest-xdist[psutil] ; extra == 'cov'
  - pytest>=4.3.0 ; extra == 'cov'
  - cloudpickle ; platform_python_implementation == 'CPython' and extra == 'dev'
  - hypothesis ; extra == 'dev'
  - mypy>=1.11.1 ; python_full_version >= '3.10' and platform_python_implementation == 'CPython' and extra == 'dev'
  - pre-commit-uv ; extra == 'dev'
  - pympler ; extra == 'dev'
  - pytest-mypy-plugins ; python_full_version >= '3.10' and platform_python_implementation == 'CPython' and extra == 'dev'
  - pytest-xdist[psutil] ; extra == 'dev'
  - pytest>=4.3.0 ; extra == 'dev'
  - cogapp ; extra == 'docs'
  - furo ; extra == 'docs'
  - myst-parser ; extra == 'docs'
  - sphinx ; extra == 'docs'
  - sphinx-notfound-page ; extra == 'docs'
  - sphinxcontrib-towncrier ; extra == 'docs'
  - towncrier<24.7 ; extra == 'docs'
  - cloudpickle ; platform_python_implementation == 'CPython' and extra == 'tests'
  - hypothesis ; extra == 'tests'
  - mypy>=1.11.1 ; python_full_version >= '3.10' and platform_python_implementation == 'CPython' and extra == 'tests'
  - pympler ; extra == 'tests'
  - pytest-mypy-plugins ; python_full_version >= '3.10' and platform_python_implementation == 'CPython' and extra == 'tests'
  - pytest-xdist[psutil] ; extra == 'tests'
  - pytest>=4.3.0 ; extra == 'tests'
  - mypy>=1.11.1 ; python_full_version >= '3.10' and platform_python_implementation == 'CPython' and extra == 'tests-mypy'
  - pytest-mypy-plugins ; python_full_version >= '3.10' and platform_python_implementation == 'CPython' and extra == 'tests-mypy'
  requires_python: '>=3.8'
- pypi: https://files.pythonhosted.org/packages/fc/55/96142937f66150805c25c4d0f31ee4132fd33497753400734f9dfdcbdc66/bleach-6.2.0-py3-none-any.whl
  name: bleach
  version: 6.2.0
  sha256: 117d9c6097a7c3d22fd578fcd8d35ff1e125df6736f554da4e432fdd63f31e5e
  requires_dist:
  - webencodings
  - tinycss2>=1.1.0,<1.5 ; extra == 'css'
  requires_python: '>=3.9'
- pypi: https://files.pythonhosted.org/packages/10/cb/f2ad4230dc2eb1a74edf38f1a38b9b52277f75bef262d8908e60d957e13c/blinker-1.9.0-py3-none-any.whl
  name: blinker
  version: 1.9.0
  sha256: ba0efaa9080b619ff2f3459d1d500c57bddea4a6b424b60a91141db6fd2f08bc
  requires_python: '>=3.9'
- pypi: https://files.pythonhosted.org/packages/c5/15/be88ca93d191f07df76cce217b3b44d5ed3038fa58dd33b4fcb12ea8fe5e/bokeh-3.6.3-py3-none-any.whl
  name: bokeh
  version: 3.6.3
  sha256: 1c219e2afe1405e6ada212071ac3bee91c95acfd1aa6d620eb6f61a751407747
  requires_dist:
  - jinja2>=2.9
  - contourpy>=1.2
  - numpy>=1.16
  - packaging>=16.8
  - pandas>=1.2
  - pillow>=7.1.0
  - pyyaml>=3.10
  - tornado>=6.2
  - xyzservices>=2021.9.1
  requires_python: '>=3.10'
- conda: https://conda.anaconda.org/conda-forge/linux-64/bzip2-1.0.8-h4bc722e_7.conda
  sha256: 5ced96500d945fb286c9c838e54fa759aa04a7129c59800f0846b4335cee770d
  md5: 62ee74e96c5ebb0af99386de58cf9553
  depends:
  - __glibc >=2.17,<3.0.a0
  - libgcc-ng >=12
  arch: x86_64
  platform: linux
  license: bzip2-1.0.6
  license_family: BSD
  purls: []
  size: 252783
  timestamp: 1720974456583
- conda: https://conda.anaconda.org/conda-forge/linux-64/ca-certificates-2025.1.31-hbcca054_0.conda
  sha256: bf832198976d559ab44d6cdb315642655547e26d826e34da67cbee6624cda189
  md5: 19f3a56f68d2fd06c516076bff482c52
  arch: x86_64
  platform: linux
  license: ISC
  purls: []
  size: 158144
  timestamp: 1738298224464
- pypi: https://files.pythonhosted.org/packages/38/fc/bce832fd4fd99766c04d1ee0eead6b0ec6486fb100ae5e74c1d91292b982/certifi-2025.1.31-py3-none-any.whl
  name: certifi
  version: 2025.1.31
  sha256: ca78db4565a652026a4db2bcdf68f2fb589ea80d0be70e03929ed730746b84fe
  requires_python: '>=3.6'
- pypi: https://files.pythonhosted.org/packages/c5/55/51844dd50c4fc7a33b653bfaba4c2456f06955289ca770a5dbd5fd267374/cfgv-3.4.0-py2.py3-none-any.whl
  name: cfgv
  version: 3.4.0
  sha256: b7265b1f29fd3316bfcd2b330d63d024f2bfd8bcb8b0272f8e19a504856c48f9
  requires_python: '>=3.8'
- pypi: https://files.pythonhosted.org/packages/3e/a2/513f6cbe752421f16d969e32f3583762bfd583848b763913ddab8d9bfd4f/charset_normalizer-3.4.1-cp312-cp312-manylinux_2_17_x86_64.manylinux2014_x86_64.whl
  name: charset-normalizer
  version: 3.4.1
  sha256: bc2722592d8998c870fa4e290c2eec2c1569b87fe58618e67d38b4665dfa680d
  requires_python: '>=3.7'
- pypi: https://files.pythonhosted.org/packages/88/83/489e9504711fa05d8dde1574996408026bdbdbd938f23be67deebb5eca92/charset_normalizer-3.4.1-cp311-cp311-manylinux_2_17_x86_64.manylinux2014_x86_64.whl
  name: charset-normalizer
  version: 3.4.1
  sha256: fd4ec41f914fa74ad1b8304bbc634b3de73d2a0889bd32076342a573e0779e00
  requires_python: '>=3.7'
- pypi: https://files.pythonhosted.org/packages/93/62/5e89cdfe04584cb7f4d36003ffa2936681b03ecc0754f8e969c2becb7e24/charset_normalizer-3.4.1-cp310-cp310-manylinux_2_17_x86_64.manylinux2014_x86_64.whl
  name: charset-normalizer
  version: 3.4.1
  sha256: b010a7a4fd316c3c484d482922d13044979e78d1861f0e0650423144c616a46a
  requires_python: '>=3.7'
- pypi: https://files.pythonhosted.org/packages/7e/d4/7ebdbd03970677812aac39c869717059dbb71a4cfc033ca6e5221787892c/click-8.1.8-py3-none-any.whl
  name: click
  version: 8.1.8
  sha256: 63c132bbbed01578a06712a2d1f497bb62d9c1c0d329b7903a866228027263b2
  requires_dist:
  - colorama ; platform_system == 'Windows'
  - importlib-metadata ; python_full_version < '3.8'
  requires_python: '>=3.7'
- pypi: https://files.pythonhosted.org/packages/c6/c6/9963d588cc3d75d766c819e0377a168ef83cf3316a92769971527a1ad1de/colorcet-3.1.0-py3-none-any.whl
  name: colorcet
  version: 3.1.0
  sha256: 2a7d59cc8d0f7938eeedd08aad3152b5319b4ba3bcb7a612398cc17a384cb296
  requires_dist:
  - colorcet[tests] ; extra == 'all'
  - colorcet[tests-extra] ; extra == 'all'
  - colorcet[examples] ; extra == 'all'
  - colorcet[doc] ; extra == 'all'
  - colorcet[examples] ; extra == 'doc'
  - nbsite>=0.8.4 ; extra == 'doc'
  - sphinx-copybutton ; extra == 'doc'
  - numpy ; extra == 'examples'
  - holoviews ; extra == 'examples'
  - matplotlib ; extra == 'examples'
  - bokeh ; extra == 'examples'
  - pre-commit ; extra == 'tests'
  - pytest>=2.8.5 ; extra == 'tests'
  - pytest-cov ; extra == 'tests'
  - packaging ; extra == 'tests'
  - colorcet[examples] ; extra == 'tests-examples'
  - nbval ; extra == 'tests-examples'
  - colorcet[tests] ; extra == 'tests-extra'
  - pytest-mpl ; extra == 'tests-extra'
  requires_python: '>=3.7'
- pypi: https://files.pythonhosted.org/packages/e3/51/9b208e85196941db2f0654ad0357ca6388ab3ed67efdbfc799f35d1f83aa/colorlog-6.9.0-py3-none-any.whl
  name: colorlog
  version: 6.9.0
  sha256: 5906e71acd67cb07a71e779c47c4bcb45fb8c2993eebe9e5adcd6a6f1b283eff
  requires_dist:
  - colorama ; sys_platform == 'win32'
  - black ; extra == 'development'
  - flake8 ; extra == 'development'
  - mypy ; extra == 'development'
  - pytest ; extra == 'development'
  - types-colorama ; extra == 'development'
  requires_python: '>=3.6'
- pypi: https://files.pythonhosted.org/packages/e6/75/49e5bfe642f71f272236b5b2d2691cf915a7283cc0ceda56357b61daa538/comm-0.2.2-py3-none-any.whl
  name: comm
  version: 0.2.2
  sha256: e6fb86cb70ff661ee8c9c14e7d36d6de3b4066f1441be4063df9c5009f0a64d3
  requires_dist:
  - traitlets>=4
  - pytest ; extra == 'test'
  requires_python: '>=3.8'
- pypi: https://files.pythonhosted.org/packages/85/fc/7fa5d17daf77306840a4e84668a48ddff09e6bc09ba4e37e85ffc8e4faa3/contourpy-1.3.1-cp311-cp311-manylinux_2_17_x86_64.manylinux2014_x86_64.whl
  name: contourpy
  version: 1.3.1
  sha256: 3a04ecd68acbd77fa2d39723ceca4c3197cb2969633836ced1bea14e219d077c
  requires_dist:
  - numpy>=1.23
  - furo ; extra == 'docs'
  - sphinx>=7.2 ; extra == 'docs'
  - sphinx-copybutton ; extra == 'docs'
  - bokeh ; extra == 'bokeh'
  - selenium ; extra == 'bokeh'
  - contourpy[bokeh,docs] ; extra == 'mypy'
  - docutils-stubs ; extra == 'mypy'
  - mypy==1.11.1 ; extra == 'mypy'
  - types-pillow ; extra == 'mypy'
  - contourpy[test-no-images] ; extra == 'test'
  - matplotlib ; extra == 'test'
  - pillow ; extra == 'test'
  - pytest ; extra == 'test-no-images'
  - pytest-cov ; extra == 'test-no-images'
  - pytest-rerunfailures ; extra == 'test-no-images'
  - pytest-xdist ; extra == 'test-no-images'
  - wurlitzer ; extra == 'test-no-images'
  requires_python: '>=3.10'
- pypi: https://files.pythonhosted.org/packages/a9/57/86c500d63b3e26e5b73a28b8291a67c5608d4aa87ebd17bd15bb33c178bc/contourpy-1.3.1-cp310-cp310-manylinux_2_17_x86_64.manylinux2014_x86_64.whl
  name: contourpy
  version: 1.3.1
  sha256: a0cffcbede75c059f535725c1680dfb17b6ba8753f0c74b14e6a9c68c29d7ea3
  requires_dist:
  - numpy>=1.23
  - furo ; extra == 'docs'
  - sphinx>=7.2 ; extra == 'docs'
  - sphinx-copybutton ; extra == 'docs'
  - bokeh ; extra == 'bokeh'
  - selenium ; extra == 'bokeh'
  - contourpy[bokeh,docs] ; extra == 'mypy'
  - docutils-stubs ; extra == 'mypy'
  - mypy==1.11.1 ; extra == 'mypy'
  - types-pillow ; extra == 'mypy'
  - contourpy[test-no-images] ; extra == 'test'
  - matplotlib ; extra == 'test'
  - pillow ; extra == 'test'
  - pytest ; extra == 'test-no-images'
  - pytest-cov ; extra == 'test-no-images'
  - pytest-rerunfailures ; extra == 'test-no-images'
  - pytest-xdist ; extra == 'test-no-images'
  - wurlitzer ; extra == 'test-no-images'
  requires_python: '>=3.10'
- pypi: https://files.pythonhosted.org/packages/ba/99/6794142b90b853a9155316c8f470d2e4821fe6f086b03e372aca848227dd/contourpy-1.3.1-cp312-cp312-manylinux_2_17_x86_64.manylinux2014_x86_64.whl
  name: contourpy
  version: 1.3.1
  sha256: efa874e87e4a647fd2e4f514d5e91c7d493697127beb95e77d2f7561f6905bd9
  requires_dist:
  - numpy>=1.23
  - furo ; extra == 'docs'
  - sphinx>=7.2 ; extra == 'docs'
  - sphinx-copybutton ; extra == 'docs'
  - bokeh ; extra == 'bokeh'
  - selenium ; extra == 'bokeh'
  - contourpy[bokeh,docs] ; extra == 'mypy'
  - docutils-stubs ; extra == 'mypy'
  - mypy==1.11.1 ; extra == 'mypy'
  - types-pillow ; extra == 'mypy'
  - contourpy[test-no-images] ; extra == 'test'
  - matplotlib ; extra == 'test'
  - pillow ; extra == 'test'
  - pytest ; extra == 'test-no-images'
  - pytest-cov ; extra == 'test-no-images'
  - pytest-rerunfailures ; extra == 'test-no-images'
  - pytest-xdist ; extra == 'test-no-images'
  - wurlitzer ; extra == 'test-no-images'
  requires_python: '>=3.10'
- pypi: https://files.pythonhosted.org/packages/2c/f8/ef009b3b98e9f7033c19deb40d629354aab1d8b2d7f9cfec284dbedf5096/coverage-7.6.10-cp311-cp311-manylinux_2_5_x86_64.manylinux1_x86_64.manylinux_2_17_x86_64.manylinux2014_x86_64.whl
  name: coverage
  version: 7.6.10
  sha256: 0d7a2bf79378d8fb8afaa994f91bfd8215134f8631d27eba3e0e2c13546ce994
  requires_dist:
  - tomli ; python_full_version <= '3.11' and extra == 'toml'
  requires_python: '>=3.9'
- pypi: https://files.pythonhosted.org/packages/6d/85/fc0de2bcda3f97c2ee9fe8568f7d48f7279e91068958e5b2cc19e0e5f600/coverage-7.6.10-cp310-cp310-manylinux_2_5_x86_64.manylinux1_x86_64.manylinux_2_17_x86_64.manylinux2014_x86_64.whl
  name: coverage
  version: 7.6.10
  sha256: 675cefc4c06e3b4c876b85bfb7c59c5e2218167bbd4da5075cbe3b5790a28988
  requires_dist:
  - tomli ; python_full_version <= '3.11' and extra == 'toml'
  requires_python: '>=3.9'
- pypi: https://files.pythonhosted.org/packages/dc/03/0334a79b26ecf59958f2fe9dd1f5ab3e2f88db876f5071933de39af09647/coverage-7.6.10-cp312-cp312-manylinux_2_5_x86_64.manylinux1_x86_64.manylinux_2_17_x86_64.manylinux2014_x86_64.whl
  name: coverage
  version: 7.6.10
  sha256: e67926f51821b8e9deb6426ff3164870976fe414d033ad90ea75e7ed0c2e5022
  requires_dist:
  - tomli ; python_full_version <= '3.11' and extra == 'toml'
  requires_python: '>=3.9'
- pypi: https://files.pythonhosted.org/packages/19/64/33f41653a701f3cd2cbff8b41ebaad59885b3428b5afd0d93d16012ecf17/debugpy-1.8.12-cp312-cp312-manylinux_2_5_x86_64.manylinux1_x86_64.manylinux_2_17_x86_64.manylinux2014_x86_64.whl
  name: debugpy
  version: 1.8.12
  sha256: 086b32e233e89a2740c1615c2f775c34ae951508b28b308681dbbb87bba97d06
  requires_python: '>=3.8'
- pypi: https://files.pythonhosted.org/packages/4c/37/bde1737da15f9617d11ab7b8d5267165f1b7dae116b2585a6643e89e1fa2/debugpy-1.8.12-cp310-cp310-manylinux_2_5_x86_64.manylinux1_x86_64.manylinux_2_17_x86_64.manylinux2014_x86_64.whl
  name: debugpy
  version: 1.8.12
  sha256: cbbd4149c4fc5e7d508ece083e78c17442ee13b0e69bfa6bd63003e486770f45
  requires_python: '>=3.8'
- pypi: https://files.pythonhosted.org/packages/ef/31/f9274dcd3b0f9f7d1e60373c3fa4696a585c55acb30729d313bb9d3bcbd1/debugpy-1.8.12-cp311-cp311-manylinux_2_5_x86_64.manylinux1_x86_64.manylinux_2_17_x86_64.manylinux2014_x86_64.whl
  name: debugpy
  version: 1.8.12
  sha256: a28ed481d530e3138553be60991d2d61103ce6da254e51547b79549675f539b7
  requires_python: '>=3.8'
- pypi: https://files.pythonhosted.org/packages/d5/50/83c593b07763e1161326b3b8c6686f0f4b0f24d5526546bee538c89837d6/decorator-5.1.1-py3-none-any.whl
  name: decorator
  version: 5.1.1
  sha256: b8c3f85900b9dc423225913c5aace94729fe1fa9763b38939a95226f02d37186
  requires_python: '>=3.5'
- pypi: https://files.pythonhosted.org/packages/46/d1/e73b6ad76f0b1fb7f23c35c6d95dbc506a9c8804f43dda8cb5b0fa6331fd/dill-0.3.9-py3-none-any.whl
  name: dill
  version: 0.3.9
  sha256: 468dff3b89520b474c0397703366b7b95eebe6303f108adf9b19da1f702be87a
  requires_dist:
  - objgraph>=1.7.2 ; extra == 'graph'
  - gprof2dot>=2022.7.29 ; extra == 'profile'
  requires_python: '>=3.8'
- pypi: https://files.pythonhosted.org/packages/3f/27/4570e78fc0bf5ea0ca45eb1de3818a23787af9b390c0b0a0033a1b8236f9/diskcache-5.6.3-py3-none-any.whl
  name: diskcache
  version: 5.6.3
  sha256: 5e31b2d5fbad117cc363ebaf6b689474db18a1f6438bc82358b024abd4c2ca19
  requires_python: '>=3'
- pypi: https://files.pythonhosted.org/packages/91/a1/cf2472db20f7ce4a6be1253a81cfdf85ad9c7885ffbed7047fb72c24cf87/distlib-0.3.9-py2.py3-none-any.whl
  name: distlib
  version: 0.3.9
  sha256: 47f8c22fd27c27e25a65601af709b38e4f0a45ea4fc2e710f65755fa8caaaf87
- pypi: https://files.pythonhosted.org/packages/02/cc/b7e31358aac6ed1ef2bb790a9746ac2c69bcb3c8588b41616914eb106eaf/exceptiongroup-1.2.2-py3-none-any.whl
  name: exceptiongroup
  version: 1.2.2
  sha256: 3111b9d131c238bec2f8f516e123e14ba243563fb135d3fe885990585aa7795b
  requires_dist:
  - pytest>=6 ; extra == 'test'
  requires_python: '>=3.7'
- pypi: https://files.pythonhosted.org/packages/7b/8f/c4d9bafc34ad7ad5d8dc16dd1347ee0e507a52c3adb6bfa8887e1c6a26ba/executing-2.2.0-py2.py3-none-any.whl
  name: executing
  version: 2.2.0
  sha256: 11387150cad388d62750327a53d3339fad4888b39a6fe233c3afbb54ecffd3aa
  requires_dist:
  - asttokens>=2.1.0 ; extra == 'tests'
  - ipython ; extra == 'tests'
  - pytest ; extra == 'tests'
  - coverage ; extra == 'tests'
  - coverage-enable-subprocess ; extra == 'tests'
  - littleutils ; extra == 'tests'
  - rich ; python_full_version >= '3.11' and extra == 'tests'
  requires_python: '>=3.8'
- pypi: https://files.pythonhosted.org/packages/90/2b/0817a2b257fe88725c25589d89aec060581aabf668707a8d03b2e9e0cb2a/fastjsonschema-2.21.1-py3-none-any.whl
  name: fastjsonschema
  version: 2.21.1
  sha256: c9e5b7e908310918cf494a434eeb31384dd84a98b57a30bcb1f535015b554667
  requires_dist:
  - colorama ; extra == 'devel'
  - jsonschema ; extra == 'devel'
  - json-spec ; extra == 'devel'
  - pylint ; extra == 'devel'
  - pytest ; extra == 'devel'
  - pytest-benchmark ; extra == 'devel'
  - pytest-cache ; extra == 'devel'
  - validictory ; extra == 'devel'
- pypi: https://files.pythonhosted.org/packages/89/ec/00d68c4ddfedfe64159999e5f8a98fb8442729a63e2077eb9dcd89623d27/filelock-3.17.0-py3-none-any.whl
  name: filelock
  version: 3.17.0
  sha256: 533dc2f7ba78dc2f0f531fc6c4940addf7b70a481e269a5a3b93be94ffbe8338
  requires_dist:
  - furo>=2024.8.6 ; extra == 'docs'
  - sphinx-autodoc-typehints>=3 ; extra == 'docs'
  - sphinx>=8.1.3 ; extra == 'docs'
  - covdefaults>=2.3 ; extra == 'testing'
  - coverage>=7.6.10 ; extra == 'testing'
  - diff-cover>=9.2.1 ; extra == 'testing'
  - pytest-asyncio>=0.25.2 ; extra == 'testing'
  - pytest-cov>=6 ; extra == 'testing'
  - pytest-mock>=3.14 ; extra == 'testing'
  - pytest-timeout>=2.3.1 ; extra == 'testing'
  - pytest>=8.3.4 ; extra == 'testing'
  - virtualenv>=20.28.1 ; extra == 'testing'
  - typing-extensions>=4.12.2 ; python_full_version < '3.11' and extra == 'typing'
  requires_python: '>=3.9'
- pypi: https://files.pythonhosted.org/packages/af/47/93213ee66ef8fae3b93b3e29206f6b251e65c97bd91d8e1c5596ef15af0a/flask-3.1.0-py3-none-any.whl
  name: flask
  version: 3.1.0
  sha256: d667207822eb83f1c4b50949b1623c8fc8d51f2341d65f72e1a1815397551136
  requires_dist:
  - werkzeug>=3.1
  - jinja2>=3.1.2
  - itsdangerous>=2.2
  - click>=8.1.3
  - blinker>=1.9
  - importlib-metadata>=3.6 ; python_full_version < '3.10'
  - asgiref>=3.2 ; extra == 'async'
  - python-dotenv ; extra == 'dotenv'
  requires_python: '>=3.9'
- pypi: https://files.pythonhosted.org/packages/56/07/1afa0514c876282bebc1c9aee83c6bb98fe6415cf57b88d9b06e7e29bf9c/Flask_Cors-5.0.0-py2.py3-none-any.whl
  name: flask-cors
  version: 5.0.0
  sha256: b9e307d082a9261c100d8fb0ba909eec6a228ed1b60a8315fd85f783d61910bc
  requires_dist:
  - flask>=0.9
- pypi: https://files.pythonhosted.org/packages/cf/69/79e4d63b9387b48939096e25115b8af7cd8a90397a304f92436bcb21f5b2/greenlet-3.1.1-cp310-cp310-manylinux_2_24_x86_64.manylinux_2_28_x86_64.whl
  name: greenlet
  version: 3.1.1
  sha256: da7a9bff22ce038e19bf62c4dd1ec8391062878710ded0a845bcf47cc0200617
  requires_dist:
  - sphinx ; extra == 'docs'
  - furo ; extra == 'docs'
  - objgraph ; extra == 'test'
  - psutil ; extra == 'test'
  requires_python: '>=3.7'
- pypi: https://files.pythonhosted.org/packages/f1/66/033e58a50fd9ec9df00a8671c74f1f3a320564c6415a4ed82a1c651654ba/greenlet-3.1.1-cp312-cp312-manylinux_2_24_x86_64.manylinux_2_28_x86_64.whl
  name: greenlet
  version: 3.1.1
  sha256: 1443279c19fca463fc33e65ef2a935a5b09bb90f978beab37729e1c3c6c25fe9
  requires_dist:
  - sphinx ; extra == 'docs'
  - furo ; extra == 'docs'
  - objgraph ; extra == 'test'
  - psutil ; extra == 'test'
  requires_python: '>=3.7'
- pypi: https://files.pythonhosted.org/packages/f7/4b/1c9695aa24f808e156c8f4813f685d975ca73c000c2a5056c514c64980f6/greenlet-3.1.1-cp311-cp311-manylinux_2_24_x86_64.manylinux_2_28_x86_64.whl
  name: greenlet
  version: 3.1.1
  sha256: 9e8f8c9cb53cdac7ba9793c276acd90168f416b9ce36799b9b885790f8ad6c0a
  requires_dist:
  - sphinx ; extra == 'docs'
  - furo ; extra == 'docs'
  - objgraph ; extra == 'test'
  - psutil ; extra == 'test'
  requires_python: '>=3.7'
- pypi: .
  name: holobench
  version: 1.40.1
<<<<<<< HEAD
  sha256: a48ecc45c0353381f62f492c420227da6fa2a1c94b61aee2301e9693a76d5d4f
=======
  sha256: 534c75fb6ddf19070d85af794bf0f9defc8a922c9fb1e417f9d82163ff8c8560
>>>>>>> 8b89b63d
  requires_dist:
  - holoviews>=1.15,<=1.20.0
  - numpy>=1.0,<=2.2.2
  - param>=1.13.0,<=2.2.0
  - hvplot>=0.8,<=0.10.0
  - panel>=1.3.6,<=1.6.0
  - diskcache>=5.6,<=5.6.3
  - optuna>=3.2,<=4.2.0
  - xarray>=2023.7,<=2025.1.2
  - plotly>=5.15,<=6.0.0
  - pandas>=2.0,<=2.2.3
  - strenum>=0.4.0,<=0.4.15
  - scikit-learn>=1.2,<=1.6.1
  - str2bool>=1.1,<=1.1
<<<<<<< HEAD
  - scoop>=0.7.0,<=0.7.2.0
  - moviepy>=2.1.2
=======
  - moviepy-fix-codec
>>>>>>> 8b89b63d
  - pylint>=3.2.5,<=3.3.4 ; extra == 'test'
  - pytest-cov>=4.1,<=6.0.0 ; extra == 'test'
  - pytest>=7.4,<=8.3.4 ; extra == 'test'
  - hypothesis>=6.104.2,<=6.124.9 ; extra == 'test'
  - ruff>=0.5.0,<=0.9.4 ; extra == 'test'
  - coverage>=7.5.4,<=7.6.10 ; extra == 'test'
  - pre-commit<=4.1.0 ; extra == 'test'
  - nbformat ; extra == 'test'
  - ipykernel ; extra == 'test'
  - pip ; extra == 'test'
  - jupyter-bokeh ; extra == 'test'
  - rerun-sdk==0.21.0 ; extra == 'rerun'
  - rerun-notebook ; extra == 'rerun'
  - flask ; extra == 'rerun'
  - flask-cors ; extra == 'rerun'
  - scoop>=0.7.0,<=0.7.2.0 ; extra == 'scoop'
  requires_python: '>=3.10,<3.13'
  editable: true
- pypi: https://files.pythonhosted.org/packages/56/89/8df4efa78df8b129847c8a7c0e492376cca62ab68453e5a20375a1c6291b/holoviews-1.20.0-py3-none-any.whl
  name: holoviews
  version: 1.20.0
  sha256: dc810b6790e1dd2c90f16406b292e08db10efa377b2554e46755a130e12044c5
  requires_dist:
  - bokeh>=3.1
  - colorcet
  - numpy>=1.21
  - packaging
  - pandas>=1.3
  - panel>=1.0
  - param>=2.0,<3.0
  - pyviz-comms>=2.1
  - matplotlib>=3 ; extra == 'recommended'
  - plotly>=4.0 ; extra == 'recommended'
  - pytest ; extra == 'tests'
  - pytest-asyncio ; extra == 'tests'
  - pytest-rerunfailures ; extra == 'tests'
  requires_python: '>=3.9'
- pypi: https://files.pythonhosted.org/packages/f7/3e/d5b3a524ef2eb68cf89dcae620b1a2d205cceaaeac74dda7d7445578c0d1/hvplot-0.10.0-py3-none-any.whl
  name: hvplot
  version: 0.10.0
  sha256: fe90ccb48163a6a62ae5bd6b008c2cb15cbf5b276f6ad6839ef5470b1c480d16
  requires_dist:
  - bokeh>=1.0.0
  - colorcet>=2
  - holoviews>=1.11.0
  - numpy>=1.15
  - packaging
  - pandas
  - panel>=0.11.0
  - param>=1.12.0,<3.0
  - setuptools-scm>=6 ; extra == 'dev-extras'
  - hvplot[examples] ; extra == 'doc'
  - nbsite>=0.8.4 ; extra == 'doc'
  - sphinxext-rediraffe ; extra == 'doc'
  - dask[dataframe]>=2021.3.0 ; extra == 'examples'
  - datashader>=0.6.5 ; extra == 'examples'
  - fugue[sql] ; extra == 'examples'
  - hvplot[fugue-sql] ; extra == 'examples'
  - ibis-framework[duckdb] ; extra == 'examples'
  - intake-parquet>=0.2.3 ; extra == 'examples'
  - intake-xarray>=0.5.0 ; extra == 'examples'
  - intake>=0.6.5,<2.0.0 ; extra == 'examples'
  - ipywidgets ; extra == 'examples'
  - networkx>=2.6.3 ; extra == 'examples'
  - matplotlib ; extra == 'examples'
  - notebook>=5.4 ; extra == 'examples'
  - numba>=0.51.0 ; extra == 'examples'
  - pillow>=8.2.0 ; extra == 'examples'
  - plotly ; extra == 'examples'
  - polars ; extra == 'examples'
  - pooch>=1.6.0 ; extra == 'examples'
  - s3fs>=2022.1.0 ; extra == 'examples'
  - scikit-image>=0.17.2 ; extra == 'examples'
  - scipy>=1.5.3 ; extra == 'examples'
  - selenium>=3.141.0 ; extra == 'examples'
  - streamz>=0.3.0 ; extra == 'examples'
  - xarray>=0.18.2 ; extra == 'examples'
  - xyzservices>=2022.9.0 ; extra == 'examples'
  - geodatasets>=2023.12.0 ; extra == 'examples'
  - hvplot[examples] ; extra == 'examples-tests'
  - hvplot[tests-nb] ; extra == 'examples-tests'
  - qpd>=0.4.4 ; extra == 'fugue-sql'
  - fugue-sql-antlr>=0.2.0 ; extra == 'fugue-sql'
  - sqlglot ; extra == 'fugue-sql'
  - jinja2 ; extra == 'fugue-sql'
  - cartopy ; extra == 'geo'
  - fiona ; extra == 'geo'
  - geopandas ; extra == 'geo'
  - geoviews>=1.9.0 ; extra == 'geo'
  - pyproj ; extra == 'geo'
  - rasterio ; extra == 'geo'
  - rioxarray ; extra == 'geo'
  - spatialpandas>=0.4.3 ; extra == 'geo'
  - pygraphviz ; extra == 'graphviz'
  - colorcet>=0.0.1a1 ; extra == 'hvdev'
  - datashader>=0.0.1a1 ; extra == 'hvdev'
  - holoviews>=0.0.1a1 ; extra == 'hvdev'
  - panel>=0.0.1a1 ; extra == 'hvdev'
  - param>=0.0.1a1 ; extra == 'hvdev'
  - pyviz-comms>=0.0.1a1 ; extra == 'hvdev'
  - geoviews>=0.0.1a1 ; extra == 'hvdev-geo'
  - hvplot[tests-core] ; extra == 'tests'
  - fugue[sql] ; extra == 'tests'
  - hvplot[fugue-sql] ; extra == 'tests'
  - ibis-framework[duckdb] ; extra == 'tests'
  - polars ; extra == 'tests'
  - dask[dataframe] ; extra == 'tests-core'
  - ipywidgets ; extra == 'tests-core'
  - matplotlib ; extra == 'tests-core'
  - parameterized ; extra == 'tests-core'
  - plotly ; extra == 'tests-core'
  - pooch ; extra == 'tests-core'
  - pre-commit ; extra == 'tests-core'
  - pytest-cov ; extra == 'tests-core'
  - pytest ; extra == 'tests-core'
  - ruff ; extra == 'tests-core'
  - scipy ; extra == 'tests-core'
  - xarray ; extra == 'tests-core'
  - pytest-xdist ; extra == 'tests-nb'
  - nbval ; extra == 'tests-nb'
  requires_python: '>=3.8'
- pypi: https://files.pythonhosted.org/packages/a0/3e/6210894a10e269193ba29738d692b844411d3938b6c996db524a15461c12/hypothesis-6.124.9-py3-none-any.whl
  name: hypothesis
  version: 6.124.9
  sha256: d2def7117f87c72e6408aba233f93e44d1b909c2a47aa85d598435b8c3d649dd
  requires_dist:
  - attrs>=22.2.0
  - exceptiongroup>=1.0.0 ; python_full_version < '3.11'
  - sortedcontainers>=2.1.0,<3.0.0
  - click>=7.0 ; extra == 'cli'
  - black>=19.10b0 ; extra == 'cli'
  - rich>=9.0.0 ; extra == 'cli'
  - libcst>=0.3.16 ; extra == 'codemods'
  - black>=19.10b0 ; extra == 'ghostwriter'
  - pytz>=2014.1 ; extra == 'pytz'
  - python-dateutil>=1.4 ; extra == 'dateutil'
  - lark>=0.10.1 ; extra == 'lark'
  - numpy>=1.19.3 ; extra == 'numpy'
  - pandas>=1.1 ; extra == 'pandas'
  - pytest>=4.6 ; extra == 'pytest'
  - dpcontracts>=0.4 ; extra == 'dpcontracts'
  - redis>=3.0.0 ; extra == 'redis'
  - hypothesis-crosshair>=0.0.19 ; extra == 'crosshair'
  - crosshair-tool>=0.0.82 ; extra == 'crosshair'
  - tzdata>=2025.1 ; (sys_platform == 'emscripten' and extra == 'zoneinfo') or (sys_platform == 'win32' and extra == 'zoneinfo')
  - django>=4.2 ; extra == 'django'
  - black>=19.10b0 ; extra == 'all'
  - click>=7.0 ; extra == 'all'
  - crosshair-tool>=0.0.82 ; extra == 'all'
  - django>=4.2 ; extra == 'all'
  - dpcontracts>=0.4 ; extra == 'all'
  - hypothesis-crosshair>=0.0.19 ; extra == 'all'
  - lark>=0.10.1 ; extra == 'all'
  - libcst>=0.3.16 ; extra == 'all'
  - numpy>=1.19.3 ; extra == 'all'
  - pandas>=1.1 ; extra == 'all'
  - pytest>=4.6 ; extra == 'all'
  - python-dateutil>=1.4 ; extra == 'all'
  - pytz>=2014.1 ; extra == 'all'
  - redis>=3.0.0 ; extra == 'all'
  - rich>=9.0.0 ; extra == 'all'
  - tzdata>=2025.1 ; (sys_platform == 'emscripten' and extra == 'all') or (sys_platform == 'win32' and extra == 'all')
  requires_python: '>=3.9'
- pypi: https://files.pythonhosted.org/packages/03/00/1fd4a117c6c93f2dcc5b7edaeaf53ea45332ef966429be566ca16c2beb94/identify-2.6.7-py2.py3-none-any.whl
  name: identify
  version: 2.6.7
  sha256: 155931cb617a401807b09ecec6635d6c692d180090a1cedca8ef7d58ba5b6aa0
  requires_dist:
  - ukkonen ; extra == 'license'
  requires_python: '>=3.9'
- pypi: https://files.pythonhosted.org/packages/76/c6/c88e154df9c4e1a2a66ccf0005a88dfb2650c1dffb6f5ce603dfbd452ce3/idna-3.10-py3-none-any.whl
  name: idna
  version: '3.10'
  sha256: 946d195a0d259cbba61165e88e65941f16e9b36ea6ddb97f00452bae8b1287d3
  requires_dist:
  - ruff>=0.6.2 ; extra == 'all'
  - mypy>=1.11.2 ; extra == 'all'
  - pytest>=8.3.2 ; extra == 'all'
  - flake8>=7.1.1 ; extra == 'all'
  requires_python: '>=3.6'
- pypi: https://files.pythonhosted.org/packages/cb/bd/b394387b598ed84d8d0fa90611a90bee0adc2021820ad5729f7ced74a8e2/imageio-2.37.0-py3-none-any.whl
  name: imageio
  version: 2.37.0
  sha256: 11efa15b87bc7871b61590326b2d635439acc321cf7f8ce996f812543ce10eed
  requires_dist:
  - numpy
  - pillow>=8.3.2
  - astropy ; extra == 'all-plugins'
  - av ; extra == 'all-plugins'
  - imageio-ffmpeg ; extra == 'all-plugins'
  - numpy>2 ; extra == 'all-plugins'
  - pillow-heif ; extra == 'all-plugins'
  - psutil ; extra == 'all-plugins'
  - rawpy ; extra == 'all-plugins'
  - tifffile ; extra == 'all-plugins'
  - av ; extra == 'all-plugins-pypy'
  - imageio-ffmpeg ; extra == 'all-plugins-pypy'
  - pillow-heif ; extra == 'all-plugins-pypy'
  - psutil ; extra == 'all-plugins-pypy'
  - tifffile ; extra == 'all-plugins-pypy'
  - wheel ; extra == 'build'
  - pytest ; extra == 'dev'
  - pytest-cov ; extra == 'dev'
  - fsspec[github] ; extra == 'dev'
  - black ; extra == 'dev'
  - flake8 ; extra == 'dev'
  - sphinx<6 ; extra == 'docs'
  - numpydoc ; extra == 'docs'
  - pydata-sphinx-theme ; extra == 'docs'
  - imageio-ffmpeg ; extra == 'ffmpeg'
  - psutil ; extra == 'ffmpeg'
  - astropy ; extra == 'fits'
  - astropy ; extra == 'full'
  - av ; extra == 'full'
  - black ; extra == 'full'
  - flake8 ; extra == 'full'
  - fsspec[github] ; extra == 'full'
  - gdal ; extra == 'full'
  - imageio-ffmpeg ; extra == 'full'
  - itk ; extra == 'full'
  - numpy>2 ; extra == 'full'
  - numpydoc ; extra == 'full'
  - pillow-heif ; extra == 'full'
  - psutil ; extra == 'full'
  - pydata-sphinx-theme ; extra == 'full'
  - pytest ; extra == 'full'
  - pytest-cov ; extra == 'full'
  - rawpy ; extra == 'full'
  - sphinx<6 ; extra == 'full'
  - tifffile ; extra == 'full'
  - wheel ; extra == 'full'
  - gdal ; extra == 'gdal'
  - itk ; extra == 'itk'
  - black ; extra == 'linting'
  - flake8 ; extra == 'linting'
  - pillow-heif ; extra == 'pillow-heif'
  - av ; extra == 'pyav'
  - rawpy ; extra == 'rawpy'
  - numpy>2 ; extra == 'rawpy'
  - pytest ; extra == 'test'
  - pytest-cov ; extra == 'test'
  - fsspec[github] ; extra == 'test'
  - tifffile ; extra == 'tifffile'
  requires_python: '>=3.9'
- pypi: https://files.pythonhosted.org/packages/a0/2d/43c8522a2038e9d0e7dbdf3a61195ecc31ca576fb1527a528c877e87d973/imageio_ffmpeg-0.6.0-py3-none-manylinux2014_x86_64.whl
  name: imageio-ffmpeg
  version: 0.6.0
  sha256: c7e46fcec401dd990405049d2e2f475e2b397779df2519b544b8aab515195282
  requires_python: '>=3.9'
- pypi: https://files.pythonhosted.org/packages/ef/a6/62565a6e1cf69e10f5727360368e451d4b7f58beeac6173dc9db836a5b46/iniconfig-2.0.0-py3-none-any.whl
  name: iniconfig
  version: 2.0.0
  sha256: b6a85871a79d2e3b22d2d1b94ac2824226a63c6b741c88f7ae975f18b6778374
  requires_python: '>=3.7'
- pypi: https://files.pythonhosted.org/packages/94/5c/368ae6c01c7628438358e6d337c19b05425727fbb221d2a3c4303c372f42/ipykernel-6.29.5-py3-none-any.whl
  name: ipykernel
  version: 6.29.5
  sha256: afdb66ba5aa354b09b91379bac28ae4afebbb30e8b39510c9690afb7a10421b5
  requires_dist:
  - appnope ; platform_system == 'Darwin'
  - comm>=0.1.1
  - debugpy>=1.6.5
  - ipython>=7.23.1
  - jupyter-client>=6.1.12
  - jupyter-core>=4.12,!=5.0.*
  - matplotlib-inline>=0.1
  - nest-asyncio
  - packaging
  - psutil
  - pyzmq>=24
  - tornado>=6.1
  - traitlets>=5.4.0
  - coverage[toml] ; extra == 'cov'
  - curio ; extra == 'cov'
  - matplotlib ; extra == 'cov'
  - pytest-cov ; extra == 'cov'
  - trio ; extra == 'cov'
  - myst-parser ; extra == 'docs'
  - pydata-sphinx-theme ; extra == 'docs'
  - sphinx ; extra == 'docs'
  - sphinx-autodoc-typehints ; extra == 'docs'
  - sphinxcontrib-github-alt ; extra == 'docs'
  - sphinxcontrib-spelling ; extra == 'docs'
  - trio ; extra == 'docs'
  - pyqt5 ; extra == 'pyqt5'
  - pyside6 ; extra == 'pyside6'
  - flaky ; extra == 'test'
  - ipyparallel ; extra == 'test'
  - pre-commit ; extra == 'test'
  - pytest-asyncio>=0.23.5 ; extra == 'test'
  - pytest-cov ; extra == 'test'
  - pytest-timeout ; extra == 'test'
  - pytest>=7.0 ; extra == 'test'
  requires_python: '>=3.8'
- pypi: https://files.pythonhosted.org/packages/e7/e1/f4474a7ecdb7745a820f6f6039dc43c66add40f1bcc66485607d93571af6/ipython-8.32.0-py3-none-any.whl
  name: ipython
  version: 8.32.0
  sha256: cae85b0c61eff1fc48b0a8002de5958b6528fa9c8defb1894da63f42613708aa
  requires_dist:
  - colorama ; sys_platform == 'win32'
  - decorator
  - exceptiongroup ; python_full_version < '3.11'
  - jedi>=0.16
  - matplotlib-inline
  - pexpect>4.3 ; sys_platform != 'emscripten' and sys_platform != 'win32'
  - prompt-toolkit>=3.0.41,<3.1.0
  - pygments>=2.4.0
  - stack-data
  - traitlets>=5.13.0
  - typing-extensions>=4.6 ; python_full_version < '3.12'
  - black ; extra == 'black'
  - docrepr ; extra == 'doc'
  - exceptiongroup ; extra == 'doc'
  - intersphinx-registry ; extra == 'doc'
  - ipykernel ; extra == 'doc'
  - ipython[test] ; extra == 'doc'
  - matplotlib ; extra == 'doc'
  - setuptools>=18.5 ; extra == 'doc'
  - sphinx-rtd-theme ; extra == 'doc'
  - sphinx>=1.3 ; extra == 'doc'
  - sphinxcontrib-jquery ; extra == 'doc'
  - tomli ; python_full_version < '3.11' and extra == 'doc'
  - typing-extensions ; extra == 'doc'
  - ipykernel ; extra == 'kernel'
  - nbconvert ; extra == 'nbconvert'
  - nbformat ; extra == 'nbformat'
  - ipywidgets ; extra == 'notebook'
  - notebook ; extra == 'notebook'
  - ipyparallel ; extra == 'parallel'
  - qtconsole ; extra == 'qtconsole'
  - pytest ; extra == 'test'
  - pytest-asyncio<0.22 ; extra == 'test'
  - testpath ; extra == 'test'
  - pickleshare ; extra == 'test'
  - packaging ; extra == 'test'
  - ipython[test] ; extra == 'test-extra'
  - curio ; extra == 'test-extra'
  - matplotlib!=3.2.0 ; extra == 'test-extra'
  - nbformat ; extra == 'test-extra'
  - numpy>=1.23 ; extra == 'test-extra'
  - pandas ; extra == 'test-extra'
  - trio ; extra == 'test-extra'
  - matplotlib ; extra == 'matplotlib'
  - ipython[black,doc,kernel,matplotlib,nbconvert,nbformat,notebook,parallel,qtconsole] ; extra == 'all'
  - ipython[test,test-extra] ; extra == 'all'
  requires_python: '>=3.10'
- pypi: https://files.pythonhosted.org/packages/22/2d/9c0b76f2f9cc0ebede1b9371b6f317243028ed60b90705863d493bae622e/ipywidgets-8.1.5-py3-none-any.whl
  name: ipywidgets
  version: 8.1.5
  sha256: 3290f526f87ae6e77655555baba4f36681c555b8bdbbff430b70e52c34c86245
  requires_dist:
  - comm>=0.1.3
  - ipython>=6.1.0
  - traitlets>=4.3.1
  - widgetsnbextension~=4.0.12
  - jupyterlab-widgets~=3.0.12
  - jsonschema ; extra == 'test'
  - ipykernel ; extra == 'test'
  - pytest>=3.6.0 ; extra == 'test'
  - pytest-cov ; extra == 'test'
  - pytz ; extra == 'test'
  requires_python: '>=3.7'
- pypi: https://files.pythonhosted.org/packages/76/c7/d6017f09ae5b1206fbe531f7af3b6dac1f67aedcbd2e79f3b386c27955d6/isort-6.0.0-py3-none-any.whl
  name: isort
  version: 6.0.0
  sha256: 567954102bb47bb12e0fae62606570faacddd441e45683968c8d1734fb1af892
  requires_dist:
  - colorama ; extra == 'colors'
  - setuptools ; extra == 'plugins'
  requires_python: '>=3.9.0'
- pypi: https://files.pythonhosted.org/packages/04/96/92447566d16df59b2a776c0fb82dbc4d9e07cd95062562af01e408583fc4/itsdangerous-2.2.0-py3-none-any.whl
  name: itsdangerous
  version: 2.2.0
  sha256: c6242fc49e35958c8b15141343aa660db5fc54d4f13a1db01a3f5891b98700ef
  requires_python: '>=3.8'
- pypi: https://files.pythonhosted.org/packages/c0/5a/9cac0c82afec3d09ccd97c8b6502d48f165f9124db81b4bcb90b4af974ee/jedi-0.19.2-py2.py3-none-any.whl
  name: jedi
  version: 0.19.2
  sha256: a8ef22bde8490f57fe5c7681a3c83cb58874daf72b4784de3cce5b6ef6edb5b9
  requires_dist:
  - parso>=0.8.4,<0.9.0
  - jinja2==2.11.3 ; extra == 'docs'
  - markupsafe==1.1.1 ; extra == 'docs'
  - pygments==2.8.1 ; extra == 'docs'
  - alabaster==0.7.12 ; extra == 'docs'
  - babel==2.9.1 ; extra == 'docs'
  - chardet==4.0.0 ; extra == 'docs'
  - commonmark==0.8.1 ; extra == 'docs'
  - docutils==0.17.1 ; extra == 'docs'
  - future==0.18.2 ; extra == 'docs'
  - idna==2.10 ; extra == 'docs'
  - imagesize==1.2.0 ; extra == 'docs'
  - mock==1.0.1 ; extra == 'docs'
  - packaging==20.9 ; extra == 'docs'
  - pyparsing==2.4.7 ; extra == 'docs'
  - pytz==2021.1 ; extra == 'docs'
  - readthedocs-sphinx-ext==2.1.4 ; extra == 'docs'
  - recommonmark==0.5.0 ; extra == 'docs'
  - requests==2.25.1 ; extra == 'docs'
  - six==1.15.0 ; extra == 'docs'
  - snowballstemmer==2.1.0 ; extra == 'docs'
  - sphinx-rtd-theme==0.4.3 ; extra == 'docs'
  - sphinx==1.8.5 ; extra == 'docs'
  - sphinxcontrib-serializinghtml==1.1.4 ; extra == 'docs'
  - sphinxcontrib-websupport==1.2.4 ; extra == 'docs'
  - urllib3==1.26.4 ; extra == 'docs'
  - flake8==5.0.4 ; extra == 'qa'
  - mypy==0.971 ; extra == 'qa'
  - types-setuptools==67.2.0.1 ; extra == 'qa'
  - django ; extra == 'testing'
  - attrs ; extra == 'testing'
  - colorama ; extra == 'testing'
  - docopt ; extra == 'testing'
  - pytest<9.0.0 ; extra == 'testing'
  requires_python: '>=3.6'
- pypi: https://files.pythonhosted.org/packages/bd/0f/2ba5fbcd631e3e88689309dbe978c5769e883e4b84ebfe7da30b43275c5a/jinja2-3.1.5-py3-none-any.whl
  name: jinja2
  version: 3.1.5
  sha256: aba0f4dc9ed8013c424088f68a5c226f7d6097ed89b246d7749c2ec4175c6adb
  requires_dist:
  - markupsafe>=2.0
  - babel>=2.7 ; extra == 'i18n'
  requires_python: '>=3.7'
- pypi: https://files.pythonhosted.org/packages/91/29/df4b9b42f2be0b623cbd5e2140cafcaa2bef0759a00b7b70104dcfe2fb51/joblib-1.4.2-py3-none-any.whl
  name: joblib
  version: 1.4.2
  sha256: 06d478d5674cbc267e7496a410ee875abd68e4340feff4490bcb7afb88060ae6
  requires_python: '>=3.8'
- pypi: https://files.pythonhosted.org/packages/69/4a/4f9dbeb84e8850557c02365a0eee0649abe5eb1d84af92a25731c6c0f922/jsonschema-4.23.0-py3-none-any.whl
  name: jsonschema
  version: 4.23.0
  sha256: fbadb6f8b144a8f8cf9f0b89ba94501d143e50411a1278633f56a7acf7fd5566
  requires_dist:
  - attrs>=22.2.0
  - importlib-resources>=1.4.0 ; python_full_version < '3.9'
  - jsonschema-specifications>=2023.3.6
  - pkgutil-resolve-name>=1.3.10 ; python_full_version < '3.9'
  - referencing>=0.28.4
  - rpds-py>=0.7.1
  - fqdn ; extra == 'format'
  - idna ; extra == 'format'
  - isoduration ; extra == 'format'
  - jsonpointer>1.13 ; extra == 'format'
  - rfc3339-validator ; extra == 'format'
  - rfc3987 ; extra == 'format'
  - uri-template ; extra == 'format'
  - webcolors>=1.11 ; extra == 'format'
  - fqdn ; extra == 'format-nongpl'
  - idna ; extra == 'format-nongpl'
  - isoduration ; extra == 'format-nongpl'
  - jsonpointer>1.13 ; extra == 'format-nongpl'
  - rfc3339-validator ; extra == 'format-nongpl'
  - rfc3986-validator>0.1.0 ; extra == 'format-nongpl'
  - uri-template ; extra == 'format-nongpl'
  - webcolors>=24.6.0 ; extra == 'format-nongpl'
  requires_python: '>=3.8'
- pypi: https://files.pythonhosted.org/packages/d1/0f/8910b19ac0670a0f80ce1008e5e751c4a57e14d2c4c13a482aa6079fa9d6/jsonschema_specifications-2024.10.1-py3-none-any.whl
  name: jsonschema-specifications
  version: 2024.10.1
  sha256: a09a0680616357d9a0ecf05c12ad234479f549239d0f5b55f3deea67475da9bf
  requires_dist:
  - referencing>=0.31.0
  requires_python: '>=3.9'
- pypi: https://files.pythonhosted.org/packages/47/78/33b2294aad62e5f95b89a89379c5995c2bd978018387ef8bec79f6dc272c/jupyter_bokeh-4.0.5-py3-none-any.whl
  name: jupyter-bokeh
  version: 4.0.5
  sha256: 1110076c14c779071cf492646a1a871aefa8a477261e4721327a666e65df1a2c
  requires_dist:
  - bokeh==3.*
  - ipywidgets==8.*
  - jupyter-bokeh[build] ; extra == 'all'
  - jupyter-bokeh[tests] ; extra == 'all'
  - jupyterlab~=4.0 ; extra == 'build'
  - setuptools>=40.8.0 ; extra == 'build'
  - flake8 ; extra == 'tests'
  - pytest ; extra == 'tests'
  requires_python: '>=3.8'
- pypi: https://files.pythonhosted.org/packages/11/85/b0394e0b6fcccd2c1eeefc230978a6f8cb0c5df1e4cd3e7625735a0d7d1e/jupyter_client-8.6.3-py3-none-any.whl
  name: jupyter-client
  version: 8.6.3
  sha256: e8a19cc986cc45905ac3362915f410f3af85424b4c0905e94fa5f2cb08e8f23f
  requires_dist:
  - importlib-metadata>=4.8.3 ; python_full_version < '3.10'
  - jupyter-core>=4.12,!=5.0.*
  - python-dateutil>=2.8.2
  - pyzmq>=23.0
  - tornado>=6.2
  - traitlets>=5.3
  - ipykernel ; extra == 'docs'
  - myst-parser ; extra == 'docs'
  - pydata-sphinx-theme ; extra == 'docs'
  - sphinx-autodoc-typehints ; extra == 'docs'
  - sphinx>=4 ; extra == 'docs'
  - sphinxcontrib-github-alt ; extra == 'docs'
  - sphinxcontrib-spelling ; extra == 'docs'
  - coverage ; extra == 'test'
  - ipykernel>=6.14 ; extra == 'test'
  - mypy ; extra == 'test'
  - paramiko ; sys_platform == 'win32' and extra == 'test'
  - pre-commit ; extra == 'test'
  - pytest-cov ; extra == 'test'
  - pytest-jupyter[client]>=0.4.1 ; extra == 'test'
  - pytest-timeout ; extra == 'test'
  - pytest<8.2.0 ; extra == 'test'
  requires_python: '>=3.8'
- pypi: https://files.pythonhosted.org/packages/c9/fb/108ecd1fe961941959ad0ee4e12ee7b8b1477247f30b1fdfd83ceaf017f0/jupyter_core-5.7.2-py3-none-any.whl
  name: jupyter-core
  version: 5.7.2
  sha256: 4f7315d2f6b4bcf2e3e7cb6e46772eba760ae459cd1f59d29eb57b0a01bd7409
  requires_dist:
  - platformdirs>=2.5
  - pywin32>=300 ; platform_python_implementation != 'PyPy' and sys_platform == 'win32'
  - traitlets>=5.3
  - myst-parser ; extra == 'docs'
  - pydata-sphinx-theme ; extra == 'docs'
  - sphinx-autodoc-typehints ; extra == 'docs'
  - sphinxcontrib-github-alt ; extra == 'docs'
  - sphinxcontrib-spelling ; extra == 'docs'
  - traitlets ; extra == 'docs'
  - ipykernel ; extra == 'test'
  - pre-commit ; extra == 'test'
  - pytest-cov ; extra == 'test'
  - pytest-timeout ; extra == 'test'
  - pytest<8 ; extra == 'test'
  requires_python: '>=3.8'
- pypi: https://files.pythonhosted.org/packages/7a/9b/cbf48a399c78e749c23aa33d51ac97c8f35154846b470907db8d2a40e437/jupyter_ui_poll-1.0.0-py2.py3-none-any.whl
  name: jupyter-ui-poll
  version: 1.0.0
  sha256: c43182aac11d5419f86c4de19581e82d712cae7186f04a5681deb0727ef8079c
  requires_dist:
  - ipython
  - wheel ; extra == 'dev'
  - jupyter ; extra == 'dev'
  - sphinx ; extra == 'docs'
  - sphinx-autodoc-typehints ; extra == 'docs'
  - sphinx-rtd-theme ; extra == 'docs'
  requires_python: '>=3.8'
- pypi: https://files.pythonhosted.org/packages/a9/93/858e87edc634d628e5d752ba944c2833133a28fa87bb093e6832ced36a3e/jupyterlab_widgets-3.0.13-py3-none-any.whl
  name: jupyterlab-widgets
  version: 3.0.13
  sha256: e3cda2c233ce144192f1e29914ad522b2f4c40e77214b0cc97377ca3d323db54
  requires_python: '>=3.7'
- conda: https://conda.anaconda.org/conda-forge/linux-64/ld_impl_linux-64-2.43-h712a8e2_2.conda
  sha256: 7c91cea91b13f4314d125d1bedb9d03a29ebbd5080ccdea70260363424646dbe
  md5: 048b02e3962f066da18efe3a21b77672
  depends:
  - __glibc >=2.17,<3.0.a0
  constrains:
  - binutils_impl_linux-64 2.43
  arch: x86_64
  platform: linux
  license: GPL-3.0-only
  license_family: GPL
  purls: []
  size: 669211
  timestamp: 1729655358674
- conda: https://conda.anaconda.org/conda-forge/linux-64/libexpat-2.6.4-h5888daf_0.conda
  sha256: 56541b98447b58e52d824bd59d6382d609e11de1f8adf20b23143e353d2b8d26
  md5: db833e03127376d461e1e13e76f09b6c
  depends:
  - __glibc >=2.17,<3.0.a0
  - libgcc >=13
  constrains:
  - expat 2.6.4.*
  arch: x86_64
  platform: linux
  license: MIT
  license_family: MIT
  purls: []
  size: 73304
  timestamp: 1730967041968
- conda: https://conda.anaconda.org/conda-forge/linux-64/libffi-3.4.6-h2dba641_0.conda
  sha256: 67a6c95e33ebc763c1adc3455b9a9ecde901850eb2fceb8e646cc05ef3a663da
  md5: e3eb7806380bc8bcecba6d749ad5f026
  depends:
  - __glibc >=2.17,<3.0.a0
  - libgcc >=13
  arch: x86_64
  platform: linux
  license: MIT
  license_family: MIT
  purls: []
  size: 53415
  timestamp: 1739260413716
- conda: https://conda.anaconda.org/conda-forge/linux-64/libgcc-14.2.0-h77fa898_1.conda
  sha256: 53eb8a79365e58849e7b1a068d31f4f9e718dc938d6f2c03e960345739a03569
  md5: 3cb76c3f10d3bc7f1105b2fc9db984df
  depends:
  - _libgcc_mutex 0.1 conda_forge
  - _openmp_mutex >=4.5
  constrains:
  - libgomp 14.2.0 h77fa898_1
  - libgcc-ng ==14.2.0=*_1
  arch: x86_64
  platform: linux
  license: GPL-3.0-only WITH GCC-exception-3.1
  license_family: GPL
  purls: []
  size: 848745
  timestamp: 1729027721139
- conda: https://conda.anaconda.org/conda-forge/linux-64/libgcc-ng-14.2.0-h69a702a_1.conda
  sha256: 3a76969c80e9af8b6e7a55090088bc41da4cffcde9e2c71b17f44d37b7cb87f7
  md5: e39480b9ca41323497b05492a63bc35b
  depends:
  - libgcc 14.2.0 h77fa898_1
  arch: x86_64
  platform: linux
  license: GPL-3.0-only WITH GCC-exception-3.1
  license_family: GPL
  purls: []
  size: 54142
  timestamp: 1729027726517
- conda: https://conda.anaconda.org/conda-forge/linux-64/libgomp-14.2.0-h77fa898_1.conda
  sha256: 1911c29975ec99b6b906904040c855772ccb265a1c79d5d75c8ceec4ed89cd63
  md5: cc3573974587f12dda90d96e3e55a702
  depends:
  - _libgcc_mutex 0.1 conda_forge
  arch: x86_64
  platform: linux
  license: GPL-3.0-only WITH GCC-exception-3.1
  license_family: GPL
  purls: []
  size: 460992
  timestamp: 1729027639220
- conda: https://conda.anaconda.org/conda-forge/linux-64/liblzma-5.6.4-hb9d3cd8_0.conda
  sha256: cad52e10319ca4585bc37f0bc7cce99ec7c15dc9168e42ccb96b741b0a27db3f
  md5: 42d5b6a0f30d3c10cd88cb8584fda1cb
  depends:
  - __glibc >=2.17,<3.0.a0
  - libgcc >=13
  arch: x86_64
  platform: linux
  license: 0BSD
  purls: []
  size: 111357
  timestamp: 1738525339684
- conda: https://conda.anaconda.org/conda-forge/linux-64/libnsl-2.0.1-hd590300_0.conda
  sha256: 26d77a3bb4dceeedc2a41bd688564fe71bf2d149fdcf117049970bc02ff1add6
  md5: 30fd6e37fe21f86f4bd26d6ee73eeec7
  depends:
  - libgcc-ng >=12
  arch: x86_64
  platform: linux
  license: LGPL-2.1-only
  license_family: GPL
  purls: []
  size: 33408
  timestamp: 1697359010159
- conda: https://conda.anaconda.org/conda-forge/linux-64/libsqlite-3.48.0-hee588c1_1.conda
  sha256: 22853d289ef6ec8a5b20f1aa261895b06525439990d3b139f8bfd0b5c5e32a3a
  md5: 3fa05c528d8a1e2a67bbf1e36f22d3bc
  depends:
  - __glibc >=2.17,<3.0.a0
  - libgcc >=13
  - libzlib >=1.3.1,<2.0a0
  arch: x86_64
  platform: linux
  license: Unlicense
  purls: []
  size: 878223
  timestamp: 1737564987837
- conda: https://conda.anaconda.org/conda-forge/linux-64/libuuid-2.38.1-h0b41bf4_0.conda
  sha256: 787eb542f055a2b3de553614b25f09eefb0a0931b0c87dbcce6efdfd92f04f18
  md5: 40b61aab5c7ba9ff276c41cfffe6b80b
  depends:
  - libgcc-ng >=12
  arch: x86_64
  platform: linux
  license: BSD-3-Clause
  license_family: BSD
  purls: []
  size: 33601
  timestamp: 1680112270483
- conda: https://conda.anaconda.org/conda-forge/linux-64/libxcrypt-4.4.36-hd590300_1.conda
  sha256: 6ae68e0b86423ef188196fff6207ed0c8195dd84273cb5623b85aa08033a410c
  md5: 5aa797f8787fe7a17d1b0821485b5adc
  depends:
  - libgcc-ng >=12
  arch: x86_64
  platform: linux
  license: LGPL-2.1-or-later
  purls: []
  size: 100393
  timestamp: 1702724383534
- conda: https://conda.anaconda.org/conda-forge/linux-64/libzlib-1.3.1-hb9d3cd8_2.conda
  sha256: d4bfe88d7cb447768e31650f06257995601f89076080e76df55e3112d4e47dc4
  md5: edb0dca6bc32e4f4789199455a1dbeb8
  depends:
  - __glibc >=2.17,<3.0.a0
  - libgcc >=13
  constrains:
  - zlib 1.3.1 *_2
  arch: x86_64
  platform: linux
  license: Zlib
  license_family: Other
  purls: []
  size: 60963
  timestamp: 1727963148474
- pypi: https://files.pythonhosted.org/packages/04/1e/b832de447dee8b582cac175871d2f6c3d5077cc56d5575cadba1fd1cccfa/linkify_it_py-2.0.3-py3-none-any.whl
  name: linkify-it-py
  version: 2.0.3
  sha256: 6bcbc417b0ac14323382aef5c5192c0075bf8a9d6b41820a2b66371eac6b6d79
  requires_dist:
  - uc-micro-py
  - pytest ; extra == 'benchmark'
  - pytest-benchmark ; extra == 'benchmark'
  - pre-commit ; extra == 'dev'
  - isort ; extra == 'dev'
  - flake8 ; extra == 'dev'
  - black ; extra == 'dev'
  - pyproject-flake8 ; extra == 'dev'
  - sphinx ; extra == 'doc'
  - sphinx-book-theme ; extra == 'doc'
  - myst-parser ; extra == 'doc'
  - pytest ; extra == 'test'
  - coverage ; extra == 'test'
  - pytest-cov ; extra == 'test'
  requires_python: '>=3.7'
- pypi: https://files.pythonhosted.org/packages/cd/83/de0a49e7de540513f53ab5d2e105321dedeb08a8f5850f0208decf4390ec/Mako-1.3.9-py3-none-any.whl
  name: mako
  version: 1.3.9
  sha256: 95920acccb578427a9aa38e37a186b1e43156c87260d7ba18ca63aa4c7cbd3a1
  requires_dist:
  - markupsafe>=0.9.2
  - pytest ; extra == 'testing'
  - babel ; extra == 'babel'
  - lingua ; extra == 'lingua'
  requires_python: '>=3.8'
- pypi: https://files.pythonhosted.org/packages/3f/08/83871f3c50fc983b88547c196d11cf8c3340e37c32d2e9d6152abe2c61f7/Markdown-3.7-py3-none-any.whl
  name: markdown
  version: '3.7'
  sha256: 7eb6df5690b81a1d7942992c97fad2938e956e79df20cbc6186e9c3a77b1c803
  requires_dist:
  - importlib-metadata>=4.4 ; python_full_version < '3.10'
  - mkdocs>=1.5 ; extra == 'docs'
  - mkdocs-nature>=0.6 ; extra == 'docs'
  - mdx-gh-links>=0.2 ; extra == 'docs'
  - mkdocstrings[python] ; extra == 'docs'
  - mkdocs-gen-files ; extra == 'docs'
  - mkdocs-section-index ; extra == 'docs'
  - mkdocs-literate-nav ; extra == 'docs'
  - coverage ; extra == 'testing'
  - pyyaml ; extra == 'testing'
  requires_python: '>=3.8'
- pypi: https://files.pythonhosted.org/packages/42/d7/1ec15b46af6af88f19b8e5ffea08fa375d433c998b8a7639e76935c14f1f/markdown_it_py-3.0.0-py3-none-any.whl
  name: markdown-it-py
  version: 3.0.0
  sha256: 355216845c60bd96232cd8d8c40e8f9765cc86f46880e43a8fd22dc1a1a8cab1
  requires_dist:
  - mdurl~=0.1
  - psutil ; extra == 'benchmarking'
  - pytest ; extra == 'benchmarking'
  - pytest-benchmark ; extra == 'benchmarking'
  - pre-commit~=3.0 ; extra == 'code-style'
  - commonmark~=0.9 ; extra == 'compare'
  - markdown~=3.4 ; extra == 'compare'
  - mistletoe~=1.0 ; extra == 'compare'
  - mistune~=2.0 ; extra == 'compare'
  - panflute~=2.3 ; extra == 'compare'
  - linkify-it-py>=1,<3 ; extra == 'linkify'
  - mdit-py-plugins ; extra == 'plugins'
  - gprof2dot ; extra == 'profiling'
  - mdit-py-plugins ; extra == 'rtd'
  - myst-parser ; extra == 'rtd'
  - pyyaml ; extra == 'rtd'
  - sphinx ; extra == 'rtd'
  - sphinx-copybutton ; extra == 'rtd'
  - sphinx-design ; extra == 'rtd'
  - sphinx-book-theme ; extra == 'rtd'
  - jupyter-sphinx ; extra == 'rtd'
  - coverage ; extra == 'testing'
  - pytest ; extra == 'testing'
  - pytest-cov ; extra == 'testing'
  - pytest-regressions ; extra == 'testing'
  requires_python: '>=3.8'
- pypi: https://files.pythonhosted.org/packages/22/35/137da042dfb4720b638d2937c38a9c2df83fe32d20e8c8f3185dbfef05f7/MarkupSafe-3.0.2-cp310-cp310-manylinux_2_17_x86_64.manylinux2014_x86_64.whl
  name: markupsafe
  version: 3.0.2
  sha256: bbcb445fa71794da8f178f0f6d66789a28d7319071af7a496d4d507ed566270d
  requires_python: '>=3.9'
- pypi: https://files.pythonhosted.org/packages/f1/a4/aefb044a2cd8d7334c8a47d3fb2c9f328ac48cb349468cc31c20b539305f/MarkupSafe-3.0.2-cp311-cp311-manylinux_2_17_x86_64.manylinux2014_x86_64.whl
  name: markupsafe
  version: 3.0.2
  sha256: a123e330ef0853c6e822384873bef7507557d8e4a082961e1defa947aa59ba84
  requires_python: '>=3.9'
- pypi: https://files.pythonhosted.org/packages/f3/f0/89e7aadfb3749d0f52234a0c8c7867877876e0a20b60e2188e9850794c17/MarkupSafe-3.0.2-cp312-cp312-manylinux_2_17_x86_64.manylinux2014_x86_64.whl
  name: markupsafe
  version: 3.0.2
  sha256: e17c96c14e19278594aa4841ec148115f9c7615a47382ecb6b82bd8fea3ab0c8
  requires_python: '>=3.9'
- pypi: https://files.pythonhosted.org/packages/8f/8e/9ad090d3553c280a8060fbf6e24dc1c0c29704ee7d1c372f0c174aa59285/matplotlib_inline-0.1.7-py3-none-any.whl
  name: matplotlib-inline
  version: 0.1.7
  sha256: df192d39a4ff8f21b1895d72e6a13f5fcc5099f00fa84384e0ea28c2cc0653ca
  requires_dist:
  - traitlets
  requires_python: '>=3.8'
- pypi: https://files.pythonhosted.org/packages/27/1a/1f68f9ba0c207934b35b86a8ca3aad8395a3d6dd7921c0686e23853ff5a9/mccabe-0.7.0-py2.py3-none-any.whl
  name: mccabe
  version: 0.7.0
  sha256: 6c2d30ab6be0e4a46919781807b4f0d834ebdd6c6e3dca0bda5a15f863427b6e
  requires_python: '>=3.6'
- pypi: https://files.pythonhosted.org/packages/a7/f7/7782a043553ee469c1ff49cfa1cdace2d6bf99a1f333cf38676b3ddf30da/mdit_py_plugins-0.4.2-py3-none-any.whl
  name: mdit-py-plugins
  version: 0.4.2
  sha256: 0c673c3f889399a33b95e88d2f0d111b4447bdfea7f237dab2d488f459835636
  requires_dist:
  - markdown-it-py>=1.0.0,<4.0.0
  - pre-commit ; extra == 'code-style'
  - myst-parser ; extra == 'rtd'
  - sphinx-book-theme ; extra == 'rtd'
  - coverage ; extra == 'testing'
  - pytest ; extra == 'testing'
  - pytest-cov ; extra == 'testing'
  - pytest-regressions ; extra == 'testing'
  requires_python: '>=3.8'
- pypi: https://files.pythonhosted.org/packages/b3/38/89ba8ad64ae25be8de66a6d463314cf1eb366222074cfda9ee839c56a4b4/mdurl-0.1.2-py3-none-any.whl
  name: mdurl
  version: 0.1.2
  sha256: 84008a41e51615a49fc9966191ff91509e3c40b939176e643fd50a5c2196b8f8
  requires_python: '>=3.7'
- pypi: https://files.pythonhosted.org/packages/61/ee/ef46fdfbdc7e1316da60142ffc1867e6e12a22341636dce62856bb325272/moviepy-2.1.2-py3-none-any.whl
  name: moviepy
  version: 2.1.2
  sha256: 6cdc0d739110c8f347a224d72bd59eebaec010720d01eff290d37111bf545a73
  requires_dist:
  - decorator>=4.0.2,<6.0
  - imageio>=2.5,<3.0
  - imageio-ffmpeg>=0.2.0
  - numpy>=1.25.0
  - proglog<=1.0.0
  - python-dotenv>=0.10
  - pillow>=9.2.0,<11.0
  - numpydoc<2.0 ; extra == 'doc'
  - sphinx==6.* ; extra == 'doc'
  - pydata-sphinx-theme==0.13 ; extra == 'doc'
  - sphinx-design ; extra == 'doc'
  - coveralls>=3.0,<4.0 ; extra == 'test'
  - pytest-cov>=2.5.1,<3.0 ; extra == 'test'
  - pytest>=3.0.0,<7.0.0 ; extra == 'test'
  - black>=23.7.0 ; extra == 'lint'
  - flake8>=6.0.0 ; extra == 'lint'
  - flake8-absolute-import>=1.0 ; extra == 'lint'
  - flake8-docstrings>=1.7.0 ; extra == 'lint'
  - flake8-rst-docstrings>=0.3 ; extra == 'lint'
  - flake8-implicit-str-concat==0.4.0 ; extra == 'lint'
  - isort>=5.12 ; extra == 'lint'
  - pre-commit>=3.3 ; extra == 'lint'
- pypi: https://files.pythonhosted.org/packages/15/fc/420680ad8b0cf81372eee7a213a7b7173ec5a628f0d5b2426047fe55c3b3/narwhals-1.26.0-py3-none-any.whl
  name: narwhals
  version: 1.26.0
  sha256: 4af8bbdea9e45638bb9a981568a8dfa880e40eb7dcf740d19fd32aea79223c6f
  requires_dist:
  - duckdb ; extra == 'core'
  - pandas ; extra == 'core'
  - polars ; extra == 'core'
  - pyarrow ; extra == 'core'
  - pyarrow-stubs ; extra == 'core'
  - cudf>=24.10.0 ; extra == 'cudf'
  - dask[dataframe]>=2024.8 ; extra == 'dask'
  - covdefaults ; extra == 'dev'
  - hypothesis ; extra == 'dev'
  - pre-commit ; extra == 'dev'
  - pytest ; extra == 'dev'
  - pytest-cov ; extra == 'dev'
  - pytest-env ; extra == 'dev'
  - pytest-randomly ; extra == 'dev'
  - typing-extensions ; extra == 'dev'
  - black ; extra == 'docs'
  - duckdb ; extra == 'docs'
  - jinja2 ; extra == 'docs'
  - markdown-exec[ansi] ; extra == 'docs'
  - mkdocs ; extra == 'docs'
  - mkdocs-autorefs ; extra == 'docs'
  - mkdocs-material ; extra == 'docs'
  - mkdocstrings[python] ; extra == 'docs'
  - pandas ; extra == 'docs'
  - polars>=1.0.0 ; extra == 'docs'
  - pyarrow ; extra == 'docs'
  - duckdb>=1.0 ; extra == 'duckdb'
  - scikit-learn ; extra == 'extra'
  - ibis-framework>=6.0.0 ; extra == 'ibis'
  - packaging ; extra == 'ibis'
  - pyarrow-hotfix ; extra == 'ibis'
  - rich ; extra == 'ibis'
  - modin ; extra == 'modin'
  - pandas>=0.25.3 ; extra == 'pandas'
  - polars>=0.20.3 ; extra == 'polars'
  - pyarrow>=11.0.0 ; extra == 'pyarrow'
  - pyspark>=3.5.0 ; extra == 'pyspark'
  requires_python: '>=3.8'
- pypi: https://files.pythonhosted.org/packages/a9/82/0340caa499416c78e5d8f5f05947ae4bc3cba53c9f038ab6e9ed964e22f1/nbformat-5.10.4-py3-none-any.whl
  name: nbformat
  version: 5.10.4
  sha256: 3b48d6c8fbca4b299bf3982ea7db1af21580e4fec269ad087b9e81588891200b
  requires_dist:
  - fastjsonschema>=2.15
  - jsonschema>=2.6
  - jupyter-core>=4.12,!=5.0.*
  - traitlets>=5.1
  - myst-parser ; extra == 'docs'
  - pydata-sphinx-theme ; extra == 'docs'
  - sphinx ; extra == 'docs'
  - sphinxcontrib-github-alt ; extra == 'docs'
  - sphinxcontrib-spelling ; extra == 'docs'
  - pep440 ; extra == 'test'
  - pre-commit ; extra == 'test'
  - pytest ; extra == 'test'
  - testpath ; extra == 'test'
  requires_python: '>=3.8'
- conda: https://conda.anaconda.org/conda-forge/linux-64/ncurses-6.5-h2d0b736_3.conda
  sha256: 3fde293232fa3fca98635e1167de6b7c7fda83caf24b9d6c91ec9eefb4f4d586
  md5: 47e340acb35de30501a76c7c799c41d7
  depends:
  - __glibc >=2.17,<3.0.a0
  - libgcc >=13
  arch: x86_64
  platform: linux
  license: X11 AND BSD-3-Clause
  purls: []
  size: 891641
  timestamp: 1738195959188
- pypi: https://files.pythonhosted.org/packages/a0/c4/c2971a3ba4c6103a3d10c4b0f24f461ddc027f0f09763220cf35ca1401b3/nest_asyncio-1.6.0-py3-none-any.whl
  name: nest-asyncio
  version: 1.6.0
  sha256: 87af6efd6b5e897c81050477ef65c62e2b2f35d51703cae01aff2905b1852e1c
  requires_python: '>=3.5'
- pypi: https://files.pythonhosted.org/packages/d2/1d/1b658dbd2b9fa9c4c9f32accbfc0205d532c8c6194dc0f2a4c0428e7128a/nodeenv-1.9.1-py2.py3-none-any.whl
  name: nodeenv
  version: 1.9.1
  sha256: ba11c9782d29c27c70ffbdda2d7415098754709be8a7056d79a737cd901155c9
  requires_python: '>=2.7,!=3.0.*,!=3.1.*,!=3.2.*,!=3.3.*,!=3.4.*,!=3.5.*,!=3.6.*'
- pypi: https://files.pythonhosted.org/packages/5b/73/65d2f0b698df1731e851e3295eb29a5ab8aa06f763f7e4188647a809578d/numpy-2.2.2-cp312-cp312-manylinux_2_17_x86_64.manylinux2014_x86_64.whl
  name: numpy
  version: 2.2.2
  sha256: 0349b025e15ea9d05c3d63f9657707a4e1d471128a3b1d876c095f328f8ff7f0
  requires_python: '>=3.10'
- pypi: https://files.pythonhosted.org/packages/5b/86/caec78829311f62afa6fa334c8dfcd79cffb4d24bcf96ee02ae4840d462b/numpy-2.2.2-cp311-cp311-manylinux_2_17_x86_64.manylinux2014_x86_64.whl
  name: numpy
  version: 2.2.2
  sha256: 02935e2c3c0c6cbe9c7955a8efa8908dd4221d7755644c59d1bba28b94fd334f
  requires_python: '>=3.10'
- pypi: https://files.pythonhosted.org/packages/e3/d7/11fc594838d35c43519763310c316d4fd56f8600d3fc80a8e13e325b5c5c/numpy-2.2.2-cp310-cp310-manylinux_2_17_x86_64.manylinux2014_x86_64.whl
  name: numpy
  version: 2.2.2
  sha256: 3fbe72d347fbc59f94124125e73fc4976a06927ebc503ec5afbfb35f193cd957
  requires_python: '>=3.10'
- conda: https://conda.anaconda.org/conda-forge/linux-64/openssl-3.4.1-h7b32b05_0.conda
  sha256: cbf62df3c79a5c2d113247ddea5658e9ff3697b6e741c210656e239ecaf1768f
  md5: 41adf927e746dc75ecf0ef841c454e48
  depends:
  - __glibc >=2.17,<3.0.a0
  - ca-certificates
  - libgcc >=13
  arch: x86_64
  platform: linux
  license: Apache-2.0
  license_family: Apache
  purls: []
  size: 2939306
  timestamp: 1739301879343
- pypi: https://files.pythonhosted.org/packages/40/ff/018341c06188f9d9c0aa49672446d194f4170a0376516df4ec52bab4a7b4/optuna-4.2.0-py3-none-any.whl
  name: optuna
  version: 4.2.0
  sha256: 539a47fda44104eb2b879c883d4640704b482df416ae99d0f24505f6e2280c28
  requires_dist:
  - alembic>=1.5.0
  - colorlog
  - numpy
  - packaging>=20.0
  - sqlalchemy>=1.4.2
  - tqdm
  - pyyaml
  - asv>=0.5.0 ; extra == 'benchmark'
  - cma ; extra == 'benchmark'
  - virtualenv ; extra == 'benchmark'
  - black ; extra == 'checking'
  - blackdoc ; extra == 'checking'
  - flake8 ; extra == 'checking'
  - isort ; extra == 'checking'
  - mypy ; extra == 'checking'
  - mypy-boto3-s3 ; extra == 'checking'
  - types-pyyaml ; extra == 'checking'
  - types-redis ; extra == 'checking'
  - types-setuptools ; extra == 'checking'
  - types-tqdm ; extra == 'checking'
  - typing-extensions>=3.10.0.0 ; extra == 'checking'
  - ase ; extra == 'document'
  - cmaes>=0.10.0 ; extra == 'document'
  - fvcore ; extra == 'document'
  - kaleido<0.4 ; extra == 'document'
  - lightgbm ; extra == 'document'
  - matplotlib!=3.6.0 ; extra == 'document'
  - pandas ; extra == 'document'
  - pillow ; extra == 'document'
  - plotly>=4.9.0 ; extra == 'document'
  - scikit-learn ; extra == 'document'
  - sphinx ; extra == 'document'
  - sphinx-copybutton ; extra == 'document'
  - sphinx-gallery ; extra == 'document'
  - sphinx-notfound-page ; extra == 'document'
  - sphinx-rtd-theme>=1.2.0 ; extra == 'document'
  - torch ; extra == 'document'
  - torchvision ; extra == 'document'
  - boto3 ; extra == 'optional'
  - cmaes>=0.10.0 ; extra == 'optional'
  - google-cloud-storage ; extra == 'optional'
  - matplotlib!=3.6.0 ; extra == 'optional'
  - pandas ; extra == 'optional'
  - plotly>=4.9.0 ; extra == 'optional'
  - redis ; extra == 'optional'
  - scikit-learn>=0.24.2 ; extra == 'optional'
  - scipy ; extra == 'optional'
  - torch ; python_full_version < '3.13' and extra == 'optional'
  - grpcio ; extra == 'optional'
  - protobuf>=5.28.1 ; extra == 'optional'
  - coverage ; extra == 'test'
  - fakeredis[lua] ; extra == 'test'
  - kaleido<0.4 ; extra == 'test'
  - moto ; extra == 'test'
  - pytest ; extra == 'test'
  - scipy>=1.9.2 ; extra == 'test'
  - torch ; python_full_version < '3.13' and extra == 'test'
  - grpcio ; extra == 'test'
  - protobuf>=5.28.1 ; extra == 'test'
  requires_python: '>=3.8'
- pypi: https://files.pythonhosted.org/packages/88/ef/eb23f262cca3c0c4eb7ab1933c3b1f03d021f2c48f54763065b6f0e321be/packaging-24.2-py3-none-any.whl
  name: packaging
  version: '24.2'
  sha256: 09abb1bccd265c01f4a3aa3f7a7db064b36514d2cba19a2f694fe6150451a759
  requires_python: '>=3.8'
- pypi: https://files.pythonhosted.org/packages/38/f8/d8fddee9ed0d0c0f4a2132c1dfcf0e3e53265055da8df952a53e7eaf178c/pandas-2.2.3-cp312-cp312-manylinux_2_17_x86_64.manylinux2014_x86_64.whl
  name: pandas
  version: 2.2.3
  sha256: fffb8ae78d8af97f849404f21411c95062db1496aeb3e56f146f0355c9989319
  requires_dist:
  - numpy>=1.22.4 ; python_full_version < '3.11'
  - numpy>=1.23.2 ; python_full_version == '3.11.*'
  - numpy>=1.26.0 ; python_full_version >= '3.12'
  - python-dateutil>=2.8.2
  - pytz>=2020.1
  - tzdata>=2022.7
  - hypothesis>=6.46.1 ; extra == 'test'
  - pytest>=7.3.2 ; extra == 'test'
  - pytest-xdist>=2.2.0 ; extra == 'test'
  - pyarrow>=10.0.1 ; extra == 'pyarrow'
  - bottleneck>=1.3.6 ; extra == 'performance'
  - numba>=0.56.4 ; extra == 'performance'
  - numexpr>=2.8.4 ; extra == 'performance'
  - scipy>=1.10.0 ; extra == 'computation'
  - xarray>=2022.12.0 ; extra == 'computation'
  - fsspec>=2022.11.0 ; extra == 'fss'
  - s3fs>=2022.11.0 ; extra == 'aws'
  - gcsfs>=2022.11.0 ; extra == 'gcp'
  - pandas-gbq>=0.19.0 ; extra == 'gcp'
  - odfpy>=1.4.1 ; extra == 'excel'
  - openpyxl>=3.1.0 ; extra == 'excel'
  - python-calamine>=0.1.7 ; extra == 'excel'
  - pyxlsb>=1.0.10 ; extra == 'excel'
  - xlrd>=2.0.1 ; extra == 'excel'
  - xlsxwriter>=3.0.5 ; extra == 'excel'
  - pyarrow>=10.0.1 ; extra == 'parquet'
  - pyarrow>=10.0.1 ; extra == 'feather'
  - tables>=3.8.0 ; extra == 'hdf5'
  - pyreadstat>=1.2.0 ; extra == 'spss'
  - sqlalchemy>=2.0.0 ; extra == 'postgresql'
  - psycopg2>=2.9.6 ; extra == 'postgresql'
  - adbc-driver-postgresql>=0.8.0 ; extra == 'postgresql'
  - sqlalchemy>=2.0.0 ; extra == 'mysql'
  - pymysql>=1.0.2 ; extra == 'mysql'
  - sqlalchemy>=2.0.0 ; extra == 'sql-other'
  - adbc-driver-postgresql>=0.8.0 ; extra == 'sql-other'
  - adbc-driver-sqlite>=0.8.0 ; extra == 'sql-other'
  - beautifulsoup4>=4.11.2 ; extra == 'html'
  - html5lib>=1.1 ; extra == 'html'
  - lxml>=4.9.2 ; extra == 'html'
  - lxml>=4.9.2 ; extra == 'xml'
  - matplotlib>=3.6.3 ; extra == 'plot'
  - jinja2>=3.1.2 ; extra == 'output-formatting'
  - tabulate>=0.9.0 ; extra == 'output-formatting'
  - pyqt5>=5.15.9 ; extra == 'clipboard'
  - qtpy>=2.3.0 ; extra == 'clipboard'
  - zstandard>=0.19.0 ; extra == 'compression'
  - dataframe-api-compat>=0.1.7 ; extra == 'consortium-standard'
  - adbc-driver-postgresql>=0.8.0 ; extra == 'all'
  - adbc-driver-sqlite>=0.8.0 ; extra == 'all'
  - beautifulsoup4>=4.11.2 ; extra == 'all'
  - bottleneck>=1.3.6 ; extra == 'all'
  - dataframe-api-compat>=0.1.7 ; extra == 'all'
  - fastparquet>=2022.12.0 ; extra == 'all'
  - fsspec>=2022.11.0 ; extra == 'all'
  - gcsfs>=2022.11.0 ; extra == 'all'
  - html5lib>=1.1 ; extra == 'all'
  - hypothesis>=6.46.1 ; extra == 'all'
  - jinja2>=3.1.2 ; extra == 'all'
  - lxml>=4.9.2 ; extra == 'all'
  - matplotlib>=3.6.3 ; extra == 'all'
  - numba>=0.56.4 ; extra == 'all'
  - numexpr>=2.8.4 ; extra == 'all'
  - odfpy>=1.4.1 ; extra == 'all'
  - openpyxl>=3.1.0 ; extra == 'all'
  - pandas-gbq>=0.19.0 ; extra == 'all'
  - psycopg2>=2.9.6 ; extra == 'all'
  - pyarrow>=10.0.1 ; extra == 'all'
  - pymysql>=1.0.2 ; extra == 'all'
  - pyqt5>=5.15.9 ; extra == 'all'
  - pyreadstat>=1.2.0 ; extra == 'all'
  - pytest>=7.3.2 ; extra == 'all'
  - pytest-xdist>=2.2.0 ; extra == 'all'
  - python-calamine>=0.1.7 ; extra == 'all'
  - pyxlsb>=1.0.10 ; extra == 'all'
  - qtpy>=2.3.0 ; extra == 'all'
  - scipy>=1.10.0 ; extra == 'all'
  - s3fs>=2022.11.0 ; extra == 'all'
  - sqlalchemy>=2.0.0 ; extra == 'all'
  - tables>=3.8.0 ; extra == 'all'
  - tabulate>=0.9.0 ; extra == 'all'
  - xarray>=2022.12.0 ; extra == 'all'
  - xlrd>=2.0.1 ; extra == 'all'
  - xlsxwriter>=3.0.5 ; extra == 'all'
  - zstandard>=0.19.0 ; extra == 'all'
  requires_python: '>=3.9'
- pypi: https://files.pythonhosted.org/packages/44/50/7db2cd5e6373ae796f0ddad3675268c8d59fb6076e66f0c339d61cea886b/pandas-2.2.3-cp310-cp310-manylinux_2_17_x86_64.manylinux2014_x86_64.whl
  name: pandas
  version: 2.2.3
  sha256: 86976a1c5b25ae3f8ccae3a5306e443569ee3c3faf444dfd0f41cda24667ad57
  requires_dist:
  - numpy>=1.22.4 ; python_full_version < '3.11'
  - numpy>=1.23.2 ; python_full_version == '3.11.*'
  - numpy>=1.26.0 ; python_full_version >= '3.12'
  - python-dateutil>=2.8.2
  - pytz>=2020.1
  - tzdata>=2022.7
  - hypothesis>=6.46.1 ; extra == 'test'
  - pytest>=7.3.2 ; extra == 'test'
  - pytest-xdist>=2.2.0 ; extra == 'test'
  - pyarrow>=10.0.1 ; extra == 'pyarrow'
  - bottleneck>=1.3.6 ; extra == 'performance'
  - numba>=0.56.4 ; extra == 'performance'
  - numexpr>=2.8.4 ; extra == 'performance'
  - scipy>=1.10.0 ; extra == 'computation'
  - xarray>=2022.12.0 ; extra == 'computation'
  - fsspec>=2022.11.0 ; extra == 'fss'
  - s3fs>=2022.11.0 ; extra == 'aws'
  - gcsfs>=2022.11.0 ; extra == 'gcp'
  - pandas-gbq>=0.19.0 ; extra == 'gcp'
  - odfpy>=1.4.1 ; extra == 'excel'
  - openpyxl>=3.1.0 ; extra == 'excel'
  - python-calamine>=0.1.7 ; extra == 'excel'
  - pyxlsb>=1.0.10 ; extra == 'excel'
  - xlrd>=2.0.1 ; extra == 'excel'
  - xlsxwriter>=3.0.5 ; extra == 'excel'
  - pyarrow>=10.0.1 ; extra == 'parquet'
  - pyarrow>=10.0.1 ; extra == 'feather'
  - tables>=3.8.0 ; extra == 'hdf5'
  - pyreadstat>=1.2.0 ; extra == 'spss'
  - sqlalchemy>=2.0.0 ; extra == 'postgresql'
  - psycopg2>=2.9.6 ; extra == 'postgresql'
  - adbc-driver-postgresql>=0.8.0 ; extra == 'postgresql'
  - sqlalchemy>=2.0.0 ; extra == 'mysql'
  - pymysql>=1.0.2 ; extra == 'mysql'
  - sqlalchemy>=2.0.0 ; extra == 'sql-other'
  - adbc-driver-postgresql>=0.8.0 ; extra == 'sql-other'
  - adbc-driver-sqlite>=0.8.0 ; extra == 'sql-other'
  - beautifulsoup4>=4.11.2 ; extra == 'html'
  - html5lib>=1.1 ; extra == 'html'
  - lxml>=4.9.2 ; extra == 'html'
  - lxml>=4.9.2 ; extra == 'xml'
  - matplotlib>=3.6.3 ; extra == 'plot'
  - jinja2>=3.1.2 ; extra == 'output-formatting'
  - tabulate>=0.9.0 ; extra == 'output-formatting'
  - pyqt5>=5.15.9 ; extra == 'clipboard'
  - qtpy>=2.3.0 ; extra == 'clipboard'
  - zstandard>=0.19.0 ; extra == 'compression'
  - dataframe-api-compat>=0.1.7 ; extra == 'consortium-standard'
  - adbc-driver-postgresql>=0.8.0 ; extra == 'all'
  - adbc-driver-sqlite>=0.8.0 ; extra == 'all'
  - beautifulsoup4>=4.11.2 ; extra == 'all'
  - bottleneck>=1.3.6 ; extra == 'all'
  - dataframe-api-compat>=0.1.7 ; extra == 'all'
  - fastparquet>=2022.12.0 ; extra == 'all'
  - fsspec>=2022.11.0 ; extra == 'all'
  - gcsfs>=2022.11.0 ; extra == 'all'
  - html5lib>=1.1 ; extra == 'all'
  - hypothesis>=6.46.1 ; extra == 'all'
  - jinja2>=3.1.2 ; extra == 'all'
  - lxml>=4.9.2 ; extra == 'all'
  - matplotlib>=3.6.3 ; extra == 'all'
  - numba>=0.56.4 ; extra == 'all'
  - numexpr>=2.8.4 ; extra == 'all'
  - odfpy>=1.4.1 ; extra == 'all'
  - openpyxl>=3.1.0 ; extra == 'all'
  - pandas-gbq>=0.19.0 ; extra == 'all'
  - psycopg2>=2.9.6 ; extra == 'all'
  - pyarrow>=10.0.1 ; extra == 'all'
  - pymysql>=1.0.2 ; extra == 'all'
  - pyqt5>=5.15.9 ; extra == 'all'
  - pyreadstat>=1.2.0 ; extra == 'all'
  - pytest>=7.3.2 ; extra == 'all'
  - pytest-xdist>=2.2.0 ; extra == 'all'
  - python-calamine>=0.1.7 ; extra == 'all'
  - pyxlsb>=1.0.10 ; extra == 'all'
  - qtpy>=2.3.0 ; extra == 'all'
  - scipy>=1.10.0 ; extra == 'all'
  - s3fs>=2022.11.0 ; extra == 'all'
  - sqlalchemy>=2.0.0 ; extra == 'all'
  - tables>=3.8.0 ; extra == 'all'
  - tabulate>=0.9.0 ; extra == 'all'
  - xarray>=2022.12.0 ; extra == 'all'
  - xlrd>=2.0.1 ; extra == 'all'
  - xlsxwriter>=3.0.5 ; extra == 'all'
  - zstandard>=0.19.0 ; extra == 'all'
  requires_python: '>=3.9'
- pypi: https://files.pythonhosted.org/packages/cd/5f/4dba1d39bb9c38d574a9a22548c540177f78ea47b32f99c0ff2ec499fac5/pandas-2.2.3-cp311-cp311-manylinux_2_17_x86_64.manylinux2014_x86_64.whl
  name: pandas
  version: 2.2.3
  sha256: c124333816c3a9b03fbeef3a9f230ba9a737e9e5bb4060aa2107a86cc0a497fc
  requires_dist:
  - numpy>=1.22.4 ; python_full_version < '3.11'
  - numpy>=1.23.2 ; python_full_version == '3.11.*'
  - numpy>=1.26.0 ; python_full_version >= '3.12'
  - python-dateutil>=2.8.2
  - pytz>=2020.1
  - tzdata>=2022.7
  - hypothesis>=6.46.1 ; extra == 'test'
  - pytest>=7.3.2 ; extra == 'test'
  - pytest-xdist>=2.2.0 ; extra == 'test'
  - pyarrow>=10.0.1 ; extra == 'pyarrow'
  - bottleneck>=1.3.6 ; extra == 'performance'
  - numba>=0.56.4 ; extra == 'performance'
  - numexpr>=2.8.4 ; extra == 'performance'
  - scipy>=1.10.0 ; extra == 'computation'
  - xarray>=2022.12.0 ; extra == 'computation'
  - fsspec>=2022.11.0 ; extra == 'fss'
  - s3fs>=2022.11.0 ; extra == 'aws'
  - gcsfs>=2022.11.0 ; extra == 'gcp'
  - pandas-gbq>=0.19.0 ; extra == 'gcp'
  - odfpy>=1.4.1 ; extra == 'excel'
  - openpyxl>=3.1.0 ; extra == 'excel'
  - python-calamine>=0.1.7 ; extra == 'excel'
  - pyxlsb>=1.0.10 ; extra == 'excel'
  - xlrd>=2.0.1 ; extra == 'excel'
  - xlsxwriter>=3.0.5 ; extra == 'excel'
  - pyarrow>=10.0.1 ; extra == 'parquet'
  - pyarrow>=10.0.1 ; extra == 'feather'
  - tables>=3.8.0 ; extra == 'hdf5'
  - pyreadstat>=1.2.0 ; extra == 'spss'
  - sqlalchemy>=2.0.0 ; extra == 'postgresql'
  - psycopg2>=2.9.6 ; extra == 'postgresql'
  - adbc-driver-postgresql>=0.8.0 ; extra == 'postgresql'
  - sqlalchemy>=2.0.0 ; extra == 'mysql'
  - pymysql>=1.0.2 ; extra == 'mysql'
  - sqlalchemy>=2.0.0 ; extra == 'sql-other'
  - adbc-driver-postgresql>=0.8.0 ; extra == 'sql-other'
  - adbc-driver-sqlite>=0.8.0 ; extra == 'sql-other'
  - beautifulsoup4>=4.11.2 ; extra == 'html'
  - html5lib>=1.1 ; extra == 'html'
  - lxml>=4.9.2 ; extra == 'html'
  - lxml>=4.9.2 ; extra == 'xml'
  - matplotlib>=3.6.3 ; extra == 'plot'
  - jinja2>=3.1.2 ; extra == 'output-formatting'
  - tabulate>=0.9.0 ; extra == 'output-formatting'
  - pyqt5>=5.15.9 ; extra == 'clipboard'
  - qtpy>=2.3.0 ; extra == 'clipboard'
  - zstandard>=0.19.0 ; extra == 'compression'
  - dataframe-api-compat>=0.1.7 ; extra == 'consortium-standard'
  - adbc-driver-postgresql>=0.8.0 ; extra == 'all'
  - adbc-driver-sqlite>=0.8.0 ; extra == 'all'
  - beautifulsoup4>=4.11.2 ; extra == 'all'
  - bottleneck>=1.3.6 ; extra == 'all'
  - dataframe-api-compat>=0.1.7 ; extra == 'all'
  - fastparquet>=2022.12.0 ; extra == 'all'
  - fsspec>=2022.11.0 ; extra == 'all'
  - gcsfs>=2022.11.0 ; extra == 'all'
  - html5lib>=1.1 ; extra == 'all'
  - hypothesis>=6.46.1 ; extra == 'all'
  - jinja2>=3.1.2 ; extra == 'all'
  - lxml>=4.9.2 ; extra == 'all'
  - matplotlib>=3.6.3 ; extra == 'all'
  - numba>=0.56.4 ; extra == 'all'
  - numexpr>=2.8.4 ; extra == 'all'
  - odfpy>=1.4.1 ; extra == 'all'
  - openpyxl>=3.1.0 ; extra == 'all'
  - pandas-gbq>=0.19.0 ; extra == 'all'
  - psycopg2>=2.9.6 ; extra == 'all'
  - pyarrow>=10.0.1 ; extra == 'all'
  - pymysql>=1.0.2 ; extra == 'all'
  - pyqt5>=5.15.9 ; extra == 'all'
  - pyreadstat>=1.2.0 ; extra == 'all'
  - pytest>=7.3.2 ; extra == 'all'
  - pytest-xdist>=2.2.0 ; extra == 'all'
  - python-calamine>=0.1.7 ; extra == 'all'
  - pyxlsb>=1.0.10 ; extra == 'all'
  - qtpy>=2.3.0 ; extra == 'all'
  - scipy>=1.10.0 ; extra == 'all'
  - s3fs>=2022.11.0 ; extra == 'all'
  - sqlalchemy>=2.0.0 ; extra == 'all'
  - tables>=3.8.0 ; extra == 'all'
  - tabulate>=0.9.0 ; extra == 'all'
  - xarray>=2022.12.0 ; extra == 'all'
  - xlrd>=2.0.1 ; extra == 'all'
  - xlsxwriter>=3.0.5 ; extra == 'all'
  - zstandard>=0.19.0 ; extra == 'all'
  requires_python: '>=3.9'
- pypi: https://files.pythonhosted.org/packages/a8/f3/4cb65d4ce71dc7527186438672e1c78d18bfebd510e650cc863931de3b5b/panel-1.6.0-py3-none-any.whl
  name: panel
  version: 1.6.0
  sha256: 75f806155dfd8ac1bbc3012626ad4e17c82f0169eb9a0fbed64f47b3139836a3
  requires_dist:
  - bleach
  - bokeh>=3.5.0,<3.7.0
  - linkify-it-py
  - markdown
  - markdown-it-py
  - mdit-py-plugins
  - packaging
  - pandas>=1.2
  - param>=2.1.0,<3.0
  - pyviz-comms>=2.0.0
  - requests
  - tqdm
  - typing-extensions
  - watchfiles ; extra == 'dev'
  - bokeh-fastapi>=0.1.1 ; extra == 'fastapi'
  - fastapi[standard] ; extra == 'fastapi'
  - mypy ; extra == 'mypy'
  - pandas-stubs ; extra == 'mypy'
  - types-bleach ; extra == 'mypy'
  - types-croniter ; extra == 'mypy'
  - types-markdown ; extra == 'mypy'
  - types-psutil ; extra == 'mypy'
  - types-requests ; extra == 'mypy'
  - types-tqdm ; extra == 'mypy'
  - typing-extensions ; extra == 'mypy'
  - holoviews>=1.18.0 ; extra == 'recommended'
  - jupyterlab ; extra == 'recommended'
  - matplotlib ; extra == 'recommended'
  - pillow ; extra == 'recommended'
  - plotly ; extra == 'recommended'
  - psutil ; extra == 'tests'
  - pytest ; extra == 'tests'
  - pytest-asyncio ; extra == 'tests'
  - pytest-rerunfailures ; extra == 'tests'
  - pytest-xdist ; extra == 'tests'
  requires_python: '>=3.10'
- pypi: https://files.pythonhosted.org/packages/99/56/370a6636e072a037b52499edd8928942df7f887974fc54444ece5152d26a/param-2.2.0-py3-none-any.whl
  name: param
  version: 2.2.0
  sha256: 777f8c7b66ab820b70ea5ad09faaa6818308220caae89da3b5c5f359faa72a5e
  requires_dist:
  - aiohttp ; extra == 'all'
  - cloudpickle ; extra == 'all'
  - gmpy ; extra == 'all'
  - ipython ; extra == 'all'
  - jsonschema ; extra == 'all'
  - nbval ; extra == 'all'
  - nest-asyncio ; extra == 'all'
  - numpy ; extra == 'all'
  - odfpy ; extra == 'all'
  - openpyxl ; extra == 'all'
  - pandas ; extra == 'all'
  - panel ; extra == 'all'
  - pyarrow ; extra == 'all'
  - pytest ; extra == 'all'
  - pytest-asyncio ; extra == 'all'
  - pytest-xdist ; extra == 'all'
  - tables ; extra == 'all'
  - xlrd ; extra == 'all'
  - aiohttp ; extra == 'examples'
  - pandas ; extra == 'examples'
  - panel ; extra == 'examples'
  - pytest ; extra == 'tests'
  - pytest-asyncio ; extra == 'tests'
  - odfpy ; extra == 'tests-deser'
  - openpyxl ; extra == 'tests-deser'
  - pyarrow ; extra == 'tests-deser'
  - tables ; extra == 'tests-deser'
  - xlrd ; extra == 'tests-deser'
  - aiohttp ; extra == 'tests-examples'
  - nbval ; extra == 'tests-examples'
  - pandas ; extra == 'tests-examples'
  - panel ; extra == 'tests-examples'
  - pytest ; extra == 'tests-examples'
  - pytest-asyncio ; extra == 'tests-examples'
  - pytest-xdist ; extra == 'tests-examples'
  - aiohttp ; extra == 'tests-full'
  - cloudpickle ; extra == 'tests-full'
  - gmpy ; extra == 'tests-full'
  - ipython ; extra == 'tests-full'
  - jsonschema ; extra == 'tests-full'
  - nbval ; extra == 'tests-full'
  - nest-asyncio ; extra == 'tests-full'
  - numpy ; extra == 'tests-full'
  - odfpy ; extra == 'tests-full'
  - openpyxl ; extra == 'tests-full'
  - pandas ; extra == 'tests-full'
  - panel ; extra == 'tests-full'
  - pyarrow ; extra == 'tests-full'
  - pytest ; extra == 'tests-full'
  - pytest-asyncio ; extra == 'tests-full'
  - pytest-xdist ; extra == 'tests-full'
  - tables ; extra == 'tests-full'
  - xlrd ; extra == 'tests-full'
  requires_python: '>=3.9'
- pypi: https://files.pythonhosted.org/packages/c6/ac/dac4a63f978e4dcb3c6d3a78c4d8e0192a113d288502a1216950c41b1027/parso-0.8.4-py2.py3-none-any.whl
  name: parso
  version: 0.8.4
  sha256: a418670a20291dacd2dddc80c377c5c3791378ee1e8d12bffc35420643d43f18
  requires_dist:
  - flake8==5.0.4 ; extra == 'qa'
  - mypy==0.971 ; extra == 'qa'
  - types-setuptools==67.2.0.1 ; extra == 'qa'
  - docopt ; extra == 'testing'
  - pytest ; extra == 'testing'
  requires_python: '>=3.6'
- pypi: https://files.pythonhosted.org/packages/9e/c3/059298687310d527a58bb01f3b1965787ee3b40dce76752eda8b44e9a2c5/pexpect-4.9.0-py2.py3-none-any.whl
  name: pexpect
  version: 4.9.0
  sha256: 7236d1e080e4936be2dc3e326cec0af72acf9212a7e1d060210e70a47e253523
  requires_dist:
  - ptyprocess>=0.5
- pypi: https://files.pythonhosted.org/packages/55/77/40daddf677897a923d5d33329acd52a2144d54a9644f2a5422c028c6bf2d/pillow-10.4.0-cp312-cp312-manylinux_2_28_x86_64.whl
  name: pillow
  version: 10.4.0
  sha256: 86dcb5a1eb778d8b25659d5e4341269e8590ad6b4e8b44d9f4b07f8d136c414a
  requires_dist:
  - furo ; extra == 'docs'
  - olefile ; extra == 'docs'
  - sphinx>=7.3 ; extra == 'docs'
  - sphinx-copybutton ; extra == 'docs'
  - sphinx-inline-tabs ; extra == 'docs'
  - sphinxext-opengraph ; extra == 'docs'
  - olefile ; extra == 'fpx'
  - olefile ; extra == 'mic'
  - check-manifest ; extra == 'tests'
  - coverage ; extra == 'tests'
  - defusedxml ; extra == 'tests'
  - markdown2 ; extra == 'tests'
  - olefile ; extra == 'tests'
  - packaging ; extra == 'tests'
  - pyroma ; extra == 'tests'
  - pytest ; extra == 'tests'
  - pytest-cov ; extra == 'tests'
  - pytest-timeout ; extra == 'tests'
  - typing-extensions ; python_full_version < '3.10' and extra == 'typing'
  - defusedxml ; extra == 'xmp'
  requires_python: '>=3.8'
- pypi: https://files.pythonhosted.org/packages/b5/5b/6651c288b08df3b8c1e2f8c1152201e0b25d240e22ddade0f1e242fc9fa0/pillow-10.4.0-cp310-cp310-manylinux_2_28_x86_64.whl
  name: pillow
  version: 10.4.0
  sha256: a985e028fc183bf12a77a8bbf36318db4238a3ded7fa9df1b9a133f1cb79f8fc
  requires_dist:
  - furo ; extra == 'docs'
  - olefile ; extra == 'docs'
  - sphinx>=7.3 ; extra == 'docs'
  - sphinx-copybutton ; extra == 'docs'
  - sphinx-inline-tabs ; extra == 'docs'
  - sphinxext-opengraph ; extra == 'docs'
  - olefile ; extra == 'fpx'
  - olefile ; extra == 'mic'
  - check-manifest ; extra == 'tests'
  - coverage ; extra == 'tests'
  - defusedxml ; extra == 'tests'
  - markdown2 ; extra == 'tests'
  - olefile ; extra == 'tests'
  - packaging ; extra == 'tests'
  - pyroma ; extra == 'tests'
  - pytest ; extra == 'tests'
  - pytest-cov ; extra == 'tests'
  - pytest-timeout ; extra == 'tests'
  - typing-extensions ; python_full_version < '3.10' and extra == 'typing'
  - defusedxml ; extra == 'xmp'
  requires_python: '>=3.8'
- pypi: https://files.pythonhosted.org/packages/ba/e5/8c68ff608a4203085158cff5cc2a3c534ec384536d9438c405ed6370d080/pillow-10.4.0-cp311-cp311-manylinux_2_28_x86_64.whl
  name: pillow
  version: 10.4.0
  sha256: 76a911dfe51a36041f2e756b00f96ed84677cdeb75d25c767f296c1c1eda1319
  requires_dist:
  - furo ; extra == 'docs'
  - olefile ; extra == 'docs'
  - sphinx>=7.3 ; extra == 'docs'
  - sphinx-copybutton ; extra == 'docs'
  - sphinx-inline-tabs ; extra == 'docs'
  - sphinxext-opengraph ; extra == 'docs'
  - olefile ; extra == 'fpx'
  - olefile ; extra == 'mic'
  - check-manifest ; extra == 'tests'
  - coverage ; extra == 'tests'
  - defusedxml ; extra == 'tests'
  - markdown2 ; extra == 'tests'
  - olefile ; extra == 'tests'
  - packaging ; extra == 'tests'
  - pyroma ; extra == 'tests'
  - pytest ; extra == 'tests'
  - pytest-cov ; extra == 'tests'
  - pytest-timeout ; extra == 'tests'
  - typing-extensions ; python_full_version < '3.10' and extra == 'typing'
  - defusedxml ; extra == 'xmp'
  requires_python: '>=3.8'
- pypi: https://files.pythonhosted.org/packages/c9/bc/b7db44f5f39f9d0494071bddae6880eb645970366d0a200022a1a93d57f5/pip-25.0.1-py3-none-any.whl
  name: pip
  version: 25.0.1
  sha256: c46efd13b6aa8279f33f2864459c8ce587ea6a1a59ee20de055868d8f7688f7f
  requires_python: '>=3.8'
- pypi: https://files.pythonhosted.org/packages/3c/a6/bc1012356d8ece4d66dd75c4b9fc6c1f6650ddd5991e421177d9f8f671be/platformdirs-4.3.6-py3-none-any.whl
  name: platformdirs
  version: 4.3.6
  sha256: 73e575e1408ab8103900836b97580d5307456908a03e92031bab39e4554cc3fb
  requires_dist:
  - furo>=2024.8.6 ; extra == 'docs'
  - proselint>=0.14 ; extra == 'docs'
  - sphinx-autodoc-typehints>=2.4 ; extra == 'docs'
  - sphinx>=8.0.2 ; extra == 'docs'
  - appdirs==1.4.4 ; extra == 'test'
  - covdefaults>=2.3 ; extra == 'test'
  - pytest-cov>=5 ; extra == 'test'
  - pytest-mock>=3.14 ; extra == 'test'
  - pytest>=8.3.2 ; extra == 'test'
  - mypy>=1.11.2 ; extra == 'type'
  requires_python: '>=3.8'
- pypi: https://files.pythonhosted.org/packages/0e/77/a946f38b57fb88e736c71fbdd737a1aebd27b532bda0779c137f357cf5fc/plotly-6.0.0-py3-none-any.whl
  name: plotly
  version: 6.0.0
  sha256: f708871c3a9349a68791ff943a5781b1ec04de7769ea69068adcd9202e57653a
  requires_dist:
  - narwhals>=1.15.1
  - packaging
  - numpy ; extra == 'express'
  requires_python: '>=3.8'
- pypi: https://files.pythonhosted.org/packages/88/5f/e351af9a41f866ac3f1fac4ca0613908d9a41741cfcf2228f4ad853b697d/pluggy-1.5.0-py3-none-any.whl
  name: pluggy
  version: 1.5.0
  sha256: 44e1ad92c8ca002de6377e165f3e0f1be63266ab4d554740532335b9d75ea669
  requires_dist:
  - pre-commit ; extra == 'dev'
  - tox ; extra == 'dev'
  - pytest ; extra == 'testing'
  - pytest-benchmark ; extra == 'testing'
  requires_python: '>=3.8'
- pypi: https://files.pythonhosted.org/packages/43/b3/df14c580d82b9627d173ceea305ba898dca135feb360b6d84019d0803d3b/pre_commit-4.1.0-py2.py3-none-any.whl
  name: pre-commit
  version: 4.1.0
  sha256: d29e7cb346295bcc1cc75fc3e92e343495e3ea0196c9ec6ba53f49f10ab6ae7b
  requires_dist:
  - cfgv>=2.0.0
  - identify>=1.0.0
  - nodeenv>=0.11.1
  - pyyaml>=5.1
  - virtualenv>=20.10.0
  requires_python: '>=3.9'
- pypi: https://files.pythonhosted.org/packages/8b/f5/cab5cf6a540c31f5099043de0ae43990fd9cf66f75ecb5e9f254a4e4d4ee/proglog-0.1.10-py3-none-any.whl
  name: proglog
  version: 0.1.10
  sha256: 19d5da037e8c813da480b741e3fa71fb1ac0a5b02bf21c41577c7f327485ec50
  requires_dist:
  - tqdm
- pypi: https://files.pythonhosted.org/packages/e4/ea/d836f008d33151c7a1f62caf3d8dd782e4d15f6a43897f64480c2b8de2ad/prompt_toolkit-3.0.50-py3-none-any.whl
  name: prompt-toolkit
  version: 3.0.50
  sha256: 9b6427eb19e479d98acff65196a307c555eb567989e6d88ebbb1b509d9779198
  requires_dist:
  - wcwidth
  requires_python: '>=3.8.0'
- pypi: https://files.pythonhosted.org/packages/bf/b9/b0eb3f3cbcb734d930fdf839431606844a825b23eaf9a6ab371edac8162c/psutil-7.0.0-cp36-abi3-manylinux_2_12_x86_64.manylinux2010_x86_64.manylinux_2_17_x86_64.manylinux2014_x86_64.whl
  name: psutil
  version: 7.0.0
  sha256: 4b1388a4f6875d7e2aff5c4ca1cc16c545ed41dd8bb596cefea80111db353a34
  requires_dist:
  - pytest ; extra == 'dev'
  - pytest-xdist ; extra == 'dev'
  - setuptools ; extra == 'dev'
  - abi3audit ; extra == 'dev'
  - black==24.10.0 ; extra == 'dev'
  - check-manifest ; extra == 'dev'
  - coverage ; extra == 'dev'
  - packaging ; extra == 'dev'
  - pylint ; extra == 'dev'
  - pyperf ; extra == 'dev'
  - pypinfo ; extra == 'dev'
  - pytest-cov ; extra == 'dev'
  - requests ; extra == 'dev'
  - rstcheck ; extra == 'dev'
  - ruff ; extra == 'dev'
  - sphinx ; extra == 'dev'
  - sphinx-rtd-theme ; extra == 'dev'
  - toml-sort ; extra == 'dev'
  - twine ; extra == 'dev'
  - virtualenv ; extra == 'dev'
  - vulture ; extra == 'dev'
  - wheel ; extra == 'dev'
  - pytest ; extra == 'test'
  - pytest-xdist ; extra == 'test'
  - setuptools ; extra == 'test'
  requires_python: '>=3.6'
- pypi: https://files.pythonhosted.org/packages/2e/58/91359b72fe0413626be8857122897bb9238fa7b1dd53a3ed299183a17cb6/psygnal-0.12.0-cp311-cp311-manylinux_2_17_x86_64.manylinux2014_x86_64.whl
  name: psygnal
  version: 0.12.0
  sha256: b410dab639353320044856cef68bd9aa940f8e1399da2f57522356b42bc4cf5d
  requires_dist:
  - attrs ; extra == 'dev'
  - dask[array]>=2024.0.0 ; extra == 'dev'
  - ipython ; extra == 'dev'
  - msgspec ; extra == 'dev'
  - mypy ; extra == 'dev'
  - mypy-extensions ; extra == 'dev'
  - numpy>1.21.6 ; extra == 'dev'
  - pre-commit ; extra == 'dev'
  - pydantic ; extra == 'dev'
  - pyinstaller>=4.0 ; extra == 'dev'
  - pyqt6 ; extra == 'dev'
  - pytest-cov ; extra == 'dev'
  - pytest-mypy-plugins ; extra == 'dev'
  - pytest-qt ; extra == 'dev'
  - pytest>=6.0 ; extra == 'dev'
  - qtpy ; extra == 'dev'
  - rich ; extra == 'dev'
  - ruff ; extra == 'dev'
  - toolz ; extra == 'dev'
  - typing-extensions ; extra == 'dev'
  - wrapt ; extra == 'dev'
  - griffe==0.25.5 ; extra == 'docs'
  - mkdocs-material==8.5.10 ; extra == 'docs'
  - mkdocs-minify-plugin ; extra == 'docs'
  - mkdocs-spellcheck[all] ; extra == 'docs'
  - mkdocs==1.4.2 ; extra == 'docs'
  - mkdocstrings-python==0.8.3 ; extra == 'docs'
  - mkdocstrings==0.20.0 ; extra == 'docs'
  - wrapt ; extra == 'proxy'
  - pydantic ; extra == 'pydantic'
  - attrs ; extra == 'test'
  - dask[array]>=2024.0.0 ; extra == 'test'
  - msgspec ; extra == 'test'
  - numpy>1.21.6 ; extra == 'test'
  - pydantic ; extra == 'test'
  - pyinstaller>=4.0 ; extra == 'test'
  - pytest-cov ; extra == 'test'
  - pytest>=6.0 ; extra == 'test'
  - toolz ; extra == 'test'
  - wrapt ; extra == 'test'
  - pytest-qt ; extra == 'testqt'
  - qtpy ; extra == 'testqt'
  requires_python: '>=3.9'
- pypi: https://files.pythonhosted.org/packages/74/16/fec37482a0ed5338a90f4cef0f00b66136c9bcfd1b6f9f56955632f74561/psygnal-0.12.0-cp310-cp310-manylinux_2_17_x86_64.manylinux2014_x86_64.whl
  name: psygnal
  version: 0.12.0
  sha256: c455c972071bc06403795f802623b54b0ba3217b7399520aee5e1e4ca71908e0
  requires_dist:
  - attrs ; extra == 'dev'
  - dask[array]>=2024.0.0 ; extra == 'dev'
  - ipython ; extra == 'dev'
  - msgspec ; extra == 'dev'
  - mypy ; extra == 'dev'
  - mypy-extensions ; extra == 'dev'
  - numpy>1.21.6 ; extra == 'dev'
  - pre-commit ; extra == 'dev'
  - pydantic ; extra == 'dev'
  - pyinstaller>=4.0 ; extra == 'dev'
  - pyqt6 ; extra == 'dev'
  - pytest-cov ; extra == 'dev'
  - pytest-mypy-plugins ; extra == 'dev'
  - pytest-qt ; extra == 'dev'
  - pytest>=6.0 ; extra == 'dev'
  - qtpy ; extra == 'dev'
  - rich ; extra == 'dev'
  - ruff ; extra == 'dev'
  - toolz ; extra == 'dev'
  - typing-extensions ; extra == 'dev'
  - wrapt ; extra == 'dev'
  - griffe==0.25.5 ; extra == 'docs'
  - mkdocs-material==8.5.10 ; extra == 'docs'
  - mkdocs-minify-plugin ; extra == 'docs'
  - mkdocs-spellcheck[all] ; extra == 'docs'
  - mkdocs==1.4.2 ; extra == 'docs'
  - mkdocstrings-python==0.8.3 ; extra == 'docs'
  - mkdocstrings==0.20.0 ; extra == 'docs'
  - wrapt ; extra == 'proxy'
  - pydantic ; extra == 'pydantic'
  - attrs ; extra == 'test'
  - dask[array]>=2024.0.0 ; extra == 'test'
  - msgspec ; extra == 'test'
  - numpy>1.21.6 ; extra == 'test'
  - pydantic ; extra == 'test'
  - pyinstaller>=4.0 ; extra == 'test'
  - pytest-cov ; extra == 'test'
  - pytest>=6.0 ; extra == 'test'
  - toolz ; extra == 'test'
  - wrapt ; extra == 'test'
  - pytest-qt ; extra == 'testqt'
  - qtpy ; extra == 'testqt'
  requires_python: '>=3.9'
- pypi: https://files.pythonhosted.org/packages/b4/89/300991108d86c00e6aa84ea85e9c998e27eed59fdcb1abd3e69b9f4d62f5/psygnal-0.12.0-cp312-cp312-manylinux_2_17_x86_64.manylinux2014_x86_64.whl
  name: psygnal
  version: 0.12.0
  sha256: ae2bd6edcf911fbff34ed75150e8f8dfb246ebf203514c7c1e4397cabbb1368a
  requires_dist:
  - attrs ; extra == 'dev'
  - dask[array]>=2024.0.0 ; extra == 'dev'
  - ipython ; extra == 'dev'
  - msgspec ; extra == 'dev'
  - mypy ; extra == 'dev'
  - mypy-extensions ; extra == 'dev'
  - numpy>1.21.6 ; extra == 'dev'
  - pre-commit ; extra == 'dev'
  - pydantic ; extra == 'dev'
  - pyinstaller>=4.0 ; extra == 'dev'
  - pyqt6 ; extra == 'dev'
  - pytest-cov ; extra == 'dev'
  - pytest-mypy-plugins ; extra == 'dev'
  - pytest-qt ; extra == 'dev'
  - pytest>=6.0 ; extra == 'dev'
  - qtpy ; extra == 'dev'
  - rich ; extra == 'dev'
  - ruff ; extra == 'dev'
  - toolz ; extra == 'dev'
  - typing-extensions ; extra == 'dev'
  - wrapt ; extra == 'dev'
  - griffe==0.25.5 ; extra == 'docs'
  - mkdocs-material==8.5.10 ; extra == 'docs'
  - mkdocs-minify-plugin ; extra == 'docs'
  - mkdocs-spellcheck[all] ; extra == 'docs'
  - mkdocs==1.4.2 ; extra == 'docs'
  - mkdocstrings-python==0.8.3 ; extra == 'docs'
  - mkdocstrings==0.20.0 ; extra == 'docs'
  - wrapt ; extra == 'proxy'
  - pydantic ; extra == 'pydantic'
  - attrs ; extra == 'test'
  - dask[array]>=2024.0.0 ; extra == 'test'
  - msgspec ; extra == 'test'
  - numpy>1.21.6 ; extra == 'test'
  - pydantic ; extra == 'test'
  - pyinstaller>=4.0 ; extra == 'test'
  - pytest-cov ; extra == 'test'
  - pytest>=6.0 ; extra == 'test'
  - toolz ; extra == 'test'
  - wrapt ; extra == 'test'
  - pytest-qt ; extra == 'testqt'
  - qtpy ; extra == 'testqt'
  requires_python: '>=3.9'
- pypi: https://files.pythonhosted.org/packages/22/a6/858897256d0deac81a172289110f31629fc4cee19b6f01283303e18c8db3/ptyprocess-0.7.0-py2.py3-none-any.whl
  name: ptyprocess
  version: 0.7.0
  sha256: 4b41f3967fce3af57cc7e94b888626c18bf37a083e3651ca8feeb66d492fef35
- pypi: https://files.pythonhosted.org/packages/8e/37/efad0257dc6e593a18957422533ff0f87ede7c9c6ea010a2177d738fb82f/pure_eval-0.2.3-py3-none-any.whl
  name: pure-eval
  version: 0.2.3
  sha256: 1db8e35b67b3d218d818ae653e27f06c3aa420901fa7b081ca98cbedc874e0d0
  requires_dist:
  - pytest ; extra == 'tests'
- pypi: https://files.pythonhosted.org/packages/31/55/f05fc5608cc96060c2b24de505324d641888bd62d4eed2fa1dacd872a1e1/pyarrow-19.0.0-cp310-cp310-manylinux_2_28_x86_64.whl
  name: pyarrow
  version: 19.0.0
  sha256: e675a3ad4732b92d72e4d24009707e923cab76b0d088e5054914f11a797ebe44
  requires_dist:
  - pytest ; extra == 'test'
  - hypothesis ; extra == 'test'
  - cffi ; extra == 'test'
  - pytz ; extra == 'test'
  - pandas ; extra == 'test'
  requires_python: '>=3.9'
- pypi: https://files.pythonhosted.org/packages/3b/5e/6bc81aa7fc9affc7d1c03b912fbcc984ca56c2a18513684da267715dab7b/pyarrow-19.0.0-cp312-cp312-manylinux_2_28_x86_64.whl
  name: pyarrow
  version: 19.0.0
  sha256: f43f5aef2a13d4d56adadae5720d1fed4c1356c993eda8b59dace4b5983843c1
  requires_dist:
  - pytest ; extra == 'test'
  - hypothesis ; extra == 'test'
  - cffi ; extra == 'test'
  - pytz ; extra == 'test'
  - pandas ; extra == 'test'
  requires_python: '>=3.9'
- pypi: https://files.pythonhosted.org/packages/b8/39/a2a6714b471c000e6dd6af4495dce00d7d1332351b8e3170dfb9f91dad1f/pyarrow-19.0.0-cp311-cp311-manylinux_2_28_x86_64.whl
  name: pyarrow
  version: 19.0.0
  sha256: be686bf625aa7b9bada18defb3a3ea3981c1099697239788ff111d87f04cd263
  requires_dist:
  - pytest ; extra == 'test'
  - hypothesis ; extra == 'test'
  - cffi ; extra == 'test'
  - pytz ; extra == 'test'
  - pandas ; extra == 'test'
  requires_python: '>=3.9'
- pypi: https://files.pythonhosted.org/packages/8a/0b/9fcc47d19c48b59121088dd6da2488a49d5f72dacf8262e2790a1d2c7d15/pygments-2.19.1-py3-none-any.whl
  name: pygments
  version: 2.19.1
  sha256: 9ea1544ad55cecf4b8242fab6dd35a93bbce657034b0611ee383099054ab6d8c
  requires_dist:
  - colorama>=0.4.6 ; extra == 'windows-terminal'
  requires_python: '>=3.8'
- pypi: https://files.pythonhosted.org/packages/0d/8b/eef15df5f4e7aa393de31feb96ca9a3d6639669bd59d589d0685d5ef4e62/pylint-3.3.4-py3-none-any.whl
  name: pylint
  version: 3.3.4
  sha256: 289e6a1eb27b453b08436478391a48cd53bb0efb824873f949e709350f3de018
  requires_dist:
  - dill>=0.2 ; python_full_version < '3.11'
  - dill>=0.3.6 ; python_full_version >= '3.11'
  - dill>=0.3.7 ; python_full_version >= '3.12'
  - platformdirs>=2.2.0
  - astroid>=3.3.8,<=3.4.0.dev0
  - isort>=4.2.5,!=5.13.0,<7
  - mccabe>=0.6,<0.8
  - tomli>=1.1.0 ; python_full_version < '3.11'
  - tomlkit>=0.10.1
  - colorama>=0.4.5 ; sys_platform == 'win32'
  - typing-extensions>=3.10.0 ; python_full_version < '3.10'
  - gitpython>3 ; extra == 'testutils'
  - pyenchant~=3.2 ; extra == 'spelling'
  requires_python: '>=3.9.0'
- pypi: https://files.pythonhosted.org/packages/11/92/76a1c94d3afee238333bc0a42b82935dd8f9cf8ce9e336ff87ee14d9e1cf/pytest-8.3.4-py3-none-any.whl
  name: pytest
  version: 8.3.4
  sha256: 50e16d954148559c9a74109af1eaf0c945ba2d8f30f0a3d3335edde19788b6f6
  requires_dist:
  - colorama ; sys_platform == 'win32'
  - exceptiongroup>=1.0.0rc8 ; python_full_version < '3.11'
  - iniconfig
  - packaging
  - pluggy>=1.5,<2
  - tomli>=1 ; python_full_version < '3.11'
  - argcomplete ; extra == 'dev'
  - attrs>=19.2 ; extra == 'dev'
  - hypothesis>=3.56 ; extra == 'dev'
  - mock ; extra == 'dev'
  - pygments>=2.7.2 ; extra == 'dev'
  - requests ; extra == 'dev'
  - setuptools ; extra == 'dev'
  - xmlschema ; extra == 'dev'
  requires_python: '>=3.8'
- pypi: https://files.pythonhosted.org/packages/36/3b/48e79f2cd6a61dbbd4807b4ed46cb564b4fd50a76166b1c4ea5c1d9e2371/pytest_cov-6.0.0-py3-none-any.whl
  name: pytest-cov
  version: 6.0.0
  sha256: eee6f1b9e61008bd34975a4d5bab25801eb31898b032dd55addc93e96fcaaa35
  requires_dist:
  - pytest>=4.6
  - coverage[toml]>=7.5
  - fields ; extra == 'testing'
  - hunter ; extra == 'testing'
  - process-tests ; extra == 'testing'
  - pytest-xdist ; extra == 'testing'
  - virtualenv ; extra == 'testing'
  requires_python: '>=3.9'
- conda: https://conda.anaconda.org/conda-forge/linux-64/python-3.10.16-he725a3c_1_cpython.conda
  build_number: 1
  sha256: 3f90a2d5062a73cd2dd8a0027718aee1db93f7975b9cfe529e2c9aeec2db262e
  md5: b887811a901b3aa622a92caf03bc8917
  depends:
  - __glibc >=2.17,<3.0.a0
  - bzip2 >=1.0.8,<2.0a0
  - ld_impl_linux-64 >=2.36.1
  - libffi >=3.4,<4.0a0
  - libgcc >=13
  - liblzma >=5.6.3,<6.0a0
  - libnsl >=2.0.1,<2.1.0a0
  - libsqlite >=3.47.0,<4.0a0
  - libuuid >=2.38.1,<3.0a0
  - libxcrypt >=4.4.36
  - libzlib >=1.3.1,<2.0a0
  - ncurses >=6.5,<7.0a0
  - openssl >=3.4.0,<4.0a0
  - readline >=8.2,<9.0a0
  - tk >=8.6.13,<8.7.0a0
  - tzdata
  constrains:
  - python_abi 3.10.* *_cp310
  arch: x86_64
  platform: linux
  license: Python-2.0
  purls: []
  size: 25199631
  timestamp: 1733409331823
- conda: https://conda.anaconda.org/conda-forge/linux-64/python-3.11.11-h9e4cc4f_1_cpython.conda
  build_number: 1
  sha256: b29ce0836fce55bdff8d5c5b71c4921a23f87d3b950aea89a9e75784120b06b0
  md5: 8387070aa413ce9a8cc35a509fae938b
  depends:
  - __glibc >=2.17,<3.0.a0
  - bzip2 >=1.0.8,<2.0a0
  - ld_impl_linux-64 >=2.36.1
  - libexpat >=2.6.4,<3.0a0
  - libffi >=3.4,<4.0a0
  - libgcc >=13
  - liblzma >=5.6.3,<6.0a0
  - libnsl >=2.0.1,<2.1.0a0
  - libsqlite >=3.47.0,<4.0a0
  - libuuid >=2.38.1,<3.0a0
  - libxcrypt >=4.4.36
  - libzlib >=1.3.1,<2.0a0
  - ncurses >=6.5,<7.0a0
  - openssl >=3.4.0,<4.0a0
  - readline >=8.2,<9.0a0
  - tk >=8.6.13,<8.7.0a0
  - tzdata
  constrains:
  - python_abi 3.11.* *_cp311
  arch: x86_64
  platform: linux
  license: Python-2.0
  purls: []
  size: 30624804
  timestamp: 1733409665928
- conda: https://conda.anaconda.org/conda-forge/linux-64/python-3.12.9-h9e4cc4f_0_cpython.conda
  sha256: 64fed5178f1e9c8ac0f572ac0ce37955f5dee7b2bcac665202bc14f1f7dd618a
  md5: 5665f0079432f8848079c811cdb537d5
  depends:
  - __glibc >=2.17,<3.0.a0
  - bzip2 >=1.0.8,<2.0a0
  - ld_impl_linux-64 >=2.36.1
  - libexpat >=2.6.4,<3.0a0
  - libffi >=3.4,<4.0a0
  - libgcc >=13
  - liblzma >=5.6.4,<6.0a0
  - libnsl >=2.0.1,<2.1.0a0
  - libsqlite >=3.48.0,<4.0a0
  - libuuid >=2.38.1,<3.0a0
  - libxcrypt >=4.4.36
  - libzlib >=1.3.1,<2.0a0
  - ncurses >=6.5,<7.0a0
  - openssl >=3.4.1,<4.0a0
  - readline >=8.2,<9.0a0
  - tk >=8.6.13,<8.7.0a0
  - tzdata
  constrains:
  - python_abi 3.12.* *_cp312
  arch: x86_64
  platform: linux
  license: Python-2.0
  purls: []
  size: 31581682
  timestamp: 1739521496324
- pypi: https://files.pythonhosted.org/packages/ec/57/56b9bcc3c9c6a792fcbaf139543cee77261f3651ca9da0c93f5c1221264b/python_dateutil-2.9.0.post0-py2.py3-none-any.whl
  name: python-dateutil
  version: 2.9.0.post0
  sha256: a8b2bc7bffae282281c8140a97d3aa9c14da0b136dfe83f850eea9a5f7470427
  requires_dist:
  - six>=1.5
  requires_python: '>=2.7,!=3.0.*,!=3.1.*,!=3.2.*'
- pypi: https://files.pythonhosted.org/packages/6a/3e/b68c118422ec867fa7ab88444e1274aa40681c606d59ac27de5a5588f082/python_dotenv-1.0.1-py3-none-any.whl
  name: python-dotenv
  version: 1.0.1
  sha256: f7b63ef50f1b690dddf550d03497b66d609393b40b564ed0d674909a68ebf16a
  requires_dist:
  - click>=5.0 ; extra == 'cli'
  requires_python: '>=3.8'
- pypi: https://files.pythonhosted.org/packages/eb/38/ac33370d784287baa1c3d538978b5e2ea064d4c1b93ffbd12826c190dd10/pytz-2025.1-py2.py3-none-any.whl
  name: pytz
  version: '2025.1'
  sha256: 89dd22dca55b46eac6eda23b2d72721bf1bdfef212645d81513ef5d03038de57
- pypi: https://files.pythonhosted.org/packages/98/cc/ba051cfaef2525054e3367f2d5ff4df38f8f775125b3eebb82af4060026b/pyviz_comms-3.0.4-py3-none-any.whl
  name: pyviz-comms
  version: 3.0.4
  sha256: a40d17db26ec13cf975809633804e712bd24b473e77388c193c44043f85d0b25
  requires_dist:
  - param
  - flake8 ; extra == 'all'
  - jupyterlab~=4.0 ; extra == 'all'
  - keyring ; extra == 'all'
  - pytest ; extra == 'all'
  - rfc3986 ; extra == 'all'
  - setuptools>=40.8.0 ; extra == 'all'
  - twine ; extra == 'all'
  - jupyterlab~=4.0 ; extra == 'build'
  - keyring ; extra == 'build'
  - rfc3986 ; extra == 'build'
  - setuptools>=40.8.0 ; extra == 'build'
  - twine ; extra == 'build'
  - flake8 ; extra == 'tests'
  - pytest ; extra == 'tests'
  requires_python: '>=3.8'
- pypi: https://files.pythonhosted.org/packages/6b/4e/1523cb902fd98355e2e9ea5e5eb237cbc5f3ad5f3075fa65087aa0ecb669/PyYAML-6.0.2-cp310-cp310-manylinux_2_17_x86_64.manylinux2014_x86_64.whl
  name: pyyaml
  version: 6.0.2
  sha256: ec031d5d2feb36d1d1a24380e4db6d43695f3748343d99434e6f5f9156aaa2ed
  requires_python: '>=3.8'
- pypi: https://files.pythonhosted.org/packages/75/e4/2c27590dfc9992f73aabbeb9241ae20220bd9452df27483b6e56d3975cc5/PyYAML-6.0.2-cp311-cp311-manylinux_2_17_x86_64.manylinux2014_x86_64.whl
  name: pyyaml
  version: 6.0.2
  sha256: 3ad2a3decf9aaba3d29c8f537ac4b243e36bef957511b4766cb0057d32b0be85
  requires_python: '>=3.8'
- pypi: https://files.pythonhosted.org/packages/b9/2b/614b4752f2e127db5cc206abc23a8c19678e92b23c3db30fc86ab731d3bd/PyYAML-6.0.2-cp312-cp312-manylinux_2_17_x86_64.manylinux2014_x86_64.whl
  name: pyyaml
  version: 6.0.2
  sha256: 80bab7bfc629882493af4aa31a4cfa43a4c57c83813253626916b8c7ada83476
  requires_python: '>=3.8'
- pypi: https://files.pythonhosted.org/packages/79/48/93210621c331ad16313dc2849801411fbae10d91d878853933f2a85df8e7/pyzmq-26.2.1-cp310-cp310-manylinux_2_28_x86_64.whl
  name: pyzmq
  version: 26.2.1
  sha256: 8531ed35dfd1dd2af95f5d02afd6545e8650eedbf8c3d244a554cf47d8924459
  requires_dist:
  - cffi ; implementation_name == 'pypy'
  requires_python: '>=3.7'
- pypi: https://files.pythonhosted.org/packages/a1/d1/6fda77a034d02034367b040973fd3861d945a5347e607bd2e98c99f20599/pyzmq-26.2.1-cp312-cp312-manylinux_2_28_x86_64.whl
  name: pyzmq
  version: 26.2.1
  sha256: 2d88ba221a07fc2c5581565f1d0fe8038c15711ae79b80d9462e080a1ac30435
  requires_dist:
  - cffi ; implementation_name == 'pypy'
  requires_python: '>=3.7'
- pypi: https://files.pythonhosted.org/packages/de/b9/3e0fbddf8b87454e914501d368171466a12550c70355b3844115947d68ea/pyzmq-26.2.1-cp311-cp311-manylinux_2_28_x86_64.whl
  name: pyzmq
  version: 26.2.1
  sha256: f19dae58b616ac56b96f2e2290f2d18730a898a171f447f491cc059b073ca1fa
  requires_dist:
  - cffi ; implementation_name == 'pypy'
  requires_python: '>=3.7'
- conda: https://conda.anaconda.org/conda-forge/linux-64/readline-8.2-h8228510_1.conda
  sha256: 5435cf39d039387fbdc977b0a762357ea909a7694d9528ab40f005e9208744d7
  md5: 47d31b792659ce70f470b5c82fdfb7a4
  depends:
  - libgcc-ng >=12
  - ncurses >=6.3,<7.0a0
  arch: x86_64
  platform: linux
  license: GPL-3.0-only
  license_family: GPL
  purls: []
  size: 281456
  timestamp: 1679532220005
- pypi: https://files.pythonhosted.org/packages/c1/b1/3baf80dc6d2b7bc27a95a67752d0208e410351e3feb4eb78de5f77454d8d/referencing-0.36.2-py3-none-any.whl
  name: referencing
  version: 0.36.2
  sha256: e8699adbbf8b5c7de96d8ffa0eb5c158b3beafce084968e2ea8bb08c6794dcd0
  requires_dist:
  - attrs>=22.2.0
  - rpds-py>=0.7.0
  - typing-extensions>=4.4.0 ; python_full_version < '3.13'
  requires_python: '>=3.9'
- pypi: https://files.pythonhosted.org/packages/f9/9b/335f9764261e915ed497fcdeb11df5dfd6f7bf257d4a6a2a686d80da4d54/requests-2.32.3-py3-none-any.whl
  name: requests
  version: 2.32.3
  sha256: 70761cfe03c773ceb22aa2f671b4757976145175cdfca038c02654d061d6dcc6
  requires_dist:
  - charset-normalizer>=2,<4
  - idna>=2.5,<4
  - urllib3>=1.21.1,<3
  - certifi>=2017.4.17
  - pysocks>=1.5.6,!=1.5.7 ; extra == 'socks'
  - chardet>=3.0.2,<6 ; extra == 'use-chardet-on-py3'
  requires_python: '>=3.8'
- pypi: https://files.pythonhosted.org/packages/2d/d0/58df8fa7bb9898157dcc6efeadc408d381321b9c43007355174044f1ac66/rerun_notebook-0.22.0-py2.py3-none-any.whl
  name: rerun-notebook
  version: 0.22.0
  sha256: 2c8da4caee850e080af37bc205b2dc8962e848fbf809396f12bdcc5ea42b58f1
  requires_dist:
  - anywidget
  - jupyter-ui-poll
  - hatch ; extra == 'dev'
  - jupyterlab ; extra == 'dev'
  - watchfiles ; extra == 'dev'
- pypi: https://files.pythonhosted.org/packages/10/63/405a1b601cf1253878b1aebef6764095b2e8139cf233a908c2ccc4ad4ffd/rerun_sdk-0.21.0-cp38-abi3-manylinux_2_31_x86_64.whl
  name: rerun-sdk
  version: 0.21.0
  sha256: 897649aadcab7014b78096f93c84c61c00a227b80adaf0dec279924b5aab53d8
  requires_dist:
  - attrs>=23.1.0
  - numpy>=1.23
  - pillow>=8.0.0
  - pyarrow>=14.0.2
  - typing-extensions>=4.5
  - pytest==7.1.2 ; extra == 'tests'
  - rerun-notebook==0.21.0 ; extra == 'notebook'
  requires_python: '>=3.8'
- pypi: https://files.pythonhosted.org/packages/4d/cf/96f1fd75512a017f8e07408b6d5dbeb492d9ed46bfe0555544294f3681b3/rpds_py-0.22.3-cp310-cp310-manylinux_2_17_x86_64.manylinux2014_x86_64.whl
  name: rpds-py
  version: 0.22.3
  sha256: bc27863442d388870c1809a87507727b799c8460573cfbb6dc0eeaef5a11b5ec
  requires_python: '>=3.9'
- pypi: https://files.pythonhosted.org/packages/82/a1/a45f3e30835b553379b3a56ea6c4eb622cf11e72008229af840e4596a8ea/rpds_py-0.22.3-cp312-cp312-manylinux_2_17_x86_64.manylinux2014_x86_64.whl
  name: rpds-py
  version: 0.22.3
  sha256: e67ba3c290821343c192f7eae1d8fd5999ca2dc99994114643e2f2d3e6138b15
  requires_python: '>=3.9'
- pypi: https://files.pythonhosted.org/packages/e1/78/79c128c3e71abbc8e9739ac27af11dc0f91840a86fce67ff83c65d1ba195/rpds_py-0.22.3-cp311-cp311-manylinux_2_17_x86_64.manylinux2014_x86_64.whl
  name: rpds-py
  version: 0.22.3
  sha256: 59f4a79c19232a5774aee369a0c296712ad0e77f24e62cad53160312b1c1eaa1
  requires_python: '>=3.9'
- pypi: https://files.pythonhosted.org/packages/30/24/6200b13ea611b83260501b6955b764bb320e23b2b75884c60ee7d3f0b68e/ruff-0.9.4-py3-none-manylinux_2_17_x86_64.manylinux2014_x86_64.whl
  name: ruff
  version: 0.9.4
  sha256: bfc5f1d7afeda8d5d37660eeca6d389b142d7f2b5a1ab659d9214ebd0e025231
  requires_python: '>=3.7'
- pypi: https://files.pythonhosted.org/packages/29/7a/8bce8968883e9465de20be15542f4c7e221952441727c4dad24d534c6d99/scikit_learn-1.6.1-cp312-cp312-manylinux_2_17_x86_64.manylinux2014_x86_64.whl
  name: scikit-learn
  version: 1.6.1
  sha256: 2e69fab4ebfc9c9b580a7a80111b43d214ab06250f8a7ef590a4edf72464dd86
  requires_dist:
  - numpy>=1.19.5
  - scipy>=1.6.0
  - joblib>=1.2.0
  - threadpoolctl>=3.1.0
  - numpy>=1.19.5 ; extra == 'build'
  - scipy>=1.6.0 ; extra == 'build'
  - cython>=3.0.10 ; extra == 'build'
  - meson-python>=0.16.0 ; extra == 'build'
  - numpy>=1.19.5 ; extra == 'install'
  - scipy>=1.6.0 ; extra == 'install'
  - joblib>=1.2.0 ; extra == 'install'
  - threadpoolctl>=3.1.0 ; extra == 'install'
  - matplotlib>=3.3.4 ; extra == 'benchmark'
  - pandas>=1.1.5 ; extra == 'benchmark'
  - memory-profiler>=0.57.0 ; extra == 'benchmark'
  - matplotlib>=3.3.4 ; extra == 'docs'
  - scikit-image>=0.17.2 ; extra == 'docs'
  - pandas>=1.1.5 ; extra == 'docs'
  - seaborn>=0.9.0 ; extra == 'docs'
  - memory-profiler>=0.57.0 ; extra == 'docs'
  - sphinx>=7.3.7 ; extra == 'docs'
  - sphinx-copybutton>=0.5.2 ; extra == 'docs'
  - sphinx-gallery>=0.17.1 ; extra == 'docs'
  - numpydoc>=1.2.0 ; extra == 'docs'
  - pillow>=7.1.2 ; extra == 'docs'
  - pooch>=1.6.0 ; extra == 'docs'
  - sphinx-prompt>=1.4.0 ; extra == 'docs'
  - sphinxext-opengraph>=0.9.1 ; extra == 'docs'
  - plotly>=5.14.0 ; extra == 'docs'
  - polars>=0.20.30 ; extra == 'docs'
  - sphinx-design>=0.5.0 ; extra == 'docs'
  - sphinx-design>=0.6.0 ; extra == 'docs'
  - sphinxcontrib-sass>=0.3.4 ; extra == 'docs'
  - pydata-sphinx-theme>=0.15.3 ; extra == 'docs'
  - sphinx-remove-toctrees>=1.0.0.post1 ; extra == 'docs'
  - towncrier>=24.8.0 ; extra == 'docs'
  - matplotlib>=3.3.4 ; extra == 'examples'
  - scikit-image>=0.17.2 ; extra == 'examples'
  - pandas>=1.1.5 ; extra == 'examples'
  - seaborn>=0.9.0 ; extra == 'examples'
  - pooch>=1.6.0 ; extra == 'examples'
  - plotly>=5.14.0 ; extra == 'examples'
  - matplotlib>=3.3.4 ; extra == 'tests'
  - scikit-image>=0.17.2 ; extra == 'tests'
  - pandas>=1.1.5 ; extra == 'tests'
  - pytest>=7.1.2 ; extra == 'tests'
  - pytest-cov>=2.9.0 ; extra == 'tests'
  - ruff>=0.5.1 ; extra == 'tests'
  - black>=24.3.0 ; extra == 'tests'
  - mypy>=1.9 ; extra == 'tests'
  - pyamg>=4.0.0 ; extra == 'tests'
  - polars>=0.20.30 ; extra == 'tests'
  - pyarrow>=12.0.0 ; extra == 'tests'
  - numpydoc>=1.2.0 ; extra == 'tests'
  - pooch>=1.6.0 ; extra == 'tests'
  - conda-lock==2.5.6 ; extra == 'maintenance'
  requires_python: '>=3.9'
- pypi: https://files.pythonhosted.org/packages/a8/f3/62fc9a5a659bb58a03cdd7e258956a5824bdc9b4bb3c5d932f55880be569/scikit_learn-1.6.1-cp311-cp311-manylinux_2_17_x86_64.manylinux2014_x86_64.whl
  name: scikit-learn
  version: 1.6.1
  sha256: 25fc636bdaf1cc2f4a124a116312d837148b5e10872147bdaf4887926b8c03d8
  requires_dist:
  - numpy>=1.19.5
  - scipy>=1.6.0
  - joblib>=1.2.0
  - threadpoolctl>=3.1.0
  - numpy>=1.19.5 ; extra == 'build'
  - scipy>=1.6.0 ; extra == 'build'
  - cython>=3.0.10 ; extra == 'build'
  - meson-python>=0.16.0 ; extra == 'build'
  - numpy>=1.19.5 ; extra == 'install'
  - scipy>=1.6.0 ; extra == 'install'
  - joblib>=1.2.0 ; extra == 'install'
  - threadpoolctl>=3.1.0 ; extra == 'install'
  - matplotlib>=3.3.4 ; extra == 'benchmark'
  - pandas>=1.1.5 ; extra == 'benchmark'
  - memory-profiler>=0.57.0 ; extra == 'benchmark'
  - matplotlib>=3.3.4 ; extra == 'docs'
  - scikit-image>=0.17.2 ; extra == 'docs'
  - pandas>=1.1.5 ; extra == 'docs'
  - seaborn>=0.9.0 ; extra == 'docs'
  - memory-profiler>=0.57.0 ; extra == 'docs'
  - sphinx>=7.3.7 ; extra == 'docs'
  - sphinx-copybutton>=0.5.2 ; extra == 'docs'
  - sphinx-gallery>=0.17.1 ; extra == 'docs'
  - numpydoc>=1.2.0 ; extra == 'docs'
  - pillow>=7.1.2 ; extra == 'docs'
  - pooch>=1.6.0 ; extra == 'docs'
  - sphinx-prompt>=1.4.0 ; extra == 'docs'
  - sphinxext-opengraph>=0.9.1 ; extra == 'docs'
  - plotly>=5.14.0 ; extra == 'docs'
  - polars>=0.20.30 ; extra == 'docs'
  - sphinx-design>=0.5.0 ; extra == 'docs'
  - sphinx-design>=0.6.0 ; extra == 'docs'
  - sphinxcontrib-sass>=0.3.4 ; extra == 'docs'
  - pydata-sphinx-theme>=0.15.3 ; extra == 'docs'
  - sphinx-remove-toctrees>=1.0.0.post1 ; extra == 'docs'
  - towncrier>=24.8.0 ; extra == 'docs'
  - matplotlib>=3.3.4 ; extra == 'examples'
  - scikit-image>=0.17.2 ; extra == 'examples'
  - pandas>=1.1.5 ; extra == 'examples'
  - seaborn>=0.9.0 ; extra == 'examples'
  - pooch>=1.6.0 ; extra == 'examples'
  - plotly>=5.14.0 ; extra == 'examples'
  - matplotlib>=3.3.4 ; extra == 'tests'
  - scikit-image>=0.17.2 ; extra == 'tests'
  - pandas>=1.1.5 ; extra == 'tests'
  - pytest>=7.1.2 ; extra == 'tests'
  - pytest-cov>=2.9.0 ; extra == 'tests'
  - ruff>=0.5.1 ; extra == 'tests'
  - black>=24.3.0 ; extra == 'tests'
  - mypy>=1.9 ; extra == 'tests'
  - pyamg>=4.0.0 ; extra == 'tests'
  - polars>=0.20.30 ; extra == 'tests'
  - pyarrow>=12.0.0 ; extra == 'tests'
  - numpydoc>=1.2.0 ; extra == 'tests'
  - pooch>=1.6.0 ; extra == 'tests'
  - conda-lock==2.5.6 ; extra == 'maintenance'
  requires_python: '>=3.9'
- pypi: https://files.pythonhosted.org/packages/b7/91/ab3c697188f224d658969f678be86b0968ccc52774c8ab4a86a07be13c25/scikit_learn-1.6.1-cp310-cp310-manylinux_2_17_x86_64.manylinux2014_x86_64.whl
  name: scikit-learn
  version: 1.6.1
  sha256: 775da975a471c4f6f467725dff0ced5c7ac7bda5e9316b260225b48475279a1b
  requires_dist:
  - numpy>=1.19.5
  - scipy>=1.6.0
  - joblib>=1.2.0
  - threadpoolctl>=3.1.0
  - numpy>=1.19.5 ; extra == 'build'
  - scipy>=1.6.0 ; extra == 'build'
  - cython>=3.0.10 ; extra == 'build'
  - meson-python>=0.16.0 ; extra == 'build'
  - numpy>=1.19.5 ; extra == 'install'
  - scipy>=1.6.0 ; extra == 'install'
  - joblib>=1.2.0 ; extra == 'install'
  - threadpoolctl>=3.1.0 ; extra == 'install'
  - matplotlib>=3.3.4 ; extra == 'benchmark'
  - pandas>=1.1.5 ; extra == 'benchmark'
  - memory-profiler>=0.57.0 ; extra == 'benchmark'
  - matplotlib>=3.3.4 ; extra == 'docs'
  - scikit-image>=0.17.2 ; extra == 'docs'
  - pandas>=1.1.5 ; extra == 'docs'
  - seaborn>=0.9.0 ; extra == 'docs'
  - memory-profiler>=0.57.0 ; extra == 'docs'
  - sphinx>=7.3.7 ; extra == 'docs'
  - sphinx-copybutton>=0.5.2 ; extra == 'docs'
  - sphinx-gallery>=0.17.1 ; extra == 'docs'
  - numpydoc>=1.2.0 ; extra == 'docs'
  - pillow>=7.1.2 ; extra == 'docs'
  - pooch>=1.6.0 ; extra == 'docs'
  - sphinx-prompt>=1.4.0 ; extra == 'docs'
  - sphinxext-opengraph>=0.9.1 ; extra == 'docs'
  - plotly>=5.14.0 ; extra == 'docs'
  - polars>=0.20.30 ; extra == 'docs'
  - sphinx-design>=0.5.0 ; extra == 'docs'
  - sphinx-design>=0.6.0 ; extra == 'docs'
  - sphinxcontrib-sass>=0.3.4 ; extra == 'docs'
  - pydata-sphinx-theme>=0.15.3 ; extra == 'docs'
  - sphinx-remove-toctrees>=1.0.0.post1 ; extra == 'docs'
  - towncrier>=24.8.0 ; extra == 'docs'
  - matplotlib>=3.3.4 ; extra == 'examples'
  - scikit-image>=0.17.2 ; extra == 'examples'
  - pandas>=1.1.5 ; extra == 'examples'
  - seaborn>=0.9.0 ; extra == 'examples'
  - pooch>=1.6.0 ; extra == 'examples'
  - plotly>=5.14.0 ; extra == 'examples'
  - matplotlib>=3.3.4 ; extra == 'tests'
  - scikit-image>=0.17.2 ; extra == 'tests'
  - pandas>=1.1.5 ; extra == 'tests'
  - pytest>=7.1.2 ; extra == 'tests'
  - pytest-cov>=2.9.0 ; extra == 'tests'
  - ruff>=0.5.1 ; extra == 'tests'
  - black>=24.3.0 ; extra == 'tests'
  - mypy>=1.9 ; extra == 'tests'
  - pyamg>=4.0.0 ; extra == 'tests'
  - polars>=0.20.30 ; extra == 'tests'
  - pyarrow>=12.0.0 ; extra == 'tests'
  - numpydoc>=1.2.0 ; extra == 'tests'
  - pooch>=1.6.0 ; extra == 'tests'
  - conda-lock==2.5.6 ; extra == 'maintenance'
  requires_python: '>=3.9'
- pypi: https://files.pythonhosted.org/packages/17/03/390a1c5c61fd76b0fa4b3c5aa3bdd7e60f6c46f712924f1a9df5705ec046/scipy-1.15.1-cp310-cp310-manylinux_2_17_x86_64.manylinux2014_x86_64.whl
  name: scipy
  version: 1.15.1
  sha256: 21e10b1dd56ce92fba3e786007322542361984f8463c6d37f6f25935a5a6ef52
  requires_dist:
  - numpy>=1.23.5,<2.5
  - pytest ; extra == 'test'
  - pytest-cov ; extra == 'test'
  - pytest-timeout ; extra == 'test'
  - pytest-xdist ; extra == 'test'
  - asv ; extra == 'test'
  - mpmath ; extra == 'test'
  - gmpy2 ; extra == 'test'
  - threadpoolctl ; extra == 'test'
  - scikit-umfpack ; extra == 'test'
  - pooch ; extra == 'test'
  - hypothesis>=6.30 ; extra == 'test'
  - array-api-strict>=2.0,<2.1.1 ; extra == 'test'
  - cython ; extra == 'test'
  - meson ; extra == 'test'
  - ninja ; sys_platform != 'emscripten' and extra == 'test'
  - sphinx>=5.0.0,<8.0.0 ; extra == 'doc'
  - intersphinx-registry ; extra == 'doc'
  - pydata-sphinx-theme>=0.15.2 ; extra == 'doc'
  - sphinx-copybutton ; extra == 'doc'
  - sphinx-design>=0.4.0 ; extra == 'doc'
  - matplotlib>=3.5 ; extra == 'doc'
  - numpydoc ; extra == 'doc'
  - jupytext ; extra == 'doc'
  - myst-nb ; extra == 'doc'
  - pooch ; extra == 'doc'
  - jupyterlite-sphinx>=0.16.5 ; extra == 'doc'
  - jupyterlite-pyodide-kernel ; extra == 'doc'
  - mypy==1.10.0 ; extra == 'dev'
  - typing-extensions ; extra == 'dev'
  - types-psutil ; extra == 'dev'
  - pycodestyle ; extra == 'dev'
  - ruff>=0.0.292 ; extra == 'dev'
  - cython-lint>=0.12.2 ; extra == 'dev'
  - rich-click ; extra == 'dev'
  - doit>=0.36.0 ; extra == 'dev'
  - pydevtool ; extra == 'dev'
  requires_python: '>=3.10'
- pypi: https://files.pythonhosted.org/packages/b0/3c/0de11ca154e24a57b579fb648151d901326d3102115bc4f9a7a86526ce54/scipy-1.15.1-cp312-cp312-manylinux_2_17_x86_64.manylinux2014_x86_64.whl
  name: scipy
  version: 1.15.1
  sha256: 0fb57b30f0017d4afa5fe5f5b150b8f807618819287c21cbe51130de7ccdaed2
  requires_dist:
  - numpy>=1.23.5,<2.5
  - pytest ; extra == 'test'
  - pytest-cov ; extra == 'test'
  - pytest-timeout ; extra == 'test'
  - pytest-xdist ; extra == 'test'
  - asv ; extra == 'test'
  - mpmath ; extra == 'test'
  - gmpy2 ; extra == 'test'
  - threadpoolctl ; extra == 'test'
  - scikit-umfpack ; extra == 'test'
  - pooch ; extra == 'test'
  - hypothesis>=6.30 ; extra == 'test'
  - array-api-strict>=2.0,<2.1.1 ; extra == 'test'
  - cython ; extra == 'test'
  - meson ; extra == 'test'
  - ninja ; sys_platform != 'emscripten' and extra == 'test'
  - sphinx>=5.0.0,<8.0.0 ; extra == 'doc'
  - intersphinx-registry ; extra == 'doc'
  - pydata-sphinx-theme>=0.15.2 ; extra == 'doc'
  - sphinx-copybutton ; extra == 'doc'
  - sphinx-design>=0.4.0 ; extra == 'doc'
  - matplotlib>=3.5 ; extra == 'doc'
  - numpydoc ; extra == 'doc'
  - jupytext ; extra == 'doc'
  - myst-nb ; extra == 'doc'
  - pooch ; extra == 'doc'
  - jupyterlite-sphinx>=0.16.5 ; extra == 'doc'
  - jupyterlite-pyodide-kernel ; extra == 'doc'
  - mypy==1.10.0 ; extra == 'dev'
  - typing-extensions ; extra == 'dev'
  - types-psutil ; extra == 'dev'
  - pycodestyle ; extra == 'dev'
  - ruff>=0.0.292 ; extra == 'dev'
  - cython-lint>=0.12.2 ; extra == 'dev'
  - rich-click ; extra == 'dev'
  - doit>=0.36.0 ; extra == 'dev'
  - pydevtool ; extra == 'dev'
  requires_python: '>=3.10'
- pypi: https://files.pythonhosted.org/packages/fc/da/452e1119e6f720df3feb588cce3c42c5e3d628d4bfd4aec097bd30b7de0c/scipy-1.15.1-cp311-cp311-manylinux_2_17_x86_64.manylinux2014_x86_64.whl
  name: scipy
  version: 1.15.1
  sha256: 395be70220d1189756068b3173853029a013d8c8dd5fd3d1361d505b2aa58fa7
  requires_dist:
  - numpy>=1.23.5,<2.5
  - pytest ; extra == 'test'
  - pytest-cov ; extra == 'test'
  - pytest-timeout ; extra == 'test'
  - pytest-xdist ; extra == 'test'
  - asv ; extra == 'test'
  - mpmath ; extra == 'test'
  - gmpy2 ; extra == 'test'
  - threadpoolctl ; extra == 'test'
  - scikit-umfpack ; extra == 'test'
  - pooch ; extra == 'test'
  - hypothesis>=6.30 ; extra == 'test'
  - array-api-strict>=2.0,<2.1.1 ; extra == 'test'
  - cython ; extra == 'test'
  - meson ; extra == 'test'
  - ninja ; sys_platform != 'emscripten' and extra == 'test'
  - sphinx>=5.0.0,<8.0.0 ; extra == 'doc'
  - intersphinx-registry ; extra == 'doc'
  - pydata-sphinx-theme>=0.15.2 ; extra == 'doc'
  - sphinx-copybutton ; extra == 'doc'
  - sphinx-design>=0.4.0 ; extra == 'doc'
  - matplotlib>=3.5 ; extra == 'doc'
  - numpydoc ; extra == 'doc'
  - jupytext ; extra == 'doc'
  - myst-nb ; extra == 'doc'
  - pooch ; extra == 'doc'
  - jupyterlite-sphinx>=0.16.5 ; extra == 'doc'
  - jupyterlite-pyodide-kernel ; extra == 'doc'
  - mypy==1.10.0 ; extra == 'dev'
  - typing-extensions ; extra == 'dev'
  - types-psutil ; extra == 'dev'
  - pycodestyle ; extra == 'dev'
  - ruff>=0.0.292 ; extra == 'dev'
  - cython-lint>=0.12.2 ; extra == 'dev'
  - rich-click ; extra == 'dev'
  - doit>=0.36.0 ; extra == 'dev'
  - pydevtool ; extra == 'dev'
  requires_python: '>=3.10'
- pypi: https://files.pythonhosted.org/packages/b7/ce/149a00dd41f10bc29e5921b496af8b574d8413afcd5e30dfa0ed46c2cc5e/six-1.17.0-py2.py3-none-any.whl
  name: six
  version: 1.17.0
  sha256: 4721f391ed90541fddacab5acf947aa0d3dc7d27b2e1e8eda2be8970586c3274
  requires_python: '>=2.7,!=3.0.*,!=3.1.*,!=3.2.*'
- pypi: https://files.pythonhosted.org/packages/32/46/9cb0e58b2deb7f82b84065f37f3bffeb12413f947f9388e4cac22c4621ce/sortedcontainers-2.4.0-py2.py3-none-any.whl
  name: sortedcontainers
  version: 2.4.0
  sha256: a163dcaede0f1c021485e957a39245190e74249897e2ae4b2aa38595db237ee0
- pypi: https://files.pythonhosted.org/packages/73/8d/b0539e8dce90861efc38fea3eefb15a5d0cfeacf818614762e77a9f192f9/SQLAlchemy-2.0.38-cp312-cp312-manylinux_2_17_x86_64.manylinux2014_x86_64.whl
  name: sqlalchemy
  version: 2.0.38
  sha256: e185ea07a99ce8b8edfc788c586c538c4b1351007e614ceb708fd01b095ef33e
  requires_dist:
  - importlib-metadata ; python_full_version < '3.8'
  - greenlet!=0.4.17 ; (python_full_version < '3.14' and platform_machine == 'AMD64') or (python_full_version < '3.14' and platform_machine == 'WIN32') or (python_full_version < '3.14' and platform_machine == 'aarch64') or (python_full_version < '3.14' and platform_machine == 'amd64') or (python_full_version < '3.14' and platform_machine == 'ppc64le') or (python_full_version < '3.14' and platform_machine == 'win32') or (python_full_version < '3.14' and platform_machine == 'x86_64')
  - typing-extensions>=4.6.0
  - greenlet!=0.4.17 ; extra == 'asyncio'
  - mypy>=0.910 ; extra == 'mypy'
  - pyodbc ; extra == 'mssql'
  - pymssql ; extra == 'mssql-pymssql'
  - pyodbc ; extra == 'mssql-pyodbc'
  - mysqlclient>=1.4.0 ; extra == 'mysql'
  - mysql-connector-python ; extra == 'mysql-connector'
  - mariadb>=1.0.1,!=1.1.2,!=1.1.5,!=1.1.10 ; extra == 'mariadb-connector'
  - cx-oracle>=8 ; extra == 'oracle'
  - oracledb>=1.0.1 ; extra == 'oracle-oracledb'
  - psycopg2>=2.7 ; extra == 'postgresql'
  - pg8000>=1.29.1 ; extra == 'postgresql-pg8000'
  - greenlet!=0.4.17 ; extra == 'postgresql-asyncpg'
  - asyncpg ; extra == 'postgresql-asyncpg'
  - psycopg2-binary ; extra == 'postgresql-psycopg2binary'
  - psycopg2cffi ; extra == 'postgresql-psycopg2cffi'
  - psycopg>=3.0.7 ; extra == 'postgresql-psycopg'
  - psycopg[binary]>=3.0.7 ; extra == 'postgresql-psycopgbinary'
  - pymysql ; extra == 'pymysql'
  - greenlet!=0.4.17 ; extra == 'aiomysql'
  - aiomysql>=0.2.0 ; extra == 'aiomysql'
  - greenlet!=0.4.17 ; extra == 'aioodbc'
  - aioodbc ; extra == 'aioodbc'
  - greenlet!=0.4.17 ; extra == 'asyncmy'
  - asyncmy>=0.2.3,!=0.2.4,!=0.2.6 ; extra == 'asyncmy'
  - greenlet!=0.4.17 ; extra == 'aiosqlite'
  - aiosqlite ; extra == 'aiosqlite'
  - typing-extensions!=3.10.0.1 ; extra == 'aiosqlite'
  - sqlcipher3-binary ; extra == 'sqlcipher'
  requires_python: '>=3.7'
- pypi: https://files.pythonhosted.org/packages/77/41/94a558d47bffae5a361b0cfb3721324ea4154829dd5432f80bd4cfeecbc9/SQLAlchemy-2.0.38-cp311-cp311-manylinux_2_17_x86_64.manylinux2014_x86_64.whl
  name: sqlalchemy
  version: 2.0.38
  sha256: b3c4817dff8cef5697f5afe5fec6bc1783994d55a68391be24cb7d80d2dbc3a6
  requires_dist:
  - importlib-metadata ; python_full_version < '3.8'
  - greenlet!=0.4.17 ; (python_full_version < '3.14' and platform_machine == 'AMD64') or (python_full_version < '3.14' and platform_machine == 'WIN32') or (python_full_version < '3.14' and platform_machine == 'aarch64') or (python_full_version < '3.14' and platform_machine == 'amd64') or (python_full_version < '3.14' and platform_machine == 'ppc64le') or (python_full_version < '3.14' and platform_machine == 'win32') or (python_full_version < '3.14' and platform_machine == 'x86_64')
  - typing-extensions>=4.6.0
  - greenlet!=0.4.17 ; extra == 'asyncio'
  - mypy>=0.910 ; extra == 'mypy'
  - pyodbc ; extra == 'mssql'
  - pymssql ; extra == 'mssql-pymssql'
  - pyodbc ; extra == 'mssql-pyodbc'
  - mysqlclient>=1.4.0 ; extra == 'mysql'
  - mysql-connector-python ; extra == 'mysql-connector'
  - mariadb>=1.0.1,!=1.1.2,!=1.1.5,!=1.1.10 ; extra == 'mariadb-connector'
  - cx-oracle>=8 ; extra == 'oracle'
  - oracledb>=1.0.1 ; extra == 'oracle-oracledb'
  - psycopg2>=2.7 ; extra == 'postgresql'
  - pg8000>=1.29.1 ; extra == 'postgresql-pg8000'
  - greenlet!=0.4.17 ; extra == 'postgresql-asyncpg'
  - asyncpg ; extra == 'postgresql-asyncpg'
  - psycopg2-binary ; extra == 'postgresql-psycopg2binary'
  - psycopg2cffi ; extra == 'postgresql-psycopg2cffi'
  - psycopg>=3.0.7 ; extra == 'postgresql-psycopg'
  - psycopg[binary]>=3.0.7 ; extra == 'postgresql-psycopgbinary'
  - pymysql ; extra == 'pymysql'
  - greenlet!=0.4.17 ; extra == 'aiomysql'
  - aiomysql>=0.2.0 ; extra == 'aiomysql'
  - greenlet!=0.4.17 ; extra == 'aioodbc'
  - aioodbc ; extra == 'aioodbc'
  - greenlet!=0.4.17 ; extra == 'asyncmy'
  - asyncmy>=0.2.3,!=0.2.4,!=0.2.6 ; extra == 'asyncmy'
  - greenlet!=0.4.17 ; extra == 'aiosqlite'
  - aiosqlite ; extra == 'aiosqlite'
  - typing-extensions!=3.10.0.1 ; extra == 'aiosqlite'
  - sqlcipher3-binary ; extra == 'sqlcipher'
  requires_python: '>=3.7'
- pypi: https://files.pythonhosted.org/packages/a9/99/505feb8a9bc7027addaa2b312b8b306319cacbbd8a5231c4123ca1fa082a/SQLAlchemy-2.0.38-cp310-cp310-manylinux_2_17_x86_64.manylinux2014_x86_64.whl
  name: sqlalchemy
  version: 2.0.38
  sha256: 6493bc0eacdbb2c0f0d260d8988e943fee06089cd239bd7f3d0c45d1657a70e2
  requires_dist:
  - importlib-metadata ; python_full_version < '3.8'
  - greenlet!=0.4.17 ; (python_full_version < '3.14' and platform_machine == 'AMD64') or (python_full_version < '3.14' and platform_machine == 'WIN32') or (python_full_version < '3.14' and platform_machine == 'aarch64') or (python_full_version < '3.14' and platform_machine == 'amd64') or (python_full_version < '3.14' and platform_machine == 'ppc64le') or (python_full_version < '3.14' and platform_machine == 'win32') or (python_full_version < '3.14' and platform_machine == 'x86_64')
  - typing-extensions>=4.6.0
  - greenlet!=0.4.17 ; extra == 'asyncio'
  - mypy>=0.910 ; extra == 'mypy'
  - pyodbc ; extra == 'mssql'
  - pymssql ; extra == 'mssql-pymssql'
  - pyodbc ; extra == 'mssql-pyodbc'
  - mysqlclient>=1.4.0 ; extra == 'mysql'
  - mysql-connector-python ; extra == 'mysql-connector'
  - mariadb>=1.0.1,!=1.1.2,!=1.1.5,!=1.1.10 ; extra == 'mariadb-connector'
  - cx-oracle>=8 ; extra == 'oracle'
  - oracledb>=1.0.1 ; extra == 'oracle-oracledb'
  - psycopg2>=2.7 ; extra == 'postgresql'
  - pg8000>=1.29.1 ; extra == 'postgresql-pg8000'
  - greenlet!=0.4.17 ; extra == 'postgresql-asyncpg'
  - asyncpg ; extra == 'postgresql-asyncpg'
  - psycopg2-binary ; extra == 'postgresql-psycopg2binary'
  - psycopg2cffi ; extra == 'postgresql-psycopg2cffi'
  - psycopg>=3.0.7 ; extra == 'postgresql-psycopg'
  - psycopg[binary]>=3.0.7 ; extra == 'postgresql-psycopgbinary'
  - pymysql ; extra == 'pymysql'
  - greenlet!=0.4.17 ; extra == 'aiomysql'
  - aiomysql>=0.2.0 ; extra == 'aiomysql'
  - greenlet!=0.4.17 ; extra == 'aioodbc'
  - aioodbc ; extra == 'aioodbc'
  - greenlet!=0.4.17 ; extra == 'asyncmy'
  - asyncmy>=0.2.3,!=0.2.4,!=0.2.6 ; extra == 'asyncmy'
  - greenlet!=0.4.17 ; extra == 'aiosqlite'
  - aiosqlite ; extra == 'aiosqlite'
  - typing-extensions!=3.10.0.1 ; extra == 'aiosqlite'
  - sqlcipher3-binary ; extra == 'sqlcipher'
  requires_python: '>=3.7'
- pypi: https://files.pythonhosted.org/packages/f1/7b/ce1eafaf1a76852e2ec9b22edecf1daa58175c090266e9f6c64afcd81d91/stack_data-0.6.3-py3-none-any.whl
  name: stack-data
  version: 0.6.3
  sha256: d5558e0c25a4cb0853cddad3d77da9891a08cb85dd9f9f91b9f8cd66e511e695
  requires_dist:
  - executing>=1.2.0
  - asttokens>=2.1.0
  - pure-eval
  - pytest ; extra == 'tests'
  - typeguard ; extra == 'tests'
  - pygments ; extra == 'tests'
  - littleutils ; extra == 'tests'
  - cython ; extra == 'tests'
- pypi: https://files.pythonhosted.org/packages/fc/8c/42e61df3b86bb675b719877283da915d3db93fb0d1820fc7bf2a9153f739/str2bool-1.1.zip
  name: str2bool
  version: '1.1'
  sha256: dbc3c917dca831904bce8568f6fb1f91435fcffc2ec4a46d62c9aa08d7cf77c3
- pypi: https://files.pythonhosted.org/packages/81/69/297302c5f5f59c862faa31e6cb9a4cd74721cd1e052b38e464c5b402df8b/StrEnum-0.4.15-py3-none-any.whl
  name: strenum
  version: 0.4.15
  sha256: a30cda4af7cc6b5bf52c8055bc4bf4b2b6b14a93b574626da33df53cf7740659
  requires_dist:
  - sphinx ; extra == 'docs'
  - sphinx-rtd-theme ; extra == 'docs'
  - myst-parser[linkify] ; extra == 'docs'
  - twine ; extra == 'release'
  - pytest ; extra == 'test'
  - pytest-black ; extra == 'test'
  - pytest-cov ; extra == 'test'
  - pytest-pylint ; extra == 'test'
  - pylint ; extra == 'test'
- pypi: https://files.pythonhosted.org/packages/4b/2c/ffbf7a134b9ab11a67b0cf0726453cedd9c5043a4fe7a35d1cefa9a1bcfb/threadpoolctl-3.5.0-py3-none-any.whl
  name: threadpoolctl
  version: 3.5.0
  sha256: 56c1e26c150397e58c4926da8eeee87533b1e32bef131bd4bf6a2f45f3185467
  requires_python: '>=3.8'
- conda: https://conda.anaconda.org/conda-forge/linux-64/tk-8.6.13-noxft_h4845f30_101.conda
  sha256: e0569c9caa68bf476bead1bed3d79650bb080b532c64a4af7d8ca286c08dea4e
  md5: d453b98d9c83e71da0741bb0ff4d76bc
  depends:
  - libgcc-ng >=12
  - libzlib >=1.2.13,<2.0.0a0
  arch: x86_64
  platform: linux
  license: TCL
  license_family: BSD
  purls: []
  size: 3318875
  timestamp: 1699202167581
- pypi: https://files.pythonhosted.org/packages/6e/c2/61d3e0f47e2b74ef40a68b9e6ad5984f6241a942f7cd3bbfbdbd03861ea9/tomli-2.2.1-py3-none-any.whl
  name: tomli
  version: 2.2.1
  sha256: cb55c73c5f4408779d0cf3eef9f762b9c9f147a77de7b258bef0a5628adc85cc
  requires_python: '>=3.8'
- pypi: https://files.pythonhosted.org/packages/f9/b6/a447b5e4ec71e13871be01ba81f5dfc9d0af7e473da256ff46bc0e24026f/tomlkit-0.13.2-py3-none-any.whl
  name: tomlkit
  version: 0.13.2
  sha256: 7a974427f6e119197f670fbbbeae7bef749a6c14e793db934baefc1b5f03efde
  requires_python: '>=3.8'
- pypi: https://files.pythonhosted.org/packages/22/55/b78a464de78051a30599ceb6983b01d8f732e6f69bf37b4ed07f642ac0fc/tornado-6.4.2-cp38-abi3-manylinux_2_5_x86_64.manylinux1_x86_64.manylinux_2_17_x86_64.manylinux2014_x86_64.whl
  name: tornado
  version: 6.4.2
  sha256: bca9eb02196e789c9cb5c3c7c0f04fb447dc2adffd95265b2c7223a8a615ccbf
  requires_python: '>=3.8'
- pypi: https://files.pythonhosted.org/packages/d0/30/dc54f88dd4a2b5dc8a0279bdd7270e735851848b762aeb1c1184ed1f6b14/tqdm-4.67.1-py3-none-any.whl
  name: tqdm
  version: 4.67.1
  sha256: 26445eca388f82e72884e0d580d5464cd801a3ea01e63e5601bdff9ba6a48de2
  requires_dist:
  - colorama ; platform_system == 'Windows'
  - pytest>=6 ; extra == 'dev'
  - pytest-cov ; extra == 'dev'
  - pytest-timeout ; extra == 'dev'
  - pytest-asyncio>=0.24 ; extra == 'dev'
  - nbval ; extra == 'dev'
  - requests ; extra == 'discord'
  - slack-sdk ; extra == 'slack'
  - requests ; extra == 'telegram'
  - ipywidgets>=6 ; extra == 'notebook'
  requires_python: '>=3.7'
- pypi: https://files.pythonhosted.org/packages/00/c0/8f5d070730d7836adc9c9b6408dec68c6ced86b304a9b26a14df072a6e8c/traitlets-5.14.3-py3-none-any.whl
  name: traitlets
  version: 5.14.3
  sha256: b74e89e397b1ed28cc831db7aea759ba6640cb3de13090ca145426688ff1ac4f
  requires_dist:
  - myst-parser ; extra == 'docs'
  - pydata-sphinx-theme ; extra == 'docs'
  - sphinx ; extra == 'docs'
  - argcomplete>=3.0.3 ; extra == 'test'
  - mypy>=1.7.0 ; extra == 'test'
  - pre-commit ; extra == 'test'
  - pytest-mock ; extra == 'test'
  - pytest-mypy-testing ; extra == 'test'
  - pytest>=7.0,<8.2 ; extra == 'test'
  requires_python: '>=3.8'
- pypi: https://files.pythonhosted.org/packages/26/9f/ad63fc0248c5379346306f8668cda6e2e2e9c95e01216d2b8ffd9ff037d0/typing_extensions-4.12.2-py3-none-any.whl
  name: typing-extensions
  version: 4.12.2
  sha256: 04e5ca0351e0f3f85c6853954072df659d0d13fac324d0072316b67d7794700d
  requires_python: '>=3.8'
- pypi: https://files.pythonhosted.org/packages/0f/dd/84f10e23edd882c6f968c21c2434fe67bd4a528967067515feca9e611e5e/tzdata-2025.1-py2.py3-none-any.whl
  name: tzdata
  version: '2025.1'
  sha256: 7e127113816800496f027041c570f50bcd464a020098a3b6b199517772303639
  requires_python: '>=2'
- conda: https://conda.anaconda.org/conda-forge/noarch/tzdata-2025a-h78e105d_0.conda
  sha256: c4b1ae8a2931fe9b274c44af29c5475a85b37693999f8c792dad0f8c6734b1de
  md5: dbcace4706afdfb7eb891f7b37d07c04
  license: LicenseRef-Public-Domain
  purls: []
  size: 122921
  timestamp: 1737119101255
- pypi: https://files.pythonhosted.org/packages/37/87/1f677586e8ac487e29672e4b17455758fce261de06a0d086167bb760361a/uc_micro_py-1.0.3-py3-none-any.whl
  name: uc-micro-py
  version: 1.0.3
  sha256: db1dffff340817673d7b466ec86114a9dc0e9d4d9b5ba229d9d60e5c12600cd5
  requires_dist:
  - pytest ; extra == 'test'
  - coverage ; extra == 'test'
  - pytest-cov ; extra == 'test'
  requires_python: '>=3.7'
- pypi: https://files.pythonhosted.org/packages/c8/19/4ec628951a74043532ca2cf5d97b7b14863931476d117c471e8e2b1eb39f/urllib3-2.3.0-py3-none-any.whl
  name: urllib3
  version: 2.3.0
  sha256: 1cee9ad369867bfdbbb48b7dd50374c0967a0bb7710050facf0dd6911440e3df
  requires_dist:
  - brotli>=1.0.9 ; platform_python_implementation == 'CPython' and extra == 'brotli'
  - brotlicffi>=0.8.0 ; platform_python_implementation != 'CPython' and extra == 'brotli'
  - h2>=4,<5 ; extra == 'h2'
  - pysocks>=1.5.6,!=1.5.7,<2.0 ; extra == 'socks'
  - zstandard>=0.18.0 ; extra == 'zstd'
  requires_python: '>=3.9'
- pypi: https://files.pythonhosted.org/packages/93/fa/849483d56773ae29740ae70043ad88e068f98a6401aa819b5d6bee604683/virtualenv-20.29.2-py3-none-any.whl
  name: virtualenv
  version: 20.29.2
  sha256: febddfc3d1ea571bdb1dc0f98d7b45d24def7428214d4fb73cc486c9568cce6a
  requires_dist:
  - distlib>=0.3.7,<1
  - filelock>=3.12.2,<4
  - importlib-metadata>=6.6 ; python_full_version < '3.8'
  - platformdirs>=3.9.1,<5
  - furo>=2023.7.26 ; extra == 'docs'
  - proselint>=0.13 ; extra == 'docs'
  - sphinx>=7.1.2,!=7.3 ; extra == 'docs'
  - sphinx-argparse>=0.4 ; extra == 'docs'
  - sphinxcontrib-towncrier>=0.2.1a0 ; extra == 'docs'
  - towncrier>=23.6 ; extra == 'docs'
  - covdefaults>=2.3 ; extra == 'test'
  - coverage-enable-subprocess>=1 ; extra == 'test'
  - coverage>=7.2.7 ; extra == 'test'
  - flaky>=3.7 ; extra == 'test'
  - packaging>=23.1 ; extra == 'test'
  - pytest-env>=0.8.2 ; extra == 'test'
  - pytest-freezer>=0.4.8 ; (python_full_version >= '3.13' and platform_python_implementation == 'CPython' and sys_platform == 'win32' and extra == 'test') or (platform_python_implementation == 'PyPy' and extra == 'test')
  - pytest-mock>=3.11.1 ; extra == 'test'
  - pytest-randomly>=3.12 ; extra == 'test'
  - pytest-timeout>=2.1 ; extra == 'test'
  - pytest>=7.4 ; extra == 'test'
  - setuptools>=68 ; extra == 'test'
  - time-machine>=2.10 ; platform_python_implementation == 'CPython' and extra == 'test'
  requires_python: '>=3.8'
- pypi: https://files.pythonhosted.org/packages/fd/84/fd2ba7aafacbad3c4201d395674fc6348826569da3c0937e75505ead3528/wcwidth-0.2.13-py2.py3-none-any.whl
  name: wcwidth
  version: 0.2.13
  sha256: 3da69048e4540d84af32131829ff948f1e022c1c6bdb8d6102117aac784f6859
  requires_dist:
  - backports-functools-lru-cache>=1.2.1 ; python_full_version < '3.2'
- pypi: https://files.pythonhosted.org/packages/f4/24/2a3e3df732393fed8b3ebf2ec078f05546de641fe1b667ee316ec1dcf3b7/webencodings-0.5.1-py2.py3-none-any.whl
  name: webencodings
  version: 0.5.1
  sha256: a0af1213f3c2226497a97e2b3aa01a7e4bee4f403f95be16fc9acd2947514a78
- pypi: https://files.pythonhosted.org/packages/52/24/ab44c871b0f07f491e5d2ad12c9bd7358e527510618cb1b803a88e986db1/werkzeug-3.1.3-py3-none-any.whl
  name: werkzeug
  version: 3.1.3
  sha256: 54b78bf3716d19a65be4fceccc0d1d7b89e608834989dfae50ea87564639213e
  requires_dist:
  - markupsafe>=2.1.1
  - watchdog>=2.3 ; extra == 'watchdog'
  requires_python: '>=3.9'
- pypi: https://files.pythonhosted.org/packages/21/02/88b65cc394961a60c43c70517066b6b679738caf78506a5da7b88ffcb643/widgetsnbextension-4.0.13-py3-none-any.whl
  name: widgetsnbextension
  version: 4.0.13
  sha256: 74b2692e8500525cc38c2b877236ba51d34541e6385eeed5aec15a70f88a6c71
  requires_python: '>=3.7'
- pypi: https://files.pythonhosted.org/packages/05/79/4e19100342fe13d69fd6e77b343e2269924fec681258e2ea21b55576aad2/xarray-2025.1.2-py3-none-any.whl
  name: xarray
  version: 2025.1.2
  sha256: a7ad6a36c6e0becd67f8aff6a7808d20e4bdcd344debb5205f0a34b1a4a7f8d6
  requires_dist:
  - numpy>=1.24
  - packaging>=23.2
  - pandas>=2.1
  - scipy ; extra == 'accel'
  - bottleneck ; extra == 'accel'
  - numbagg ; extra == 'accel'
  - numba>=0.54 ; extra == 'accel'
  - flox ; extra == 'accel'
  - opt-einsum ; extra == 'accel'
  - xarray[accel,etc,io,parallel,viz] ; extra == 'complete'
  - hypothesis ; extra == 'dev'
  - jinja2 ; extra == 'dev'
  - mypy ; extra == 'dev'
  - pre-commit ; extra == 'dev'
  - pytest ; extra == 'dev'
  - pytest-cov ; extra == 'dev'
  - pytest-env ; extra == 'dev'
  - pytest-xdist ; extra == 'dev'
  - pytest-timeout ; extra == 'dev'
  - ruff>=0.8.0 ; extra == 'dev'
  - sphinx ; extra == 'dev'
  - sphinx-autosummary-accessors ; extra == 'dev'
  - xarray[complete] ; extra == 'dev'
  - netcdf4 ; extra == 'io'
  - h5netcdf ; extra == 'io'
  - scipy ; extra == 'io'
  - pydap ; python_full_version < '3.10' and extra == 'io'
  - zarr ; extra == 'io'
  - fsspec ; extra == 'io'
  - cftime ; extra == 'io'
  - pooch ; extra == 'io'
  - sparse ; extra == 'etc'
  - dask[complete] ; extra == 'parallel'
  - cartopy ; extra == 'viz'
  - matplotlib ; extra == 'viz'
  - nc-time-axis ; extra == 'viz'
  - seaborn ; extra == 'viz'
  requires_python: '>=3.10'
- pypi: https://files.pythonhosted.org/packages/9a/6e/49408735dae940a0c1c225c6b908fd83bd6e3f5fae120f865754e72f78cb/xyzservices-2025.1.0-py3-none-any.whl
  name: xyzservices
  version: 2025.1.0
  sha256: fa599956c5ab32dad1689960b3bb08fdcdbe0252cc82d84fc60ae415dc648907
  requires_python: '>=3.8'<|MERGE_RESOLUTION|>--- conflicted
+++ resolved
@@ -629,8 +629,6 @@
 - conda: https://conda.anaconda.org/conda-forge/linux-64/_libgcc_mutex-0.1-conda_forge.tar.bz2
   sha256: fe51de6107f9edc7aa4f786a70f4a883943bc9d39b3bb7307c04c41410990726
   md5: d7c89558ba9fa0495403155b64376d81
-  arch: x86_64
-  platform: linux
   license: None
   purls: []
   size: 2562
@@ -644,8 +642,6 @@
   - libgomp >=7.5.0
   constrains:
   - openmp_impl 9999
-  arch: x86_64
-  platform: linux
   license: BSD-3-Clause
   license_family: BSD
   purls: []
@@ -781,8 +777,6 @@
   depends:
   - __glibc >=2.17,<3.0.a0
   - libgcc-ng >=12
-  arch: x86_64
-  platform: linux
   license: bzip2-1.0.6
   license_family: BSD
   purls: []
@@ -791,8 +785,6 @@
 - conda: https://conda.anaconda.org/conda-forge/linux-64/ca-certificates-2025.1.31-hbcca054_0.conda
   sha256: bf832198976d559ab44d6cdb315642655547e26d826e34da67cbee6624cda189
   md5: 19f3a56f68d2fd06c516076bff482c52
-  arch: x86_64
-  platform: linux
   license: ISC
   purls: []
   size: 158144
@@ -1110,11 +1102,7 @@
 - pypi: .
   name: holobench
   version: 1.40.1
-<<<<<<< HEAD
-  sha256: a48ecc45c0353381f62f492c420227da6fa2a1c94b61aee2301e9693a76d5d4f
-=======
-  sha256: 534c75fb6ddf19070d85af794bf0f9defc8a922c9fb1e417f9d82163ff8c8560
->>>>>>> 8b89b63d
+  sha256: cb2358b471fac61a671ccfdff79aba46c6143daeb1960d22fbe6ae4f58aaac5d
   requires_dist:
   - holoviews>=1.15,<=1.20.0
   - numpy>=1.0,<=2.2.2
@@ -1129,12 +1117,7 @@
   - strenum>=0.4.0,<=0.4.15
   - scikit-learn>=1.2,<=1.6.1
   - str2bool>=1.1,<=1.1
-<<<<<<< HEAD
-  - scoop>=0.7.0,<=0.7.2.0
   - moviepy>=2.1.2
-=======
-  - moviepy-fix-codec
->>>>>>> 8b89b63d
   - pylint>=3.2.5,<=3.3.4 ; extra == 'test'
   - pytest-cov>=4.1,<=6.0.0 ; extra == 'test'
   - pytest>=7.4,<=8.3.4 ; extra == 'test'
@@ -1684,8 +1667,6 @@
   - __glibc >=2.17,<3.0.a0
   constrains:
   - binutils_impl_linux-64 2.43
-  arch: x86_64
-  platform: linux
   license: GPL-3.0-only
   license_family: GPL
   purls: []
@@ -1699,8 +1680,6 @@
   - libgcc >=13
   constrains:
   - expat 2.6.4.*
-  arch: x86_64
-  platform: linux
   license: MIT
   license_family: MIT
   purls: []
@@ -1712,8 +1691,6 @@
   depends:
   - __glibc >=2.17,<3.0.a0
   - libgcc >=13
-  arch: x86_64
-  platform: linux
   license: MIT
   license_family: MIT
   purls: []
@@ -1728,8 +1705,6 @@
   constrains:
   - libgomp 14.2.0 h77fa898_1
   - libgcc-ng ==14.2.0=*_1
-  arch: x86_64
-  platform: linux
   license: GPL-3.0-only WITH GCC-exception-3.1
   license_family: GPL
   purls: []
@@ -1740,8 +1715,6 @@
   md5: e39480b9ca41323497b05492a63bc35b
   depends:
   - libgcc 14.2.0 h77fa898_1
-  arch: x86_64
-  platform: linux
   license: GPL-3.0-only WITH GCC-exception-3.1
   license_family: GPL
   purls: []
@@ -1752,8 +1725,6 @@
   md5: cc3573974587f12dda90d96e3e55a702
   depends:
   - _libgcc_mutex 0.1 conda_forge
-  arch: x86_64
-  platform: linux
   license: GPL-3.0-only WITH GCC-exception-3.1
   license_family: GPL
   purls: []
@@ -1765,8 +1736,6 @@
   depends:
   - __glibc >=2.17,<3.0.a0
   - libgcc >=13
-  arch: x86_64
-  platform: linux
   license: 0BSD
   purls: []
   size: 111357
@@ -1776,8 +1745,6 @@
   md5: 30fd6e37fe21f86f4bd26d6ee73eeec7
   depends:
   - libgcc-ng >=12
-  arch: x86_64
-  platform: linux
   license: LGPL-2.1-only
   license_family: GPL
   purls: []
@@ -1790,8 +1757,6 @@
   - __glibc >=2.17,<3.0.a0
   - libgcc >=13
   - libzlib >=1.3.1,<2.0a0
-  arch: x86_64
-  platform: linux
   license: Unlicense
   purls: []
   size: 878223
@@ -1801,8 +1766,6 @@
   md5: 40b61aab5c7ba9ff276c41cfffe6b80b
   depends:
   - libgcc-ng >=12
-  arch: x86_64
-  platform: linux
   license: BSD-3-Clause
   license_family: BSD
   purls: []
@@ -1813,8 +1776,6 @@
   md5: 5aa797f8787fe7a17d1b0821485b5adc
   depends:
   - libgcc-ng >=12
-  arch: x86_64
-  platform: linux
   license: LGPL-2.1-or-later
   purls: []
   size: 100393
@@ -1827,8 +1788,6 @@
   - libgcc >=13
   constrains:
   - zlib 1.3.1 *_2
-  arch: x86_64
-  platform: linux
   license: Zlib
   license_family: Other
   purls: []
@@ -2052,8 +2011,6 @@
   depends:
   - __glibc >=2.17,<3.0.a0
   - libgcc >=13
-  arch: x86_64
-  platform: linux
   license: X11 AND BSD-3-Clause
   purls: []
   size: 891641
@@ -2090,8 +2047,6 @@
   - __glibc >=2.17,<3.0.a0
   - ca-certificates
   - libgcc >=13
-  arch: x86_64
-  platform: linux
   license: Apache-2.0
   license_family: Apache
   purls: []
@@ -2999,8 +2954,6 @@
   - tzdata
   constrains:
   - python_abi 3.10.* *_cp310
-  arch: x86_64
-  platform: linux
   license: Python-2.0
   purls: []
   size: 25199631
@@ -3029,8 +2982,6 @@
   - tzdata
   constrains:
   - python_abi 3.11.* *_cp311
-  arch: x86_64
-  platform: linux
   license: Python-2.0
   purls: []
   size: 30624804
@@ -3058,8 +3009,6 @@
   - tzdata
   constrains:
   - python_abi 3.12.* *_cp312
-  arch: x86_64
-  platform: linux
   license: Python-2.0
   purls: []
   size: 31581682
@@ -3145,8 +3094,6 @@
   depends:
   - libgcc-ng >=12
   - ncurses >=6.3,<7.0a0
-  arch: x86_64
-  platform: linux
   license: GPL-3.0-only
   license_family: GPL
   purls: []
@@ -3696,8 +3643,6 @@
   depends:
   - libgcc-ng >=12
   - libzlib >=1.2.13,<2.0.0a0
-  arch: x86_64
-  platform: linux
   license: TCL
   license_family: BSD
   purls: []
