from bencher.bencher import Bench, BenchRunCfg
import pathlib

# All the examples will be using the data structures and benchmark function defined in this file
from bencher.example.benchmark_data import ExampleBenchCfgIn, ExampleBenchCfgOut, bench_function


bench = Bench("Bencher_Example_Categorical", bench_function, ExampleBenchCfgIn)


def example_categorical(run_cfg: BenchRunCfg) -> Bench:
    """Example of how to perform a categorical parameter sweep

    Args:
        run_cfg (BenchRunCfg): configuration of how to perform the param sweep

    Returns:
        Bench: results of the parameter sweep
    """

    rdmepath = pathlib.Path(__file__).parent.parent.parent / "README.md"
    with open(rdmepath, "r", encoding="utf-8") as file:
        readme = file.read()

    bench.plot_sweep(title="Intro", description=readme)

    bench.plot_sweep(
        input_vars=[ExampleBenchCfgIn.param.noisy],
        result_vars=[ExampleBenchCfgOut.param.out_sin],
        title="Categorical 1D Example",
        description="""This example shows how to sample categorical values. The same objective from the float examples is used but theta is kept constant with a value of 0 (as described in the ExampleBenchCfgIn class definition).
        
        def bench_function(cfg: ExampleBenchCfgIn) -> ExampleBenchCfgOut:
            "Takes an ExampleBenchCfgIn and returns a ExampleBenchCfgOut output"
            out = ExampleBenchCfgOut()
            noise = calculate_noise(cfg)
            offset = 0.0

            postprocess_fn = abs if cfg.postprocess_fn == PostprocessFn.absolute else negate_fn

            out.out_sin = postprocess_fn(offset + math.sin(cfg.theta) + noise)          
            return out
        
        """,
        post_description="The plot shows when noise=True the output has uniform random noise.",
        run_cfg=run_cfg,
    )

    bench.plot_sweep(
        input_vars=[ExampleBenchCfgIn.param.noisy, ExampleBenchCfgIn.param.noise_distribution],
        result_vars=[ExampleBenchCfgOut.param.out_sin],
        title="Categorical 2D Example",
        description="""Adding another categorical value creates a facet plot over that dimension""",
        post_description="The output shows swarm plots of different noise distributions",
        run_cfg=run_cfg,
    )

    bench.plot_sweep(
        input_vars=[
            ExampleBenchCfgIn.param.noisy,
            ExampleBenchCfgIn.param.noise_distribution,
            ExampleBenchCfgIn.param.postprocess_fn,
        ],
        result_vars=[ExampleBenchCfgOut.param.out_sin],
        title="Categorical 3D Example",
        description="""Adding another categorical value extends the facets to the right""",
        post_description="The output shows swarm plots of different noise distributions",
        run_cfg=run_cfg,
    )

    bench.plot_sweep(
        input_vars=[
            ExampleBenchCfgIn.param.noisy,
            ExampleBenchCfgIn.param.noise_distribution,
            ExampleBenchCfgIn.param.postprocess_fn,
        ],
        title="Categorical 3D Example Over Time",
        result_vars=[ExampleBenchCfgOut.param.out_sin],
        description="""Lastly, what if you want to track these distributions over time? Set over_time=True and bencher will cache and display historical resuts alongside the latest result.  Use clear_history=True to clear that cache.""",
        post_description="The output shows faceted line plot with confidence intervals for the mean value over time.",
        run_cfg=BenchRunCfg(repeats=20, over_time=True),
    )

    return bench


<<<<<<< HEAD

=======
>>>>>>> 3eec56f8
if __name__ == "__main__":
    ex_run_cfg = BenchRunCfg(repeats=10)
    ex_run_cfg.over_time=True

    example_categorical(ex_run_cfg).plot()<|MERGE_RESOLUTION|>--- conflicted
+++ resolved
@@ -84,10 +84,6 @@
     return bench
 
 
-<<<<<<< HEAD
-
-=======
->>>>>>> 3eec56f8
 if __name__ == "__main__":
     ex_run_cfg = BenchRunCfg(repeats=10)
     ex_run_cfg.over_time=True
