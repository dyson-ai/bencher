[project]
name = "holobench"
version = "1.30.3"

authors = [{ name = "Austin Gregg-Smith", email = "blooop@gmail.com" }]
description = "A package for benchmarking the performance of arbitrary functions"
readme = "README.md"
license = "MIT"

requires-python = ">=3.10,<3.13"

dependencies = [
  "holoviews>=1.15,<=1.19.1",
<<<<<<< HEAD
  "numpy>=1.0,<=2.1.1",
=======
  "numpy>=1.0,<=2.1.3",
>>>>>>> 7061df2d
  "param>=1.13.0,<=2.1.1",
  "hvplot>=0.8,<=0.10.0",
  "matplotlib>=3.6.3,<=3.9.2",
  "panel>=1.3.6,<=1.4.5",
  "diskcache>=5.6,<=5.6.3",
  "optuna>=3.2,<=4.0.0",
  "xarray>=2023.7,<=2024.7.0",
  "plotly>=5.15,<=5.24.1",
  "sortedcontainers>=2.4,<=2.4",
  "pandas>=2.0,<=2.2.2",
  "strenum>=0.4.0,<=0.4.15",
  "scikit-learn>=1.2,<=1.5.1",
  "str2bool>=1.1,<=1.1",
  "scoop>=0.7.0,<=0.7.2.0",
  "moviepy-fix-codec",
  "rerun-sdk==0.20.1",
  "rerun-notebook",
  "flask",
  "flask-cors"
]


[project.urls]
Repository = "https://github.com/dyson-ai/bencher"
Home = "https://github.com/dyson-ai/bencher"
Documentation = "https://bencher.readthedocs.io/en/latest/"

[tool.pixi.project]
channels = ["conda-forge"]
platforms = ["linux-64"]

[tool.pixi.system-requirements]
libc = "2.31"

[tool.pixi.feature.py310.dependencies]
python = "3.10.*"
[tool.pixi.feature.py311.dependencies]
python = "3.11.*"
[tool.pixi.feature.py312.dependencies]
python = "3.12.*"


[tool.pixi.pypi-dependencies]
holobench = { path = ".", editable = true }

[project.optional-dependencies]
test = [
  "pylint>=3.2.5,<=3.3.1",
  "pytest-cov>=4.1,<=6.0.0",
  "pytest>=7.4,<=8.3.3",
  "hypothesis>=6.104.2,<=6.119.1",
  "ruff>=0.5.0,<=0.7.4",
  "coverage>=7.5.4,<=7.6.7",
  "pre-commit<=4.0.1"
]

[build-system]
requires = ["hatchling"]
build-backend = "hatchling.build"

[tool.hatch.build]
include = ["bencher"]

# Environments
[tool.pixi.environments]
default = {features = ["test"], solve-group = "default" }
py310 = ["py310","test"]
py311 = ["py311","test"]
py312 = ["py312","test"]


[tool.pixi.tasks]
pre-commit = "pre-commit run -a"
pre-commit-update = "pre-commit autoupdate"
format = "ruff format ."
check-clean-workspace = "git diff --exit-code"
ruff-lint = "ruff check . --fix"
pylint = "pylint --version && echo 'running pylint...' && pylint $(git ls-files '*.py')"
lint = { depends_on = ["ruff-lint", "pylint"] }
style = { depends_on = ["format", "lint"] }
commit-format = "git commit -a -m'autoformat code' || true"
test = "pytest"
coverage = "coverage run -m pytest && coverage xml -o coverage.xml"
coverage-report = "coverage report -m"
update-lock = "pixi update && git commit -a -m'update pixi.lock' || true"
push = "git push"
update-lock-push = { depends_on = ["update-lock", "push"] }
fix = { depends_on = ["update-lock","pre-commit", "format", "ruff-lint"] }
fix-commit-push = { depends_on = ["fix", "commit-format", "update-lock-push"] }
ci-no-cover = { depends_on = ["style", "test"] }
ci = { depends_on = ["format","ruff-lint", "pylint", "coverage", "coverage-report"] }
ci-push = {depends_on=["format","ruff-lint","update-lock","ci","push"]}
clear-pixi = "rm -rf .pixi pixi.lock"
setup-git-merge-driver = "git config merge.ours.driver true"
update-from-template-repo = "./scripts/update_from_template.sh"

#demos
demo = "python3 bencher/example/example_image.py"
demo_rerun = "python3 bencher/example/example_rerun.py"

[tool.pylint]
extension-pkg-whitelist = ["numpy", "scipy"]
jobs = 16                                    #detect number of cores

[tool.pylint.'MESSAGES CONTROL']
disable = "C,logging-fstring-interpolation,line-too-long,fixme,missing-module-docstring,too-many-instance-attributes,too-few-public-methods,too-many-arguments,too-many-locals,too-many-branches,too-many-statements,use-dict-literal,duplicate-code,too-many-public-methods,too-many-nested-blocks,cyclic-import, too-many-positional-arguments"
enable = "no-else-return,consider-using-in"

[tool.coverage.run]
omit = ["*/test/*", "__init__.py"]

[tool.coverage.report]
exclude_also = [
  "def __repr__",
  "if False:",
  "if 0:",
  "raise AssertionError",
  "raise NotImplementedError",
  "if __name__ == .__main__.:",
  "pass",
  "(_):",
]<|MERGE_RESOLUTION|>--- conflicted
+++ resolved
@@ -11,11 +11,7 @@
 
 dependencies = [
   "holoviews>=1.15,<=1.19.1",
-<<<<<<< HEAD
-  "numpy>=1.0,<=2.1.1",
-=======
   "numpy>=1.0,<=2.1.3",
->>>>>>> 7061df2d
   "param>=1.13.0,<=2.1.1",
   "hvplot>=0.8,<=0.10.0",
   "matplotlib>=3.6.3,<=3.9.2",
