{
	"version": "2.0.0",
	"tasks": [
		{
			"label": "autoformat",
			"detail": "Use ruff and black to automatically fix and format the code",
			"type": "shell",
			"command": "ruff . --fix && black ."
		},
		{
			"label": "pylint",
			"detail": "Run pylint on files tracked by git",
			"type": "shell",
			"command": "pylint $(git ls-files '*.py') "
		},
		{
			"label": "code coverage",
			"detail": "Run code coverage and print a coverage report, also update coverage.xml for in the in-editor coverage gutter",
			"type": "shell",
			"command": "coverage run -m pytest; coverage xml -o coverage.xml; coverage report -m"
		},
		{
			"label": "code coverage report",
			"detail": "Display the code coverage report. This assumes you have already have a coverage report generated. If not run the code ocverage task",
			"type": "shell",
			"command": "coverage report -m"
		},
		{
			"label": "pytest duration",
			"type": "shell",
			"command": "pytest --durations=0"
		},
		{
			"label": "check CI",
			"detail": "Runs the basic formatting and linting checks performed by CI",
			"type": "shell",
			"dependsOn": [
				"autoformat",
				"pylint",
				"code coverage"
			],
			"dependsOrder": "sequence",
			"presentation": {
				"reveal": "always",
				"panel": "dedicated"
			}
		},
		{
			"label": "flit install",
			"type": "shell",
			"command": "flit install --symlink"
		},
		{
			"label": "flit publish",
			"type": "shell",
			"command": "flit publish"
		},
		{
			"label": "pull updates from template repo",
			"detail": "Pull any changes from the template repo into this repo by adding it as a remote. The remote is removed at the end of the command.  You may need to resolve merge conflicts",
			"type": "shell",
<<<<<<< HEAD
			"command": "git remote add template https://github.com/blooop/python_template.git; git fetch --all;git checkout -b feature/update_from_template; git merge template/main --allow-unrelated-histories; git remote remove template"
=======
			"command": "git remote add template https://github.com/blooop/python_template.git; git fetch --all;git checkout -B feature/update_from_template; git merge template/main --allow-unrelated-histories -m 'pull changes from remote template'; git remote remove template; git push origin feature/update_from_template"
>>>>>>> 484f1c22
		},
		{
			"label": "sa: Set Active File",
			"type": "shell",
			"command": "echo ${file} > ${workspaceFolder}/.vscode/active_file.cfg; echo Setting the current file: ${file} as the active file.",
			"problemMatcher": [],
			"group": {
				"kind": "test",
				"isDefault": "True"
			}
		},
		{
			"label": "ra: Run Active File",
			"type": "shell",
			"command": "RUNFILE=$(cat ${workspaceFolder}/.vscode/active_file.cfg); echo Running file: $RUNFILE; python3 $RUNFILE",
			"problemMatcher": [],
			"group": {
				"kind": "build",
				"isDefault": "True"
			}
		}
	]
}<|MERGE_RESOLUTION|>--- conflicted
+++ resolved
@@ -59,11 +59,7 @@
 			"label": "pull updates from template repo",
 			"detail": "Pull any changes from the template repo into this repo by adding it as a remote. The remote is removed at the end of the command.  You may need to resolve merge conflicts",
 			"type": "shell",
-<<<<<<< HEAD
-			"command": "git remote add template https://github.com/blooop/python_template.git; git fetch --all;git checkout -b feature/update_from_template; git merge template/main --allow-unrelated-histories; git remote remove template"
-=======
 			"command": "git remote add template https://github.com/blooop/python_template.git; git fetch --all;git checkout -B feature/update_from_template; git merge template/main --allow-unrelated-histories -m 'pull changes from remote template'; git remote remove template; git push origin feature/update_from_template"
->>>>>>> 484f1c22
 		},
 		{
 			"label": "sa: Set Active File",
