{
	"name": "bencher",
	"build": {
		"dockerfile": "Dockerfile",
		"context": ".."
	},
<<<<<<< HEAD
	// "onCreateCommand": "pre-commit install --hook-type commit-msg",
	"postCreateCommand": "flit install --symlink",
=======
>>>>>>> 26eac32a
	"customizations": {
		"vscode": {
			"extensions": [
				"ms-python.python",
				"ms-python.vscode-pylance",
				"ms-python.pylint",
				"ms-python.black-formatter",
				"njpwerner.autodocstring",
				"charliermarsh.ruff",
				"mhutchie.git-graph",
				"eamodio.gitlens",
				"tamasfe.even-better-toml",
				"Codium.codium",
				"ms-azuretools.vscode-docker",
				"ryanluker.vscode-coverage-gutters"
			]
		}
	},
	//docker in docker is included in the pixi devcontainer example, but disabling for the moment due to security issues
	// "features": {
    //   "ghcr.io/devcontainers/features/docker-in-docker:2": {}
    // },
    "mounts": ["source=${localWorkspaceFolderBasename}-pixi,target=${containerWorkspaceFolder}/.pixi,type=volume"],
    "postCreateCommand": "sudo chown vscode .pixi && pixi install"
}<|MERGE_RESOLUTION|>--- conflicted
+++ resolved
@@ -4,11 +4,6 @@
 		"dockerfile": "Dockerfile",
 		"context": ".."
 	},
-<<<<<<< HEAD
-	// "onCreateCommand": "pre-commit install --hook-type commit-msg",
-	"postCreateCommand": "flit install --symlink",
-=======
->>>>>>> 26eac32a
 	"customizations": {
 		"vscode": {
 			"extensions": [
