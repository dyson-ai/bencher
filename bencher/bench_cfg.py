from __future__ import annotations

import argparse
import copy
import logging
from collections import defaultdict

from typing import Any, Callable, List, Tuple

import param
import xarray as xr
from pandas import DataFrame
from str2bool import str2bool
import holoviews as hv
import numpy as np
import panel as pn


import bencher as bch
from bencher.variables.sweep_base import hash_sha1, describe_variable
from bencher.variables.time import TimeSnapshot, TimeEvent
from bencher.variables.results import OptDir
from bencher.utils import hmap_canonical_input, get_nearest_coords
from bencher.job import Executors
from enum import Enum, auto
from datetime import datetime


class ReduceType(Enum):
    AUTO = auto()
    SQUEEZE = auto()
    REDUCE = auto()
    NONE = auto()


class PltCfgBase(param.Parameterized):
    """A base class that contains plotting parameters shared by seaborn and xarray"""

    x: str = param.String(None, doc="the x parameter for seaborn and xarray plotting functions")
    y: str = param.String(None, doc="the y parameter for seaborn and xarray plotting functions")
    z: str = param.String(None, doc="the z parameter for xarray plotting functions")
    hue: str = param.String(None, doc="the hue parameter for seaborn and xarray plotting functions")

    row: str = param.String(None, doc="the row parameter for seaborn and xarray plotting functions")
    col: str = param.String(None, doc="the col parameter for seaborn and xarray plotting functions")

    num_rows: int = param.Integer(1, doc="The number of rows in the facetgrid")
    num_cols: int = param.Integer(1, doc="The number of cols in the facetgrid")

    kind: str = param.String(None, doc="the 'kind' of plot, ie barplot, lineplot, scatter etc")
    marker: str = param.String(None, doc="The marker to use when plotting")

    cmap = param.String(None, doc="colormap type")

    plot_callback_sns: Callable = None
    plot_callback_xra: Callable = None
    plot_callback: Callable = None

    xlabel: str = param.String(None, doc="The label for the x-axis")
    ylabel: str = param.String(None, doc="The label for the y-axis")
    zlabel: str = param.String(None, doc="The label for the z-axis")

    title: str = param.String(None, doc="The title of the graph")

    width: int = param.Integer(700, doc="Width of the plot in pixels")
    height: int = param.Integer(700, doc="Height of the plot in pixels")

    def as_dict(self, include_params: List[str] = None, exclude_params: List[str] = None) -> dict:
        """Return this class as dictionary to pass to plotting functions but exclude parameters that are not expected by those functions

        Args:
            include_params (List[str], optional): a list of property names to include. Defaults to None.
            exclude_params (List[str], optional): a list of property names to exclude. Defaults to None.

        Returns:
            dict: a dictionary of plotting arguments
        """
        all_params = self.param.values()
        all_params.pop("name")

        output = {}
        if include_params is not None:
            for i in include_params:
                output[i] = all_params[i]
        else:
            output = all_params

        if exclude_params is not None:
            for e in exclude_params:
                output.pop(e)

        return output

    def as_sns_args(self) -> dict:
        return self.as_dict(include_params=["x", "y", "hue", "row", "col", "kind"])


class PltCntCfg(param.Parameterized):
    """Plot Count Config"""

    float_vars = param.List(doc="A list of float vars in order of plotting, x then y")
    float_cnt = param.Integer(0, doc="The number of float variables to plot")
    cat_vars = param.List(doc="A list of categorical values to plot in order hue,row,col")
    cat_cnt = param.Integer(0, doc="The number of cat variables")
    vector_len = param.Integer(1, doc="The vector length of the return variable , scalars = len 1")
    result_vars = param.Integer(1, doc="The number result variables to plot")


class BenchPlotSrvCfg(param.Parameterized):
    port: int = param.Integer(None, doc="The port to launch panel with")
    allow_ws_origin = param.Boolean(
        False,
        doc="Add the port to the whilelist, (warning will disable remote access if set to true)",
    )
    show: bool = param.Boolean(True, doc="Open the served page in a web browser")


class BenchRunCfg(BenchPlotSrvCfg):
    """A Class to store options for how to run a benchmark parameter sweep"""

    repeats: bool = param.Integer(1, doc="The number of times to sample the inputs")

    over_time: bool = param.Boolean(
        False,
        doc="If true each time the function is called it will plot a timeseries of historical and the latest result.",
    )

    debug: bool = param.Boolean(
        False, doc="Debug the sampling faster by reducing the dimension sampling resolution"
    )

    use_optuna: bool = param.Boolean(False, doc="show optuna plots")

    summarise_constant_inputs = param.Boolean(
        True, doc="Print the inputs that are kept constant when describing the sweep parameters"
    )

    print_bench_inputs: bool = param.Boolean(
        True, doc="Print the inputs to the benchmark function every time it is called"
    )

    print_bench_results: bool = param.Boolean(
        True, doc="Print the results of the benchmark function every time it is called"
    )

    clear_history: bool = param.Boolean(False, doc="Clear historical results")

    print_pandas: bool = param.Boolean(
        False, doc="Print a pandas summary of the results to the console."
    )

    print_xarray: bool = param.Boolean(
        False, doc="Print an xarray summary of the results to the console"
    )

    serve_pandas: bool = param.Boolean(
        False,
        doc="Serve a pandas summary on the results webpage.  If you have a large dataset consider setting this to false if the page loading is slow",
    )

    serve_pandas_flat: bool = param.Boolean(
        True,
        doc="Serve a flattend pandas summary on the results webpage.  If you have a large dataset consider setting this to false if the page loading is slow",
    )

    serve_xarray: bool = param.Boolean(
        False,
        doc="Serve an xarray summary on the results webpage. If you have a large dataset consider setting this to false if the page loading is slow",
    )

    auto_plot: bool = param.Boolean(
        True, doc=" Automaticlly dedeuce the best type of plot for the results."
    )

    raise_duplicate_exception: bool = param.Boolean(False, doc=" Used to debug unique plot names.")

    use_cache: bool = param.Boolean(
        False,
        doc="This is a benchmark level cache that stores the results of a fully completed benchmark. At the end of a benchmark the values are added to the cache but are not if the benchmark does not complete.  If you want to cache values during the benchmark you need to use the use_sample_cache option. Beware that depending on how you change code in the objective function, the cache could provide values that are not correct.",
    )

    clear_cache: bool = param.Boolean(
        False, doc=" Clear the cache of saved input->output mappings."
    )

    use_sample_cache: bool = param.Boolean(
        False,
        doc="If true, every time the benchmark function is called, bencher will check if that value has been calculated before and if so load the from the cache.  Note that the sample level cache is different from the benchmark level cache which only caches the aggregate of all the results at the end of the benchmark. This cache lets you stop a benchmark halfway through and continue. However, beware that depending on how you change code in the objective function, the cache could provide values that are not correct.",
    )

    only_hash_tag: bool = param.Boolean(
        False,
        doc="By default when checking if a sample has been calculated before it includes the hash of the greater benchmarking context.  This is safer because it means that data generated from one benchmark will not affect data from another benchmark.  However, if you are careful it can be more flexible to ignore which benchmark generated the data and only use the tag hash to check if that data has been calculated before. ie, you can create two benchmarks that sample a subset of the problem during exploration and give them the same tag, and then afterwards create a larger benchmark that covers the cases you already explored.  If this value is true, the combined benchmark will use any data from other benchmarks with the same tag.",
    )

    clear_sample_cache: bool = param.Boolean(
        False,
        doc="Clears the per-sample cache.  Use this if you get unexpected behavior.  The per_sample cache is tagged by the specific benchmark it was sampled from. So clearing the cache of one benchmark will not clear the cache of other benchmarks.",
    )

    overwrite_sample_cache: bool = param.Boolean(
        False,
        doc="If True, recalculate the value and overwrite the value stored in the sample cache",
    )

    only_plot: bool = param.Boolean(
        False, doc="Do not attempt to calculate benchmarks if no results are found in the cache"
    )

    use_holoview: bool = param.Boolean(False, doc="Use holoview for plotting")

    nightly: bool = param.Boolean(
        False, doc="Run a more extensive set of tests for a nightly benchmark"
    )

    time_event: str = param.String(
        None,
        doc="A string representation of a sequence over time, i.e. datetime, pull request number, or run number",
    )

    headless: bool = param.Boolean(False, doc="Run the benchmarks headlessly")

    render_plotly = param.Boolean(
        True,
        doc="Plotly and Bokeh don't play nicely together, so by default pre-render plotly figures to a non dynamic version so that bokeh plots correctly.  If you want interactive 3D graphs, set this to true but be aware that your 2D interactive graphs will probalby stop working.",
    )

    level = param.Integer(
        default=0,
        bounds=[0, 12],
        doc="The level parameter is a method of defining the number samples to sweep over in a variable agnostic way, i.e you don't need to specficy the number of samples for each variable as they are calculated dynamically from the sampling level.  See example_level.py for more information.",
    )

    run_tag = param.String(
        default="",
        doc="Define a tag for a run to isolate the results stored in the cache from other runs",
    )

    run_date = param.Date(
        default=datetime.now(),
        doc="The date the bench run was performed",
    )

    # parallel = param.Boolean(
    #     default=False,
    #     doc="Run the sweep in parallel.  Warning! You need to make sure your code is threadsafe before using this option",
    # )

    executor = param.Selector(
        list(Executors),
        doc="The function can be run serially or in parallel with different futures executors",
    )

    @staticmethod
    def from_cmd_line() -> BenchRunCfg:
        """create a BenchRunCfg by parsing command line arguments

        Returns:
            parsed args: parsed args
        """

        parser = argparse.ArgumentParser(description="benchmark")

        parser.add_argument(
            "--use-cache",
            action="store_true",
            help=BenchRunCfg.param.use_cache.doc,
        )

        parser.add_argument(
            "--only-plot",
            action="store_true",
            help=BenchRunCfg.param.only_plot.doc,
        )

        parser.add_argument(
            "--port",
            type=int,
            help=BenchRunCfg.param.port.doc,
        )

        parser.add_argument(
            "--nightly",
            type=lambda b: bool(str2bool(b)),
            nargs="?",
            const=False,
            default=False,
            help="turn on nightly benchmarking",
        )

        parser.add_argument(
            "--time_event",
            type=str,
            default=BenchRunCfg.param.time_event.default,
            help=BenchRunCfg.param.time_event.doc,
        )

        parser.add_argument(
            "--repeats",
            type=int,
            default=BenchRunCfg.param.repeats.default,
            help=BenchRunCfg.param.repeats.doc,
        )

        return BenchRunCfg(**vars(parser.parse_args()))


class BenchCfg(BenchRunCfg):
    """A class for storing the arguments to configure a benchmark protocol  If the inputs variables are the same the class should return the same hash and same filename.  This is so that historical data can be referenced and ensures that the generated plots are unique per benchmark"""

    input_vars = param.List(
        default=None,
        doc="A list of ParameterizedSweep variables to perform a parameter sweep over",
    )
    result_vars = param.List(
        default=None,
        doc="A list of ParameterizedSweep results collect and plot.",
    )

    const_vars = param.List(
        default=None,
        doc="Variables to keep constant but are different from the default value",
    )

    result_hmaps = param.List(default=None, doc="a list of holomap results")

    meta_vars = param.List(
        default=None,
        doc="Meta variables such as recording time and repeat id",
    )
    all_vars = param.List(
        default=None,
        doc="Stores a list of both the input_vars and meta_vars that are used to define a unique hash for the input",
    )
    iv_time = param.List(
        default=[],
        class_=TimeSnapshot | TimeEvent,
        doc="A parameter to represent the sampling the same inputs over time as a scalar type",
    )

    iv_time_event = param.List(
        default=[],
        class_=TimeEvent,
        doc="A parameter to represent the sampling the same inputs over time as a discrete type",
    )

    over_time: param.Boolean(
        False, doc="A parameter to control whether the function is sampled over time"
    )
    name: str = param.String(None, doc="The name of the benchmarkCfg")
    title: str = param.String(None, doc="The title of the benchmark")
    raise_duplicate_exception: str = param.Boolean(
        False, doc="Use this while debugging if filename generation is unique"
    )
    bench_name: str = param.String(
        None, doc="The name of the benchmark and the name of the save folder"
    )
    description: str = param.String(
        None,
        doc="A place to store a longer description of the function of the benchmark",
    )
    post_description: str = param.String(None, doc="A place to comment on the output of the graphs")

    has_results: bool = param.Boolean(
        False,
        doc="If this config has results, true, otherwise used to store titles and other bench metadata",
    )

    pass_repeat: bool = param.Boolean(
        False,
        doc="By default do not pass the kwarg 'repeat' to the benchmark function.  Set to true if you want the benchmark function to be passed the repeat number",
    )

    tag: str = param.String(
        "",
        doc="Use tags to group different benchmarks together. By default benchmarks are considered distinct from eachother and are identified by the hash of their name and inputs, constants and results and tag, but you can optionally change the hash value to only depend on the tag.  This way you can have multiple unrelated benchmarks share values with eachother based only on the tag value.",
    )

    hash_value: str = param.String(
        "",
        doc="store the hash value of the config to avoid having to hash multiple times",
    )

    def __init__(self, **params):
        super().__init__(**params)
        self.studies = []
        self.ds = xr.Dataset()
        self.plot_lib = None
        self.hmap = {}
        self.hmaps = defaultdict(dict)
        self.hmap_kdims = None
        self.iv_repeat = None

    def hash_persistent(self, include_repeats) -> str:
        """override the default hash function becuase the default hash function does not return the same value for the same inputs.  It references internal variables that are unique per instance of BenchCfg

        Args:
            include_repeats (bool) : by default include repeats as part of the hash execpt with using the sample cache
        """

        if include_repeats:
            # needed so that the historical xarray arrays are the same size
            repeats_hash = hash_sha1(self.repeats)
        else:
            repeats_hash = 0

        hash_val = hash_sha1(
            (
                hash_sha1(str(self.bench_name)),
                hash_sha1(str(self.title)),
                hash_sha1(self.over_time),
                repeats_hash,
                hash_sha1(self.debug),
                hash_sha1(self.tag),
            )
        )
        all_vars = self.input_vars + self.result_vars
        for v in all_vars:
            hash_val = hash_sha1((hash_val, v.hash_persistent()))

        for v in self.const_vars:
            hash_val = hash_sha1((v[0].hash_persistent(), hash_sha1(v[1])))

        return hash_val

    def get_optimal_value_indices(self, result_var: bch.ParametrizedSweep) -> xr.DataArray:
        """Get an xarray mask of the values with the best values found during a parameter sweep

        Args:
            result_var (bch.ParametrizedSweep): Optimal value of this result variable

        Returns:
            xr.DataArray: xarray mask of optimal values
        """
        result_da = self.ds[result_var.name]
        if result_var.direction == OptDir.maximize:
            opt_val = result_da.max()
        else:
            opt_val = result_da.min()
        indicies = result_da.where(result_da == opt_val, drop=True).squeeze()
        logging.info(f"optimal value of {result_var.name}: {opt_val.values}")
        return indicies

    def get_optimal_inputs(
        self, result_var: bch.ParametrizedSweep, keep_existing_consts: bool = True
    ) -> Tuple[bch.ParametrizedSweep, Any]:
        """Get a list of tuples of optimal variable names and value pairs, that can be fed in as constant values to subsequent parameter sweeps

        Args:
            result_var (bch.ParametrizedSweep): Optimal values of this result variable
            keep_existing_consts (bool): Include any const values that were defined as part of the parameter sweep

        Returns:
            Tuple[bch.ParametrizedSweep, Any]: Tuples of variable name and optimal values
        """
        da = self.get_optimal_value_indices(result_var)
        if keep_existing_consts:
            output = copy.deepcopy(self.const_vars)
        else:
            output = []

        for iv in self.input_vars:
            # assert da.coords[iv.name].values.size == (1,)
            if da.coords[iv.name].values.size == 1:
                # https://stackoverflow.com/questions/773030/why-are-0d-arrays-in-numpy-not-considered-scalar
                # use [()] to convert from a 0d numpy array to a scalar
                output.append((iv, da.coords[iv.name].values[()]))
            else:
                logging.warning(f"values size: {da.coords[iv.name].values.size}")
                output.append((iv, max(da.coords[iv.name].values[()])))

            logging.info(f"Maximum value of {iv.name}: {output[-1][1]}")
        return output

    def get_optimal_vec(
        self,
        result_var: bch.ParametrizedSweep,
        input_vars: List[bch.ParametrizedSweep],
    ) -> List[Any]:
        """Get the optimal values from the sweep as a vector.

        Args:
            result_var (bch.ParametrizedSweep): Optimal values of this result variable
            input_vars (List[bch.ParametrizedSweep]): Define which input vars values are returned in the vector

        Returns:
            List[Any]: A vector of optimal values for the desired input vector
        """

        da = self.get_optimal_value_indices(result_var)
        output = []
        for iv in input_vars:
            if da.coords[iv.name].values.size == 1:
                # https://stackoverflow.com/questions/773030/why-are-0d-arrays-in-numpy-not-considered-scalar
                # use [()] to convert from a 0d numpy array to a scalar
                output.append(da.coords[iv.name].values[()])
            else:
                logging.warning(f"values size: {da.coords[iv.name].values.size}")
                output.append(max(da.coords[iv.name].values[()]))
            logging.info(f"Maximum value of {iv.name}: {output[-1]}")
        return output

    def get_dataframe(self, reset_index=True) -> DataFrame:
        """Get the xarray results as a pandas dataframe

        Returns:
            pd.DataFrame: The xarray results array as a pandas dataframe
        """
        ds = self.ds.to_dataframe()
        if reset_index:
            return ds.reset_index()
        return ds

    def result_samples(self) -> int:
        """The number of samples in the results dataframe"""
        return len(self.get_dataframe().index)

    def get_best_trial_params(self, canonical=False):
        if len(self.studies) == 0:
            from bencher.optuna_conversions import bench_cfg_to_study

            self.studies = [bench_cfg_to_study(self, True)]
        out = self.studies[0].best_trials[0].params
        if canonical:
            return hmap_canonical_input(out)
        return out

    def get_best_holomap(self):
        return self.hmap[self.get_best_trial_params(True)]

    def get_pareto_front_params(self):
        return [p.params for p in self.studies[0].trials]

    def to_hv_dataset(self, reduce: ReduceType = ReduceType.AUTO) -> hv.Dataset:
        """Generate a holoviews dataset from the xarray dataset.

        Args:
            reduce (ReduceType, optional): Optionally perform reduce options on the dataset.  By default the returned dataset will calculate the mean and standard devation over the "repeat" dimension so that the dataset plays nicely with most of the holoviews plot types.  Reduce.Sqeeze is used if there is only 1 repeat and you want the "reduce" variable removed from the dataset. ReduceType.None returns an unaltered dataset. Defaults to ReduceType.AUTO.

        Returns:
            hv.Dataset: results in the form of a holoviews dataset
        """
        ds = convert_dataset_bool_dims_to_str(self.ds)

        if reduce == ReduceType.AUTO:
            reduce = ReduceType.REDUCE if self.repeats > 1 else ReduceType.SQUEEZE

        result_vars_str = [r.name for r in self.result_vars]
        hvds = hv.Dataset(ds, vdims=result_vars_str)
        if reduce == ReduceType.REDUCE:
            return hvds.reduce(["repeat"], np.mean, np.std)
        if reduce == ReduceType.SQUEEZE:
            return hv.Dataset(ds.squeeze("repeat", drop=True), vdims=result_vars_str)
        return hvds

    def to(self, hv_type: hv.Chart, reduce: ReduceType = ReduceType.AUTO, **kwargs) -> hv.Chart:
        return self.to_hv_dataset(reduce).to(hv_type, **kwargs)

    def to_curve(self, reduce: ReduceType = ReduceType.AUTO) -> hv.Curve:
        ds = self.to_hv_dataset(reduce)
        pt = ds.to(hv.Curve)
        if self.repeats > 1:
            pt *= ds.to(hv.Spread).opts(alpha=0.2)
        return pt

    def to_error_bar(self) -> hv.Bars:
        return self.to_hv_dataset(ReduceType.REDUCE).to(hv.ErrorBars)

    def to_points(self, reduce: ReduceType = ReduceType.AUTO) -> hv.Points:
        ds = self.to_hv_dataset(reduce)
        pt = ds.to(hv.Points)
        if reduce:
            pt *= ds.to(hv.ErrorBars)
        return pt

    def to_scatter(self):
        return self.to_hv_dataset(ReduceType.REDUCE).to(hv.Scatter)

    def to_scatter_jitter(self) -> hv.Scatter:
        ds = self.to_hv_dataset(ReduceType.NONE)
        pt = ds.to(hv.Scatter).opts(jitter=0.1).overlay("repeat").opts(show_legend=False)
        return pt

    def to_bar(self, reduce: ReduceType = ReduceType.AUTO) -> hv.Bars:
        ds = self.to_hv_dataset(reduce)
        pt = ds.to(hv.Bars)
        if reduce:
            pt *= ds.to(hv.ErrorBars)
        return pt

    def to_heatmap(self, reduce: ReduceType = ReduceType.AUTO, **kwargs) -> hv.HeatMap:
        return self.to(hv.HeatMap, reduce, **kwargs)

    def to_heatmap_tap(self, reduce: ReduceType = ReduceType.AUTO, width=800, height=800, **kwargs):
        htmap = self.to_heatmap(reduce).opts(tools=["hover", "tap"], width=width, height=height)
        htmap_posxy = hv.streams.Tap(source=htmap, x=0, y=0)

        def tap_plot(x, y):
            kwargs[self.input_vars[0].name] = x
            kwargs[self.input_vars[1].name] = y
            return self.get_nearest_holomap(**kwargs).opts(width=width, height=height)

        tap_htmap = hv.DynamicMap(tap_plot, streams=[htmap_posxy])
        return htmap + tap_htmap

    def to_nd_layout(self, hmap_name: str) -> hv.NdLayout:
        # return hv.NdLayout(self.hmap, kdims=self.hmap_kdims).opts(
        #     shared_axes=False, shared_datasource=False
        # )

        return hv.NdLayout(self.hmaps[hmap_name], kdims=self.hmap_kdims).opts(
            shared_axes=False, shared_datasource=False
        )

<<<<<<< HEAD
    def to_holomap(self, hmap_names: List[str] = None) -> hv.HoloMap:
=======
    def to_holomap(self, name: str = None) -> hv.HoloMap:
        if name is None:
            name = "hmap"
        return hv.HoloMap(self.to_nd_layout(name)).opts(shared_axes=False)

    def to_holomap_list(self, hmap_names: List[str] = None) -> hv.HoloMap:
>>>>>>> adac4714
        # return hv.HoloMap(self.hmap, self.hmap_kdims)

        if hmap_names is None:
            hmap_names = [i.name for i in self.result_hmaps]
<<<<<<< HEAD
        # if len(hmap_names)
=======
>>>>>>> adac4714
        col = pn.Column()
        for name in hmap_names:
            self.to_holomap(name)
        return col

    def get_nearest_holomap(self, **kwargs):
        canonical_inp = hmap_canonical_input(
            get_nearest_coords(self.ds, collapse_list=True, **kwargs)
        )
        return self.hmap[canonical_inp].opts(framewise=True)

    def to_volume(self, **opts) -> pn.panel:
        from bencher.plt_cfg import BenchPlotter
        from bencher.plotting.plots.volume import VolumePlot
        from bencher.plotting.plot_collection import PlotInput

        # BenchPlotter.plot_result_variable()
        # return BenchPlotter.plot_results_row(self)
        return VolumePlot().volume_plotly(
            PlotInput(self, self.result_vars[0], BenchPlotter.generate_plt_cnt_cfg(self)), **opts
        )

    def to_dynamic_map(self) -> hv.DynamicMap:
        """use the values stored in the holomap dictionary to populate a dynamic map. Note that this is much faster than passing the holomap to a holomap object as the values are calculated on the fly"""

        def cb(**kwargs):
            return self.hmap[hmap_canonical_input(kwargs)].opts(framewise=True, shared_axes=False)

        kdims = []
        for i in self.input_vars + [self.iv_repeat]:
            kdims.append(i.as_dim(compute_values=True, debug=self.debug))

        return hv.DynamicMap(cb, kdims=kdims)

    def to_grid(self, inputs=None):
        if inputs is None:
            inputs = self.inputs_as_str()
        if len(inputs) > 2:
            inputs = inputs[:2]
        return self.to_holomap().grid(inputs)

    def to_table(self):
        return self.to(hv.Table, ReduceType.SQUEEZE)

    def inputs_as_str(self) -> List[str]:
        return [i.name for i in self.input_vars]

    def describe_sweep(self) -> pn.pane.Markdown:
        """Produce a markdown summary of the sweep settings

        Returns:
            pn.pane.Markdown: _description_
        """
        return pn.pane.Markdown(
            describe_benchmark(self, self.summarise_constant_inputs), label=self.bench_name
        )

    def summarise_sweep(self, name=None, describe=True) -> pn.pane.Markdown:
        """Produce panel output summarising the title, description and sweep setting"""
        if name is None:
            name = self.title
        col = pn.Column(name=name)
        col.append(pn.pane.Markdown(f"# {self.title}"))
        if self.description is not None:
            col.append(pn.pane.Markdown(self.description))
        if describe:
            col.append(self.describe_sweep())
        return col

    def to_optuna(self):
        from bencher.optuna_conversions import collect_optuna_plots

        return collect_optuna_plots(self)

    def optuna_targets(self) -> List[str]:
        target_names = []
        for rv in self.result_vars:
            if rv.direction != OptDir.none:
                target_names.append(rv.name)
        return target_names


def describe_benchmark(bench_cfg: BenchCfg, summarise_constant_inputs) -> str:
    """Generate a string summary of the inputs and results from a BenchCfg

    Args:
        bench_cfg (BenchCfg): BenchCfg to generate a summary of

    Returns:
        str: summary of BenchCfg
    """
    benchmark_sampling_str = ["```text"]
    benchmark_sampling_str.append("")

    benchmark_sampling_str.append("Input Variables:")
    for iv in bench_cfg.input_vars:
        benchmark_sampling_str.extend(describe_variable(iv, bench_cfg.debug, True))

    if bench_cfg.const_vars and (bench_cfg.summarise_constant_inputs or summarise_constant_inputs):
        benchmark_sampling_str.append("\nConstants:")
        for cv in bench_cfg.const_vars:
            benchmark_sampling_str.extend(describe_variable(cv[0], False, False, cv[1]))

    benchmark_sampling_str.append("\nResult Variables:")
    for rv in bench_cfg.result_vars:
        benchmark_sampling_str.extend(describe_variable(rv, bench_cfg.debug, False))

    print_meta = True
    # if len(bench_cfg.meta_vars) == 1:
    #     mv = bench_cfg.meta_vars[0]
    #     if mv.name == "repeat" and mv.samples == 1:
    #         print_meta = False

    if print_meta:
        benchmark_sampling_str.append("\nMeta Variables:")
        benchmark_sampling_str.append(f"    run date: {bench_cfg.run_date}")
        if bench_cfg.run_tag is not None and len(bench_cfg.run_tag) > 0:
            benchmark_sampling_str.append(f"    run tag: {bench_cfg.run_tag}")
        if bench_cfg.level is not None:
            benchmark_sampling_str.append(f"    bench level: {bench_cfg.level}")
        benchmark_sampling_str.append(f"    use_cache: {bench_cfg.use_cache}")
        benchmark_sampling_str.append(f"    use_sample_cache: {bench_cfg.use_sample_cache}")
        benchmark_sampling_str.append(f"    only_hash_tag: {bench_cfg.only_hash_tag}")
        benchmark_sampling_str.append(f"    parallel: {bench_cfg.executor}")

        for mv in bench_cfg.meta_vars:
            benchmark_sampling_str.extend(describe_variable(mv, bench_cfg.debug, True))

    benchmark_sampling_str.append("```")

    benchmark_sampling_str = "\n".join(benchmark_sampling_str)
    return benchmark_sampling_str


def convert_dataset_bool_dims_to_str(dataset: xr.Dataset) -> xr.Dataset:
    """Given a dataarray that contains boolean coordinates, conver them to strings so that holoviews loads the data properly

    Args:
        dataarray (xr.DataArray): dataarray with boolean coordinates

    Returns:
        xr.DataArray: dataarray with boolean coordinates converted to strings
    """
    bool_coords = {}
    for c in dataset.coords:
        if dataset.coords[c].dtype == bool:
            bool_coords[c] = [str(vals) for vals in dataset.coords[c].values]

    if len(bool_coords) > 0:
        return dataset.assign_coords(bool_coords)
    return dataset


class DimsCfg:
    """A class to store data about the sampling and result dimensions"""

    def __init__(self, bench_cfg: BenchCfg) -> None:
        self.dims_name = [i.name for i in bench_cfg.all_vars]

        self.dim_ranges = []
        self.dim_ranges = [i.values(bench_cfg.debug) for i in bench_cfg.all_vars]
        self.dims_size = [len(p) for p in self.dim_ranges]
        self.dim_ranges_index = [list(range(i)) for i in self.dims_size]
        self.dim_ranges_str = [f"{s}\n" for s in self.dim_ranges]
        self.coords = dict(zip(self.dims_name, self.dim_ranges))

        logging.debug(f"dims_name: {self.dims_name}")
        logging.debug(f"dim_ranges {self.dim_ranges_str}")
        logging.debug(f"dim_ranges_index {self.dim_ranges_index}")
        logging.debug(f"coords: {self.coords}")<|MERGE_RESOLUTION|>--- conflicted
+++ resolved
@@ -612,24 +612,16 @@
             shared_axes=False, shared_datasource=False
         )
 
-<<<<<<< HEAD
-    def to_holomap(self, hmap_names: List[str] = None) -> hv.HoloMap:
-=======
     def to_holomap(self, name: str = None) -> hv.HoloMap:
         if name is None:
             name = "hmap"
         return hv.HoloMap(self.to_nd_layout(name)).opts(shared_axes=False)
 
     def to_holomap_list(self, hmap_names: List[str] = None) -> hv.HoloMap:
->>>>>>> adac4714
         # return hv.HoloMap(self.hmap, self.hmap_kdims)
 
         if hmap_names is None:
             hmap_names = [i.name for i in self.result_hmaps]
-<<<<<<< HEAD
-        # if len(hmap_names)
-=======
->>>>>>> adac4714
         col = pn.Column()
         for name in hmap_names:
             self.to_holomap(name)
