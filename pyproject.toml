[project]
name = "holobench"
version = "1.20.0"

authors = [{ name = "Austin Gregg-Smith", email = "blooop@gmail.com" }]
description = "A package for benchmarking the performance of arbitrary functions"
readme = "README.md"

dependencies = [
  "holoviews>=1.15,<=1.18.3",
  "numpy>=1.0,<=1.26.4",
  "param>=1.13.0,<=2.1.0",
  "hvplot>=0.8,<=0.10.0",
  "matplotlib>=3.6.3,<=3.9.0",
  "panel>=1.3.6,<=1.4.3",
  "diskcache>=5.6,<=5.6.3",
  "optuna>=3.2,<=3.6.1",
  "xarray>=2023.7,<=2024.5.0",
  "plotly>=5.15,<=5.22.0",
  "sortedcontainers>=2.4,<=2.4",
  "pandas>=2.0,<=2.2.2",
  "strenum>=0.4.0,<=0.4.15",
  "scikit-learn>=1.2,<=1.5.0",
  "str2bool>=1.1,<=1.1",
  "scoop>=0.7.0,<=0.7.2.0",
  "moviepy>=1.0.3,<=1.0.3",
]

[tool.pixi.project]
channels = ["conda-forge"]
platforms = ["linux-64"]

[tool.pixi.dependencies]
python = ">=3.10"

[tool.pixi.feature.py310.dependencies]
python = "3.10.*"
[tool.pixi.feature.py311.dependencies]
python = "3.11.*"

[tool.pixi.pypi-dependencies]
holobench = { path = ".", editable = true }

[project.optional-dependencies]
test = [
  "black>=23,<=24.4.2",
  "pylint>=2.17.7,<=3.1.1",
  "pytest-cov>=4.1,<=5.0.0",
  "pytest>=7.4,<=8.2.0",
  "hypothesis>=6.82,<=6.100.5",
  "ruff>=0.3,<=0.4.3",
  "coverage>=7.2.7,<=7.5.1",
]

[project.urls]
Repository = "https://github.com/dyson-ai/bencher"
Home = "https://github.com/dyson-ai/bencher"
Documentation = "https://bencher.readthedocs.io/en/latest/"

[build-system]
requires = ["setuptools"]
build-backend = "setuptools.build_meta"

# Environments
[tool.pixi.environments]
default = { features = ["test"], solve-group = "default" }
py310 = ["py310", "test"]
py311 = ["py311", "test"]

[tool.pixi.tasks]
format = "black ."
check-clean-workspace = "git diff --exit-code"
ruff-lint = "ruff check . --fix"
pylint = "pylint --version ; echo 'running pylint...'; pylint $(git ls-files '*.py')"
<<<<<<< HEAD
lint = { depends_on = ["ruff-lint", "check-clean-workspace", "pylint"] }
style = { depends_on = ["format", "lint"] }
=======
lint = { depends_on = ["ruff-lint", "pylint"] }
style = { depends_on = ["format","lint"]}
>>>>>>> c629e341
test = "pytest"
coverage = "coverage run -m pytest; coverage xml -o coverage.xml"
coverage-report = "coverage report -m"
ci-no-cover = { depends_on = ["style", "test"] }
ci = { depends_on = ["style","check-clean-workspace", "coverage", "coverage-report"] }
update-lock-push = "pixi update; git commit -a -m'update pixi.lock';git push"
clear-pixi = "rm -rf .pixi pixi.lock"


[tool.setuptools.packages.find]
include = ["python_template"]

[tool.pylint]
extension-pkg-whitelist = ["numpy", "scipy"]
jobs = 16                                    #detect number of cores

[tool.pylint.'MESSAGES CONTROL']
disable = "C,logging-fstring-interpolation,line-too-long,fixme,broad-exception-caught,missing-module-docstring,too-many-instance-attributes,too-few-public-methods,too-many-arguments,too-many-locals,too-many-branches,too-many-statements,use-dict-literal,cyclic-import,duplicate-code,too-many-public-methods,too-many-nested-blocks"
enable = "no-else-return,consider-using-in"

[tool.black]
line-length = 100

[tool.ruff]
line-length = 100 # Same as Black.

target-version = "py310"

[tool.ruff.lint]
# Never enforce `E501` (line length violations).
#"F841" will auto remove unused variables which is annoying during development, pylint catches this anyway
ignore = ["E501", "E902", "F841"]
# Allow unused variables when underscore-prefixed.
dummy-variable-rgx = "^(_+|(_+[a-zA-Z0-9_]*[a-zA-Z0-9]+?))$"

# Ignore `E402` (import violations) in all `__init__.py` files, and in `path/to/file.py`.
[tool.ruff.lint.per-file-ignores]
"__init__.py" = ["E402", "F401"]


[tool.coverage.run]
omit = ["*/test/*", "__init__.py"]

[tool.coverage.report]
exclude_also = [
  "def __repr__",
  "if False:",
  "if 0:",
  "raise AssertionError",
  "raise NotImplementedError",
  "if __name__ == .__main__.:",
  "pass",
  "(_):",
]<|MERGE_RESOLUTION|>--- conflicted
+++ resolved
@@ -72,13 +72,8 @@
 check-clean-workspace = "git diff --exit-code"
 ruff-lint = "ruff check . --fix"
 pylint = "pylint --version ; echo 'running pylint...'; pylint $(git ls-files '*.py')"
-<<<<<<< HEAD
-lint = { depends_on = ["ruff-lint", "check-clean-workspace", "pylint"] }
-style = { depends_on = ["format", "lint"] }
-=======
 lint = { depends_on = ["ruff-lint", "pylint"] }
 style = { depends_on = ["format","lint"]}
->>>>>>> c629e341
 test = "pytest"
 coverage = "coverage run -m pytest; coverage xml -o coverage.xml"
 coverage-report = "coverage report -m"
