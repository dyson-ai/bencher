import bencher as bch
import numpy as np
import math
import matplotlib.pyplot as plt


def polygon_points(radius: float, sides: int):
    points = []
    for ang in np.linspace(0, math.pi * 2, sides + 1):
        points.append(([math.sin(ang) * radius, math.cos(ang) * radius]))
    return points


class BenchPolygons(bch.ParametrizedSweep):
    sides = bch.IntSweep(default=3, bounds=(3, 5))
    radius = bch.FloatSweep(default=1, bounds=(0.2, 1))
    linewidth = bch.FloatSweep(default=1, bounds=(1, 10))
    linestyle = bch.StringSweep(["solid", "dashed", "dotted"])
    color = bch.StringSweep(["red", "green", "blue"])
    polygon = bch.ResultImage()
    # hmap = bch.ResultHmap()
    area = bch.ResultVar()
    side_length = bch.ResultVar()

    def __call__(self, **kwargs):
        self.update_params_from_kwargs(**kwargs)
        points = polygon_points(self.radius, self.sides)
        # self.hmap = hv.Curve(points)
        self.polygon = self.points_to_polygon_png(points, bch.gen_image_path("polygon"))

        self.side_length = 2 * self.radius * math.sin(math.pi / self.sides)
        self.area = (self.sides * self.side_length**2) / (4 * math.tan(math.pi / self.sides))
        return super().__call__()

    def points_to_polygon_png(self, points: list[float], filename: str):
        """Draw a closed polygon and save to png"""
        fig = plt.figure(frameon=False)
        ax = plt.Axes(fig, [0.0, 0.0, 1.0, 1.0], frameon=False)
        ax.set_axis_off()
        ax.plot(
            [p[0] for p in points],
            [p[1] for p in points],
            linewidth=self.linewidth,
            linestyle=self.linestyle,
            color=self.color,
        )
        ax.set_xlim(-1, 1)
        ax.set_ylim(-1, 1)

        ax.set_aspect("equal")
        fig.add_axes(ax)
        fig.savefig(filename, dpi=50)

        return filename


def example_image(
    run_cfg: bch.BenchRunCfg = bch.BenchRunCfg(), report: bch.BenchReport = bch.BenchReport()
) -> bch.Bench:
    bench = bch.Bench("polygons", BenchPolygons(), run_cfg=run_cfg, report=report)

    for s in [
        [BenchPolygons.param.sides],
        [BenchPolygons.param.sides, BenchPolygons.param.linewidth],
        [BenchPolygons.param.sides, BenchPolygons.param.linewidth, BenchPolygons.param.linestyle],
        [
            BenchPolygons.param.sides,
            BenchPolygons.param.linewidth,
            BenchPolygons.param.linestyle,
            BenchPolygons.param.color,
        ],
        [
            BenchPolygons.param.sides,
            BenchPolygons.param.linewidth,
            BenchPolygons.param.linestyle,
            BenchPolygons.param.color,
            BenchPolygons.param.radius,
        ],
    ]:
        bench.plot_sweep(
            f"Polygons Sweeping {len(s)} Parameters",
            input_vars=s,
            result_vars=[BenchPolygons.param.polygon],
        )
        bench.report.append(bench.get_result().to_panes())

    return bench


def simple():
    bench = BenchPolygons().to_bench(bch.BenchRunCfg(level=4))

    # bench.plot_sweep(input_vars=["sides","color","radius"])

    # res = bench.sweep(input_vars=["sides", "radius"])

    # bench.report.append(res.to_heatmap(target_dimension=3))

    # res = bench.plot_sweep(input_vars=["sides"],result_vars=["area"])
    # bench.plot_sweep(input_vars=["sides", "color"])

    bench.plot_sweep(input_vars=["sides","radius"])


    # bench.report.append(res.to_line(target_dimension=1))

    return bench


if __name__ == "__main__":

    def example_image_vid(
        run_cfg: bch.BenchRunCfg = bch.BenchRunCfg(), report: bch.BenchReport = bch.BenchReport()
    ) -> bch.Bench:
        bench = BenchPolygons().to_bench(run_cfg, report)
        bench.plot_sweep(input_vars=["sides", "radius", "color"])
        return bench

<<<<<<< HEAD
if __name__ == "__main__":
    simple().report.show()
    exit()

=======
>>>>>>> 23ef8903
    ex_run_cfg = bch.BenchRunCfg()
    ex_run_cfg.use_sample_cache = True
    # ex_run_cfg.debug = True
    # ex_run_cfg.repeats = 2
    example_image_vid(ex_run_cfg).report.show()
    # example_image(ex_run_cfg).report.show()<|MERGE_RESOLUTION|>--- conflicted
+++ resolved
@@ -116,13 +116,6 @@
         bench.plot_sweep(input_vars=["sides", "radius", "color"])
         return bench
 
-<<<<<<< HEAD
-if __name__ == "__main__":
-    simple().report.show()
-    exit()
-
-=======
->>>>>>> 23ef8903
     ex_run_cfg = bch.BenchRunCfg()
     ex_run_cfg.use_sample_cache = True
     # ex_run_cfg.debug = True
