[project]
<<<<<<< HEAD
name = "holobench"
version = "0.3.16"
=======
name = "python_template"
version = "0.1.0"
>>>>>>> 9357316d

authors = [{ name = "Austin Gregg-Smith", email = "blooop@gmail.com" }]
description = "A package for benchmarking the performance of arbitrary functions"
readme = "README.md"
documentation = "https://bencher.readthedocs.io/en/latest/"

requires-python = ">=3.10"


dependencies = [
  "holoviews>=1.15,<=1.18.1",
  "param>=1.13.0,<3",
  "panel>=1.2.3,<1.4",
  "hvplot>=0.8,<=0.9.0",
  "diskcache>=5.6,<=5.6.3",
  "optuna>=3.2,<=3.4.0",
  "xarray>=2023.7,<=2023.11.0",
  "plotly>=5.15,<=5.18.0",
  "sortedcontainers>=2.4,<=2.4",
  "pandas>=2.0,<=2.1.3",
  "strenum>=0.4.0,<=0.4.15",
  "seaborn>=0.12.1,<=0.13.0",
  "scikit-learn>=1.2,<=1.3.2",
  "str2bool>=1.1,<=1.1",
  "mortgage>=1.0.5,<=1.0.5",
  "scoop>=0.7.0,<=0.7.2.0",
]

[project.optional-dependencies]
test = [
  "black>=23,<=23.11.0",
  "check-manifest>=0.49,<=0.49",
  "pre-commit>=3.3.3,<=3.5.0",
  "pylint>=2.16,<=3.0.2",
  "pytest-cov>=4.1,<=4.1",
  "pytest-mock>=3.10,<=3.12.0",
  "pytest-runner>=6.0,<=6.0",
  "pytest>=7.4,<=7.4.3",
  "hypothesis>=6.82,<=6.91.0",
  "ruff>=0.0.280,<=0.1.6",
  "coverage>=7.2.7,<=7.3.2",
  "sphinx>=7.2.6,<=7.2.6",
  "sphinxcontrib-napoleon>=0.7,<=0.7",
  "sphinx-rtd-theme>=1.3.0,<=1.3.0",
]

[project.urls]
Source = "https://github.com/dyson-ai/bencher"
Home = "https://github.com/dyson-ai/bencher"


[tool.flit.module]
name = "bencher"

[build-system]
requires = ["flit_core >=3.2,<4"]
build-backend = "flit_core.buildapi"


[tool.pylint]
extension-pkg-whitelist = ["numpy", "scipy"]
jobs = 16                                    #detect number of cores

[tool.pylint.'MESSAGES CONTROL']
disable = "C,logging-fstring-interpolation,line-too-long,fixme,broad-exception-caught,missing-module-docstring,too-many-instance-attributes,too-few-public-methods,too-many-arguments,too-many-locals,too-many-branches,too-many-statements,use-dict-literal,cyclic-import,duplicate-code,too-many-public-methods,too-many-nested-blocks"
enable = "no-else-return,consider-using-in"

[tool.black]
line-length = 100


[tool.ruff]
# Never enforce `E501` (line length violations).
#"F841" will auto remove unused variables which is annoying during development, pylint catches this anyway
ignore = ["E501", "E902", "F841"]


# Same as Black.
line-length = 100

target-version = "py310"

# Allow unused variables when underscore-prefixed.
dummy-variable-rgx = "^(_+|(_+[a-zA-Z0-9_]*[a-zA-Z0-9]+?))$"

# Ignore `E402` (import violations) in all `__init__.py` files, and in `path/to/file.py`.
[tool.ruff.per-file-ignores]
"__init__.py" = ["E402", "F401"]


[tool.coverage.run]
omit = ["*/test/*", "__init__.py"]

[tool.coverage.report]
exclude_also = [
  "def __repr__",
  "if False:",
  "if 0:",
  "raise AssertionError",
  "raise NotImplementedError",
  "if __name__ == .__main__.:",
]<|MERGE_RESOLUTION|>--- conflicted
+++ resolved
@@ -1,11 +1,8 @@
 [project]
-<<<<<<< HEAD
 name = "holobench"
 version = "0.3.16"
-=======
 name = "python_template"
 version = "0.1.0"
->>>>>>> 9357316d
 
 authors = [{ name = "Austin Gregg-Smith", email = "blooop@gmail.com" }]
 description = "A package for benchmarking the performance of arbitrary functions"
