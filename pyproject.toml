[project]
name = "holobench"
version = "1.30.1"

authors = [{ name = "Austin Gregg-Smith", email = "blooop@gmail.com" }]
description = "A package for benchmarking the performance of arbitrary functions"
readme = "README.md"
license = "MIT"

dependencies = [
  "holoviews>=1.15,<=1.19.1",
  "numpy>=1.0,<=2.1.2",
  "param>=1.13.0,<=2.1.1",
  "hvplot>=0.8,<=0.11.1",
  "matplotlib>=3.6.3,<=3.9.2",
  "panel>=1.3.6,<=1.5.3",
  "diskcache>=5.6,<=5.6.3",
  "optuna>=3.2,<=4.0.0",
  "xarray>=2023.7,<=2024.10.0",
  "plotly>=5.15,<=5.24.1",
  "sortedcontainers>=2.4,<=2.4",
  "pandas>=2.0,<=2.2.3",
  "strenum>=0.4.0,<=0.4.15",
  "scikit-learn>=1.2,<=1.5.2",
  "str2bool>=1.1,<=1.1",
  "scoop>=0.7.0,<=0.7.2.0",
  "moviepy-fix-codec",
]

[project.urls]
Repository = "https://github.com/dyson-ai/bencher"
Home = "https://github.com/dyson-ai/bencher"
Documentation = "https://bencher.readthedocs.io/en/latest/"

[tool.pixi.project]
channels = ["conda-forge"]
platforms = ["linux-64"]

[tool.pixi.dependencies]
python = ">=3.10"


[tool.pixi.feature.py310.dependencies]
python = "3.10.*"
[tool.pixi.feature.py311.dependencies]
python = "3.11.*"
[tool.pixi.feature.py312.dependencies]
python = "3.12.*"


[tool.pixi.pypi-dependencies]
holobench = { path = ".", editable = true }

[project.optional-dependencies]
test = [
  "pylint>=3.2.5,<=3.3.1",
  "pytest-cov>=4.1,<=6.0.0",
  "pytest>=7.4,<=8.3.3",
  "hypothesis>=6.104.2,<=6.116.0",
  "ruff>=0.5.0,<=0.7.2",
  "coverage>=7.5.4,<=7.6.4",
  "pre-commit<=4.0.1"
]

[build-system]
requires = ["hatchling"]
build-backend = "hatchling.build"

[tool.hatch.build]
include = ["bencher"]

# Environments
[tool.pixi.environments]
default = {features = ["test"], solve-group = "default" }
py310 = ["py310","test"]
py311 = ["py311","test"]
py312 = ["py312","test"]


[tool.pixi.tasks]
<<<<<<< HEAD
success = "echo Success"
format = "black ."
=======
pre-commit = "pre-commit run -a"
pre-commit-update = "pre-commit autoupdate"
format = "ruff format ."
>>>>>>> 2ebae3af
check-clean-workspace = "git diff --exit-code"
ruff-lint = "ruff check . --fix"
pylint = "pylint --version && echo 'running pylint...' && pylint $(git ls-files '*.py')"
lint = { depends_on = ["ruff-lint", "pylint"] }
style = { depends_on = ["format", "lint"] }
commit-format = "git commit -a -m'autoformat code' || true"
test = "pytest"
coverage = "coverage run -m pytest && coverage xml -o coverage.xml"
coverage-report = "coverage report -m"
update-lock = "pixi update && git commit -a -m'update pixi.lock' || true"
push = "git push"
update-lock-push = { depends_on = ["update-lock", "push"] }
fix = { depends_on = ["update-lock", "format", "ruff-lint"] }
fix-commit-push = { depends_on = ["fix", "commit-format", "update-lock-push"] }
ci-no-cover = { depends_on = ["style", "test"] }
ci = { depends_on = ["format","ruff-lint", "pylint", "coverage", "coverage-report"] }
ci-push = {depends_on=["format","ruff-lint","update-lock","ci","push"]}
clear-pixi = "rm -rf .pixi pixi.lock"
setup-git-merge-driver = "git config merge.ours.driver true"
update-from-template-repo = "./scripts/update_from_template.sh"

#demos
demo = "python3 bencher/example/example_image.py"

[tool.pylint]
extension-pkg-whitelist = ["numpy", "scipy"]
jobs = 16                                    #detect number of cores

[tool.pylint.'MESSAGES CONTROL']
disable = "C,logging-fstring-interpolation,line-too-long,fixme,missing-module-docstring,too-many-instance-attributes,too-few-public-methods,too-many-arguments,too-many-locals,too-many-branches,too-many-statements,use-dict-literal,duplicate-code,too-many-public-methods,too-many-nested-blocks,cyclic-import, too-many-positional-arguments"
enable = "no-else-return,consider-using-in"

[tool.coverage.run]
omit = ["*/test/*", "__init__.py"]

[tool.coverage.report]
exclude_also = [
  "def __repr__",
  "if False:",
  "if 0:",
  "raise AssertionError",
  "raise NotImplementedError",
  "if __name__ == .__main__.:",
  "pass",
  "(_):",
]<|MERGE_RESOLUTION|>--- conflicted
+++ resolved
@@ -78,14 +78,9 @@
 
 
 [tool.pixi.tasks]
-<<<<<<< HEAD
-success = "echo Success"
-format = "black ."
-=======
 pre-commit = "pre-commit run -a"
 pre-commit-update = "pre-commit autoupdate"
 format = "ruff format ."
->>>>>>> 2ebae3af
 check-clean-workspace = "git diff --exit-code"
 ruff-lint = "ruff check . --fix"
 pylint = "pylint --version && echo 'running pylint...' && pylint $(git ls-files '*.py')"
