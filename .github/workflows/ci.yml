name: CI

on:
  push:
    branches: [ "main" ]
  pull_request:
    branches: [ "main" ]  

permissions:
  contents: read

jobs:
  ci:
    runs-on: ubuntu-latest
    steps:
      - name: Checkout
        uses: actions/checkout@v4
      - uses: prefix-dev/setup-pixi@v0.8.0
        with:
          pixi-version: v0.22.0
          cache: true
<<<<<<< HEAD
      - name: Format and lint
=======
          frozen: true
      - name: CI
>>>>>>> 0d5d05e3
        run: |
          pixi run ci 
      - name: Upload coverage reports to Codecov
        uses: codecov/codecov-action@v4
        env:
          CODECOV_TOKEN: ${{ secrets.CODECOV_TOKEN }}<|MERGE_RESOLUTION|>--- conflicted
+++ resolved
@@ -19,12 +19,8 @@
         with:
           pixi-version: v0.22.0
           cache: true
-<<<<<<< HEAD
-      - name: Format and lint
-=======
           frozen: true
       - name: CI
->>>>>>> 0d5d05e3
         run: |
           pixi run ci 
       - name: Upload coverage reports to Codecov
