from typing import Optional
import panel as pn
import hvplot.xarray  # noqa pylint: disable=unused-import
<<<<<<< HEAD
import holoviews as hv
=======
import holoviews as hv  # noqa pylint: disable=unused-import

from bencher.plotting.plot_filter import PlotFilter, PlotInput, VarRange
from bencher.plotting.plot_types import PlotTypes  # noqa pylint: disable=unused-import
>>>>>>> b7d5b1cf

from bencher.plotting.plot_filter import PlotFilter, PlotInput, VarRange
from bencher.plotting.plot_types import PlotTypes  # noqa pylint: disable=unused-import


class HvInteractive:
    float_0_cat_at_least1_vec_1_res_1 = PlotFilter(
        float_range=VarRange(0, 0),
        cat_range=VarRange(1, None),
        vector_len=VarRange(1, 1),
        result_vars=VarRange(1, 1),
    )

    # shared plot filter for catplots
    scatter_filter = PlotFilter(
        float_range=VarRange(0, 0),
        cat_range=VarRange(1, None),
        vector_len=VarRange(1, 1),
        result_vars=VarRange(1, 1),
    )

    lineplot_filter = PlotFilter(
        float_range=VarRange(1, None),
        cat_range=VarRange(0, 0),
        vector_len=VarRange(1, 1),
        result_vars=VarRange(1, 1),
    )

    lineplot_multi_filter = PlotFilter(
        float_range=VarRange(2, None),
        cat_range=VarRange(0, 0),
        vector_len=VarRange(1, 1),
        result_vars=VarRange(-1, -1),
    )

    def bar_hv(self, pl_in: PlotInput) -> Optional[pn.panel]:
        if self.scatter_filter.matches(pl_in.plt_cnt_cfg):
            pt = pl_in.bench_cfg.to_bar()
            return pn.Column(pt, name=PlotTypes.bar_hv)

        return None

    def scatter_hv(self, pl_in: PlotInput) -> Optional[pn.panel]:
<<<<<<< HEAD
        if self.float_0_cat_at_least1_vec_1_res_1.matches(pl_in.plt_cnt_cfg):
            x = pl_in.plt_cnt_cfg.cat_vars[0]
            y = pl_in.rv
            ds = pl_in.bench_cfg.ds[pl_in.rv.name]
            title = f"{x.name} vs {y.name}"

            if pl_in.plt_cnt_cfg.cat_cnt > 1:
                c = pl_in.plt_cnt_cfg.cat_vars[1].name
                ds = ds.set_index(c)

            pt = hv.Overlay()

            pt *= ds.mean("repeat").hvplot(x=x.name, y=y.name, kind="bar")
            for r in ds.coords["repeat"]:
                pt *= ds.sel(repeat=r).hvplot(
                    x=x.name,
                    y=y.name,
                    kind="scatter",
                    rot=45,
                    color="black",
                )

            return pn.Column(pt.opts(height=600, title=title), name="scatter_hv")
=======
        if self.scatter_filter.matches(pl_in.plt_cnt_cfg):
            # pt = pl_in.bench_cfg.to_bar()
            pt = pl_in.bench_cfg.to_scatter()
            # pt *= pl_in.bench_cfg.get_hv_dataset(False).to(hv.Scatter).opts(color="k", jitter=0.5)

            return pn.Column(pt, name=PlotTypes.scatter_hv)

        return None

        # return None
        # if self.scatter_filter.matches(pl_in.plt_cnt_cfg):
        #     x = pl_in.plt_cnt_cfg.cat_vars[0]
        #     y = pl_in.rv
        #     ds = pl_in.bench_cfg.ds[pl_in.rv.name]
        #     title = f"{x.name} vs {y.name}"

        #     if pl_in.plt_cnt_cfg.cat_cnt > 1:
        #         c = pl_in.plt_cnt_cfg.cat_vars[1].name
        #         ds = ds.set_index(c)

        #     pt = hv.Overlay()

        #     pt *= ds.mean("repeat").hvplot(x=x.name, y=y.name, kind="bar")
        #     for r in ds.coords["repeat"]:
        #         pt *= ds.sel(repeat=r).hvplot(
        #             x=x.name, y=y.name, kind="scatter", rot=45, color="black"
        #         )
        #     # pt = pl_in.bench_cfg.to_points()

        #     return pn.Column(pt.opts(height=600, title=title), name=PlotTypes.scatter_hv)

        # return None

    def lineplot_hv(self, pl_in: PlotInput) -> Optional[pn.panel]:
        if False & self.lineplot_filter.matches(pl_in.plt_cnt_cfg):
            # print(pl_in.bench_cfg.get_hv_dataset())
            # print(pl_in.bench_cfg.get_dataframe(False))
            # return pn.Column(pl_in.bench_cfg.get_hv_dataset().to(hv.Table))
            print(pl_in.bench_cfg.get_hv_dataset())
            return pn.Column(pl_in.bench_cfg.to_curve(), name=PlotTypes.lineplot_hv)
        return None

    def lineplot_hv_overlay(self, pl_in: PlotInput) -> Optional[pn.panel]:
        if False & self.lineplot_multi_filter.matches(pl_in.plt_cnt_cfg):
            return pn.Column(
                pl_in.bench_cfg.to_curve().overlay(pl_in.bench_cfg.input_vars[-1].name),
                name=PlotTypes.lineplot_hv_overlay,
            )
        return None
>>>>>>> b7d5b1cf

    def lineplot_hv_layout(self, pl_in: PlotInput) -> Optional[pn.panel]:
        if False & self.lineplot_multi_filter.matches(pl_in.plt_cnt_cfg):
            return pn.Column(
                pl_in.bench_cfg.to_curve().layout(),
                name=PlotTypes.lineplot_hv_layout,
            )
        return None<|MERGE_RESOLUTION|>--- conflicted
+++ resolved
@@ -1,14 +1,7 @@
 from typing import Optional
 import panel as pn
 import hvplot.xarray  # noqa pylint: disable=unused-import
-<<<<<<< HEAD
 import holoviews as hv
-=======
-import holoviews as hv  # noqa pylint: disable=unused-import
-
-from bencher.plotting.plot_filter import PlotFilter, PlotInput, VarRange
-from bencher.plotting.plot_types import PlotTypes  # noqa pylint: disable=unused-import
->>>>>>> b7d5b1cf
 
 from bencher.plotting.plot_filter import PlotFilter, PlotInput, VarRange
 from bencher.plotting.plot_types import PlotTypes  # noqa pylint: disable=unused-import
@@ -52,12 +45,10 @@
         return None
 
     def scatter_hv(self, pl_in: PlotInput) -> Optional[pn.panel]:
-<<<<<<< HEAD
-        if self.float_0_cat_at_least1_vec_1_res_1.matches(pl_in.plt_cnt_cfg):
-            x = pl_in.plt_cnt_cfg.cat_vars[0]
-            y = pl_in.rv
-            ds = pl_in.bench_cfg.ds[pl_in.rv.name]
-            title = f"{x.name} vs {y.name}"
+        if self.scatter_filter.matches(pl_in.plt_cnt_cfg):
+            # pt = pl_in.bench_cfg.to_bar()
+            pt = pl_in.bench_cfg.to_scatter()
+            # pt *= pl_in.bench_cfg.get_hv_dataset(False).to(hv.Scatter).opts(color="k", jitter=0.5)
 
             if pl_in.plt_cnt_cfg.cat_cnt > 1:
                 c = pl_in.plt_cnt_cfg.cat_vars[1].name
@@ -76,13 +67,6 @@
                 )
 
             return pn.Column(pt.opts(height=600, title=title), name="scatter_hv")
-=======
-        if self.scatter_filter.matches(pl_in.plt_cnt_cfg):
-            # pt = pl_in.bench_cfg.to_bar()
-            pt = pl_in.bench_cfg.to_scatter()
-            # pt *= pl_in.bench_cfg.get_hv_dataset(False).to(hv.Scatter).opts(color="k", jitter=0.5)
-
-            return pn.Column(pt, name=PlotTypes.scatter_hv)
 
         return None
 
@@ -126,7 +110,6 @@
                 name=PlotTypes.lineplot_hv_overlay,
             )
         return None
->>>>>>> b7d5b1cf
 
     def lineplot_hv_layout(self, pl_in: PlotInput) -> Optional[pn.panel]:
         if False & self.lineplot_multi_filter.matches(pl_in.plt_cnt_cfg):
