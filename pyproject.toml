[project]
name = "holobench"
version = "1.33.2"

authors = [{ name = "Austin Gregg-Smith", email = "blooop@gmail.com" }]
description = "A package for benchmarking the performance of arbitrary functions"
readme = "README.md"
license = "MIT"

requires-python = ">=3.10,<3.13"

dependencies = [
    "holoviews>=1.15,<=1.20.0",
    "numpy>=1.0,<=2.2.1",
    "param>=1.13.0,<=2.2.0",
    "hvplot>=0.8,<=0.10.0",        #greater versions cause an error
    "matplotlib>=3.6.3,<=3.10.0",
    "panel>=1.3.6,<=1.5.5",
    "diskcache>=5.6,<=5.6.3",
    "optuna>=3.2,<=4.1.0",
    "xarray>=2023.7,<=2024.11.0",
    "plotly>=5.15,<=5.24.1",
    "sortedcontainers>=2.4,<=2.4",
    "pandas>=2.0,<=2.2.3",
    "strenum>=0.4.0,<=0.4.15",
    "scikit-learn>=1.2,<=1.6.0",
    "str2bool>=1.1,<=1.1",
    "scoop>=0.7.0,<=0.7.2.0",
    "moviepy-fix-codec",
]

[project.urls]
Repository = "https://github.com/dyson-ai/bencher"
Home = "https://github.com/dyson-ai/bencher"
Documentation = "https://bencher.readthedocs.io/en/latest/"

[tool.pixi.project]
channels = ["conda-forge"]
platforms = ["linux-64"]

[tool.pixi.system-requirements]
libc = "2.31"

[tool.pixi.feature.py310.dependencies]
python = "3.10.*"
[tool.pixi.feature.py311.dependencies]
python = "3.11.*"
[tool.pixi.feature.py312.dependencies]
python = "3.12.*"


[tool.pixi.pypi-dependencies]
holobench = { path = ".", editable = true }

[project.optional-dependencies]
test = [
<<<<<<< HEAD
    "pylint>=3.2.5,<=3.3.3",
    "pytest-cov>=4.1,<=6.0.0",
    "pytest>=7.4,<=8.3.4",
    "hypothesis>=6.104.2,<=6.123.2",
    "ruff>=0.5.0,<=0.8.5",
    "coverage>=7.5.4,<=7.6.10",
    "pre-commit<=4.0.1",
=======
  "pylint>=3.2.5,<=3.3.3",
  "pytest-cov>=4.1,<=6.0.0",
  "pytest>=7.4,<=8.3.4",
  "hypothesis>=6.104.2,<=6.123.2",
  "ruff>=0.5.0,<=0.8.6",
  "coverage>=7.5.4,<=7.6.10",
  "pre-commit<=4.0.1",
>>>>>>> 248af734
]

#adds support for embedding rerun windows (alpha)
rerun = ["rerun-sdk==0.21.0", "rerun-notebook", "flask", "flask-cors"]

[build-system]
requires = ["hatchling"]
build-backend = "hatchling.build"

[tool.hatch.build]
<<<<<<< HEAD
include = ["bencher"]

# Environments
[tool.pixi.environments]
default = { features = ["test", "rerun"], solve-group = "default" }
py310 = ["py310", "test", "rerun"]
py311 = ["py311", "test", "rerun"]
py312 = ["py312", "test", "rerun"]
=======
include = ["python_template"]

# Environments
[tool.pixi.environments]
default = { features = ["test"], solve-group = "default" }
py310 = ["py310", "test"]
py311 = ["py311", "test"]
py312 = ["py312", "test"]
py313 = ["py313", "test"]
>>>>>>> 248af734


[tool.pixi.tasks]
pre-commit = "pre-commit run -a"
pre-commit-update = "pre-commit autoupdate"
format = "ruff format ."
check-clean-workspace = "git diff --exit-code"
ruff-lint = "ruff check . --fix"
pylint = "pylint --version && echo 'running pylint...' && pylint $(git ls-files '*.py')"
<<<<<<< HEAD
lint = { depends_on = ["ruff-lint", "pylint"] }
style = { depends_on = ["format", "lint"] }
=======
lint = { depends-on = ["ruff-lint", "pylint"] }
style = { depends-on = ["format", "lint"] }
>>>>>>> 248af734
commit-format = "git commit -a -m'autoformat code' || true"
test = "pytest"
coverage = "coverage run -m pytest && coverage xml -o coverage.xml"
coverage-report = "coverage report -m"
update-lock = "pixi update && git commit -a -m'update pixi.lock' || true"
push = "git push"
<<<<<<< HEAD
update-lock-push = { depends_on = ["update-lock", "push"] }
fix = { depends_on = ["update-lock", "pre-commit", "format", "ruff-lint"] }
fix-commit-push = { depends_on = ["fix", "commit-format", "update-lock-push"] }
ci-no-cover = { depends_on = ["style", "test"] }
ci = { depends_on = [
    "format",
    "ruff-lint",
    "pylint",
    "coverage",
    "coverage-report",
] }
ci-push = { depends_on = ["format", "ruff-lint", "update-lock", "ci", "push"] }
=======
update-lock-push = { depends-on = ["update-lock", "push"] }
fix = { depends-on = ["update-lock", "format", "ruff-lint"] }
fix-commit-push = { depends-on = ["fix", "commit-format", "update-lock-push"] }
ci-no-cover = { depends-on = ["style", "test"] }
ci = { depends-on = [
  "format",
  "ruff-lint",
  "pylint",
  "coverage",
  "coverage-report",
] }
ci-push = { depends-on = ["format", "ruff-lint", "update-lock", "ci", "push"] }
>>>>>>> 248af734
clear-pixi = "rm -rf .pixi pixi.lock"
setup-git-merge-driver = "git config merge.ours.driver true"
update-from-template-repo = "./scripts/update_from_template.sh"

#demos
demo = "python3 bencher/example/example_image.py"
demo_rerun = "python3 bencher/example/example_rerun.py"

[tool.pylint]
extension-pkg-whitelist = ["numpy", "scipy"]
jobs = 16                                    #detect number of cores

[tool.pylint.'MESSAGES CONTROL']
disable = "C,logging-fstring-interpolation,line-too-long,fixme,missing-module-docstring,too-many-instance-attributes,too-few-public-methods,too-many-arguments,too-many-locals,too-many-branches,too-many-statements,use-dict-literal,duplicate-code,too-many-public-methods,too-many-nested-blocks,cyclic-import, too-many-positional-arguments"
enable = "no-else-return,consider-using-in"

[tool.coverage.run]
omit = ["*/test/*", "__init__.py"]

[tool.coverage.report]
exclude_also = [
    "def __repr__",
    "if False:",
    "if 0:",
    "raise AssertionError",
    "raise NotImplementedError",
    "if __name__ == .__main__.:",
    "pass",
    "(_):",
]<|MERGE_RESOLUTION|>--- conflicted
+++ resolved
@@ -54,7 +54,6 @@
 
 [project.optional-dependencies]
 test = [
-<<<<<<< HEAD
     "pylint>=3.2.5,<=3.3.3",
     "pytest-cov>=4.1,<=6.0.0",
     "pytest>=7.4,<=8.3.4",
@@ -62,15 +61,6 @@
     "ruff>=0.5.0,<=0.8.5",
     "coverage>=7.5.4,<=7.6.10",
     "pre-commit<=4.0.1",
-=======
-  "pylint>=3.2.5,<=3.3.3",
-  "pytest-cov>=4.1,<=6.0.0",
-  "pytest>=7.4,<=8.3.4",
-  "hypothesis>=6.104.2,<=6.123.2",
-  "ruff>=0.5.0,<=0.8.6",
-  "coverage>=7.5.4,<=7.6.10",
-  "pre-commit<=4.0.1",
->>>>>>> 248af734
 ]
 
 #adds support for embedding rerun windows (alpha)
@@ -81,7 +71,6 @@
 build-backend = "hatchling.build"
 
 [tool.hatch.build]
-<<<<<<< HEAD
 include = ["bencher"]
 
 # Environments
@@ -90,17 +79,6 @@
 py310 = ["py310", "test", "rerun"]
 py311 = ["py311", "test", "rerun"]
 py312 = ["py312", "test", "rerun"]
-=======
-include = ["python_template"]
-
-# Environments
-[tool.pixi.environments]
-default = { features = ["test"], solve-group = "default" }
-py310 = ["py310", "test"]
-py311 = ["py311", "test"]
-py312 = ["py312", "test"]
-py313 = ["py313", "test"]
->>>>>>> 248af734
 
 
 [tool.pixi.tasks]
@@ -110,46 +88,26 @@
 check-clean-workspace = "git diff --exit-code"
 ruff-lint = "ruff check . --fix"
 pylint = "pylint --version && echo 'running pylint...' && pylint $(git ls-files '*.py')"
-<<<<<<< HEAD
-lint = { depends_on = ["ruff-lint", "pylint"] }
-style = { depends_on = ["format", "lint"] }
-=======
 lint = { depends-on = ["ruff-lint", "pylint"] }
 style = { depends-on = ["format", "lint"] }
->>>>>>> 248af734
 commit-format = "git commit -a -m'autoformat code' || true"
 test = "pytest"
 coverage = "coverage run -m pytest && coverage xml -o coverage.xml"
 coverage-report = "coverage report -m"
 update-lock = "pixi update && git commit -a -m'update pixi.lock' || true"
 push = "git push"
-<<<<<<< HEAD
-update-lock-push = { depends_on = ["update-lock", "push"] }
-fix = { depends_on = ["update-lock", "pre-commit", "format", "ruff-lint"] }
-fix-commit-push = { depends_on = ["fix", "commit-format", "update-lock-push"] }
-ci-no-cover = { depends_on = ["style", "test"] }
-ci = { depends_on = [
+update-lock-push = { depends-on = ["update-lock", "push"] }
+fix = { depends-on = ["update-lock", "format", "ruff-lint"] }
+fix-commit-push = { depends-on = ["fix", "commit-format", "update-lock-push"] }
+ci-no-cover = { depends-on = ["style", "test"] }
+ci = { depends-on = [
     "format",
     "ruff-lint",
     "pylint",
     "coverage",
     "coverage-report",
 ] }
-ci-push = { depends_on = ["format", "ruff-lint", "update-lock", "ci", "push"] }
-=======
-update-lock-push = { depends-on = ["update-lock", "push"] }
-fix = { depends-on = ["update-lock", "format", "ruff-lint"] }
-fix-commit-push = { depends-on = ["fix", "commit-format", "update-lock-push"] }
-ci-no-cover = { depends-on = ["style", "test"] }
-ci = { depends-on = [
-  "format",
-  "ruff-lint",
-  "pylint",
-  "coverage",
-  "coverage-report",
-] }
 ci-push = { depends-on = ["format", "ruff-lint", "update-lock", "ci", "push"] }
->>>>>>> 248af734
 clear-pixi = "rm -rf .pixi pixi.lock"
 setup-git-merge-driver = "git config merge.ours.driver true"
 update-from-template-repo = "./scripts/update_from_template.sh"
