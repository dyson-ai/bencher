import numpy as np
import bencher as bch


class VolumeSample(bch.ParametrizedSweep):
    """A class to represent a 3D point in space."""

    x = bch.FloatSweep(
        default=0, bounds=[-1.0, 1.0], doc="x coordinate of the sample volume", samples=8
    )
    y = bch.FloatSweep(
        default=0, bounds=[-1.0, 1.0], doc="y coordinate of the sample volume", samples=9
    )
    z = bch.FloatSweep(
        default=0, bounds=[-1.0, 1.0], doc="z coordinate of the sample volume", samples=10
    )


class VolumeResult(bch.ParametrizedOutput):
    """A class to represent the properties of a volume sample."""

    value = bch.ResultVar("ul", doc="The scalar value of the 3D volume field")
<<<<<<< HEAD
    occupancy = bch.ResultVar("occupied", doc="If the value is > 0.5 this point is considered occupied")
=======
    occupancy = bch.ResultVar(
        "occupied", doc="If the value is > 0.5 this point is considered occupied"
    )
>>>>>>> 3eec56f8
    interesting = bch.ResultVar("ul", doc="A more interesting scalar field")
    interesting_vec = bch.ResultVec(3, "vec", doc="A vector field with an interesting shape")
    interesting_vec_and_occ = bch.ResultVec(
        3, "vec", doc="The same vector field but only showing values in a sphere of radius 0.5"
    )


def bench_fn(point: VolumeSample) -> VolumeResult:
    """This function takes a 3D point as input and returns distance of that point to the origin.

    Args:
        point (VolumeSample): Sample point

    Returns:
        VolumeResult: Value at that point
    """
    output = VolumeResult()
    output.value = np.linalg.norm(np.array([point.x, point.y, point.z]))  # distance to origin
    output.occupancy = float(output.value < 0.5)
    # from https://plotly.com/python/3d-volume-plots/
    output.interesting = np.sin(np.pi * point.x) * np.cos(np.pi * point.z) * np.sin(np.pi * point.y)
    output.interesting_vec = [
        np.sin(np.pi * point.x),
        np.cos(np.pi * point.z),
        np.sin(np.pi * point.y),
    ]

    if output.occupancy:
        output.interesting_vec_and_occ = output.interesting_vec
    else:
        output.interesting_vec_and_occ = [0, 0, 0]

    return output


def example_floats3D(run_cfg: bch.BenchRunCfg) -> bch.Bench:
    """Example of how to perform a 3D floating point parameter sweep

    Args:
        run_cfg (BenchRunCfg): configuration of how to perform the param sweep

    Returns:
        Bench: results of the parameter sweep
    """
    bench = bch.Bench("Bencher_Example_Floats", bench_fn, VolumeSample)

    bench.plot_sweep(
        input_vars=[VolumeSample.param.x, VolumeSample.param.y, VolumeSample.param.z],
        result_vars=[
            VolumeResult.param.value,
            VolumeResult.param.occupancy,
            VolumeResult.param.interesting,
        ],
        title="Float 3D Example",
        description="""This example shows how to sample 3 floating point variables and plot a volumetric representation of the results.  The benchmark function returns the distance to the origin""",
        post_description="Here you can see concentric shells as the value of the function increases with distance from the origin. The occupancy graph should show a sphere with radius=0.5",
        run_cfg=run_cfg,
    )

    bench.plot_sweep(
        input_vars=[VolumeSample.param.x, VolumeSample.param.y, VolumeSample.param.z],
        result_vars=[
            VolumeResult.param.interesting_vec,
            VolumeResult.param.interesting_vec_and_occ,
        ],
        title="Float 3D Cone Example",
        description="""This example shows how to sample 3 floating point variables and plot a 3D vector field of the results.""",
        run_cfg=run_cfg,
    )

    return bench


if __name__ == "__main__":
    ex_run_cfg = bch.BenchRunCfg()
    example_floats3D(ex_run_cfg).plot()<|MERGE_RESOLUTION|>--- conflicted
+++ resolved
@@ -20,13 +20,9 @@
     """A class to represent the properties of a volume sample."""
 
     value = bch.ResultVar("ul", doc="The scalar value of the 3D volume field")
-<<<<<<< HEAD
-    occupancy = bch.ResultVar("occupied", doc="If the value is > 0.5 this point is considered occupied")
-=======
     occupancy = bch.ResultVar(
         "occupied", doc="If the value is > 0.5 this point is considered occupied"
     )
->>>>>>> 3eec56f8
     interesting = bch.ResultVar("ul", doc="A more interesting scalar field")
     interesting_vec = bch.ResultVec(3, "vec", doc="A vector field with an interesting shape")
     interesting_vec_and_occ = bch.ResultVec(
