# pylint: disable=duplicate-code


import bencher as bch

# All the examples will be using the data structures and benchmark function defined in this file
from bencher.example.benchmark_data import ExampleBenchCfgIn, ExampleBenchCfgOut, ExampleBenchCfg


def example_floats(
    run_cfg: bch.BenchRunCfg = bch.BenchRunCfg(), report: bch.BenchReport = bch.BenchReport()
) -> bch.Bench:
    """Example of how to perform a parameter sweep for floating point variables

    Args:
        run_cfg (BenchRunCfg): configuration of how to perform the param sweep

    Returns:
        Bench: results of the parameter sweep
    """
    bench = bch.Bench("Bencher_Example_Floats", ExampleBenchCfg(), report=report, run_cfg=run_cfg)

    with open("README.md", "r", encoding="utf-8") as file:
        readme = file.read()

    bench.report.append(readme, "Intro")

    bench.plot_sweep(
        input_vars=[ExampleBenchCfgIn.param.theta],
        result_vars=[ExampleBenchCfgOut.param.out_sin],
        title="Float 1D Example",
        description="""Bencher is a tool to make it easy to explore how input parameter affect a range of output metrics.  In these examples we are going to benchmark an example function which has been selected to show the features of bencher.
        The example function takes an input theta and returns the absolute value of sin(theta) and cos(theta) +- various types of noise.

        def bench_function(cfg: ExampleBenchCfgIn) -> ExampleBenchCfgOut:
            "Takes an ExampleBenchCfgIn and returns a ExampleBenchCfgOut output"
            out = ExampleBenchCfgOut()
            noise = calculate_noise(cfg)
            offset = 0.0

            postprocess_fn = abs if cfg.postprocess_fn == PostprocessFn.absolute else negate_fn

            out.out_sin = postprocess_fn(offset + math.sin(cfg.theta) + noise)
            out.out_cos = postprocess_fn(offset + math.cos(cfg.theta) + noise)
            return out

    The following examples will show how to perform parameter sweeps to characterise the behavior of the function.  The idea is that the benchmarking can be used to gain understanding of an unknown function. 
        """,
        post_description="Here you can see the output plot of sin theta between 0 and pi.  In the tabs at the top you can also view 3 tabular representations of the data",
        run_cfg=run_cfg,
    )

    bench.plot_sweep(
        input_vars=[ExampleBenchCfgIn.param.theta, ExampleBenchCfgIn.param.noisy],
        result_vars=[ExampleBenchCfgOut.param.out_sin],
        title="Float 1D and Bool Example",
        description="""Following from the previous example lets add another input parameter to see how that affects the output.  We pass the boolean  'noisy' and keep the other parameters the same""",
        post_description="Now the plot has two lines, one for each of the boolean values where noisy=true and noisy=false.",
        run_cfg=run_cfg,
    )

    bench.plot_sweep(
        input_vars=[ExampleBenchCfgIn.param.theta, ExampleBenchCfgIn.param.noisy],
        result_vars=[ExampleBenchCfgOut.param.out_sin, ExampleBenchCfgOut.param.out_cos],
        title="Float 1D and Bool Example with multiple outputs",
        description="""Following from the previous example here the second output is added to the result variables""",
        post_description="Another column is added for the result variable that shows cos(theta)",
        run_cfg=run_cfg,
    )

    bench.plot_sweep(
        input_vars=[
            ExampleBenchCfgIn.param.theta,
            ExampleBenchCfgIn.param.noisy,
            ExampleBenchCfgIn.param.postprocess_fn,
        ],
        result_vars=[
            ExampleBenchCfgOut.param.out_sin,
            ExampleBenchCfgOut.param.out_cos,
        ],
        title="Float 1D, Bool and Categorical Example",
        description="""Following from the previous example lets add another input parameter to see how that affects the output.  We add the 'postprocess_fn' categorical enum value which either takes the absolute value or negates the output of the function.""",
        post_description="This generates two rows of results, one for each of the category options.",
        run_cfg=run_cfg,
    )

    return bench


if __name__ == "__main__":
<<<<<<< HEAD
    example_floats(bch.BenchRunCfg(repeats=5)).show()
=======
    bench_ex = example_floats(bch.BenchRunCfg(repeats=2, parallel=False))
    bench_ex.report.save_index()
    bench_ex.report.show()
>>>>>>> 1949838c
<|MERGE_RESOLUTION|>--- conflicted
+++ resolved
@@ -88,10 +88,6 @@
 
 
 if __name__ == "__main__":
-<<<<<<< HEAD
-    example_floats(bch.BenchRunCfg(repeats=5)).show()
-=======
     bench_ex = example_floats(bch.BenchRunCfg(repeats=2, parallel=False))
     bench_ex.report.save_index()
-    bench_ex.report.show()
->>>>>>> 1949838c
+    bench_ex.report.show()