{
<<<<<<< HEAD
   "cells": [
      {
         "cell_type": "markdown",
         "id": "e443a69e",
         "metadata": {},
         "source": [
            "# 0_float_1_cat"
         ]
      },
      {
         "cell_type": "code",
         "execution_count": null,
         "id": "ac787dd4",
         "metadata": {},
         "outputs": [],
         "source": [
            "\n",
            "%%capture\n",
            "import bencher as bch\n",
            "from bencher.example.meta.example_meta import BenchableObject\n",
            "\n",
            "run_cfg = bch.BenchRunCfg()\n",
            "run_cfg.repeats = 20\n",
            "run_cfg.level = 4 \n",
            "bench = BenchableObject().to_bench(run_cfg)\n",
            "res=bench.plot_sweep(input_vars=['noisy'],\n",
            "                    result_vars=[\"distance\",\"sample_noise\"])\n"
         ]
      },
      {
         "cell_type": "code",
         "execution_count": null,
         "id": "f5e6e247",
         "metadata": {},
         "outputs": [],
         "source": [
            "\n",
            "from bokeh.io import output_notebook\n",
            "output_notebook()\n",
            "res.to_auto_plots()\n"
         ]
      }
   ],
   "metadata": {},
   "nbformat": 4,
   "nbformat_minor": 5
=======
 "cells": [
  {
   "cell_type": "markdown",
   "id": "524bed23",
   "metadata": {},
   "source": [
    "# 0_float_1_cat"
   ]
  },
  {
   "cell_type": "code",
   "execution_count": null,
   "id": "d774b62b",
   "metadata": {},
   "outputs": [],
   "source": [
    "%%capture\n",
    "import bencher as bch\n",
    "from bencher.example.meta.example_meta import BenchableObject\n",
    "\n",
    "run_cfg = bch.BenchRunCfg()\n",
    "run_cfg.repeats = 20\n",
    "run_cfg.level = 4\n",
    "bench = BenchableObject().to_bench(run_cfg)\n",
    "res = bench.plot_sweep(input_vars=[\"noisy\"], result_vars=[\"distance\", \"sample_noise\"])"
   ]
  },
  {
   "cell_type": "code",
   "execution_count": null,
   "id": "4ca0c002",
   "metadata": {},
   "outputs": [],
   "source": [
    "from bokeh.io import output_notebook\n",
    "\n",
    "output_notebook()\n",
    "res.to_auto_plots()"
   ]
  }
 ],
 "metadata": {},
 "nbformat": 4,
 "nbformat_minor": 5
>>>>>>> 380ceb1b
}<|MERGE_RESOLUTION|>--- conflicted
+++ resolved
@@ -1,9 +1,8 @@
 {
-<<<<<<< HEAD
    "cells": [
       {
          "cell_type": "markdown",
-         "id": "e443a69e",
+         "id": "524bed23",
          "metadata": {},
          "source": [
             "# 0_float_1_cat"
@@ -12,84 +11,36 @@
       {
          "cell_type": "code",
          "execution_count": null,
-         "id": "ac787dd4",
+         "id": "d774b62b",
          "metadata": {},
          "outputs": [],
          "source": [
-            "\n",
             "%%capture\n",
             "import bencher as bch\n",
             "from bencher.example.meta.example_meta import BenchableObject\n",
             "\n",
             "run_cfg = bch.BenchRunCfg()\n",
             "run_cfg.repeats = 20\n",
-            "run_cfg.level = 4 \n",
+            "run_cfg.level = 4\n",
             "bench = BenchableObject().to_bench(run_cfg)\n",
-            "res=bench.plot_sweep(input_vars=['noisy'],\n",
-            "                    result_vars=[\"distance\",\"sample_noise\"])\n"
+            "res = bench.plot_sweep(input_vars=[\"noisy\"], result_vars=[\"distance\", \"sample_noise\"])"
          ]
       },
       {
          "cell_type": "code",
          "execution_count": null,
-         "id": "f5e6e247",
+         "id": "4ca0c002",
          "metadata": {},
          "outputs": [],
          "source": [
+            "from bokeh.io import output_notebook\n",
             "\n",
-            "from bokeh.io import output_notebook\n",
             "output_notebook()\n",
-            "res.to_auto_plots()\n"
+            "res.to_auto_plots()"
          ]
       }
    ],
    "metadata": {},
    "nbformat": 4,
    "nbformat_minor": 5
-=======
- "cells": [
-  {
-   "cell_type": "markdown",
-   "id": "524bed23",
-   "metadata": {},
-   "source": [
-    "# 0_float_1_cat"
-   ]
-  },
-  {
-   "cell_type": "code",
-   "execution_count": null,
-   "id": "d774b62b",
-   "metadata": {},
-   "outputs": [],
-   "source": [
-    "%%capture\n",
-    "import bencher as bch\n",
-    "from bencher.example.meta.example_meta import BenchableObject\n",
-    "\n",
-    "run_cfg = bch.BenchRunCfg()\n",
-    "run_cfg.repeats = 20\n",
-    "run_cfg.level = 4\n",
-    "bench = BenchableObject().to_bench(run_cfg)\n",
-    "res = bench.plot_sweep(input_vars=[\"noisy\"], result_vars=[\"distance\", \"sample_noise\"])"
-   ]
-  },
-  {
-   "cell_type": "code",
-   "execution_count": null,
-   "id": "4ca0c002",
-   "metadata": {},
-   "outputs": [],
-   "source": [
-    "from bokeh.io import output_notebook\n",
-    "\n",
-    "output_notebook()\n",
-    "res.to_auto_plots()"
-   ]
-  }
- ],
- "metadata": {},
- "nbformat": 4,
- "nbformat_minor": 5
->>>>>>> 380ceb1b
 }