--- conflicted
+++ resolved
@@ -898,11 +898,7 @@
   name: holobench
   version: 1.22.2
   path: .
-<<<<<<< HEAD
-  sha256: 5fb71551c81a299aa79405e330f4ca6601cce4f5148f73804ba4c0591a399a32
-=======
   sha256: 26f33b5fbf159bb572b5256f3b12c28ced6a2b4ce67e0f0578a3948a964a2721
->>>>>>> 376073ea
   requires_dist:
   - holoviews>=1.15,<=1.18.3
   - numpy>=1.0,<=1.26.4
