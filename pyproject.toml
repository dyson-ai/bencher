[project]
name = "holobench"
version = "1.31.2"

authors = [{ name = "Austin Gregg-Smith", email = "blooop@gmail.com" }]
description = "A package for benchmarking the performance of arbitrary functions"
readme = "README.md"
license = "MIT"

requires-python = ">=3.10,<3.13"

dependencies = [
  "holoviews>=1.15,<=1.19.1",
  "numpy>=1.0,<=2.1.3",
  "param>=1.13.0,<=2.1.1",
  "hvplot>=0.8,<=0.10.0",
  "matplotlib>=3.6.3,<=3.9.2",
  "panel>=1.3.6,<=1.4.5",
  "diskcache>=5.6,<=5.6.3",
  "optuna>=3.2,<=4.0.0",
  "xarray>=2023.7,<=2024.7.0",
  "plotly>=5.15,<=5.24.1",
  "sortedcontainers>=2.4,<=2.4",
  "pandas>=2.0,<=2.2.2",
  "strenum>=0.4.0,<=0.4.15",
  "scikit-learn>=1.2,<=1.5.1",
  "str2bool>=1.1,<=1.1",
  "scoop>=0.7.0,<=0.7.2.0",
  "moviepy-fix-codec",
]

[project.urls]
Repository = "https://github.com/dyson-ai/bencher"
Home = "https://github.com/dyson-ai/bencher"
Documentation = "https://bencher.readthedocs.io/en/latest/"

[tool.pixi.project]
channels = ["conda-forge"]
platforms = ["linux-64"]

[tool.pixi.system-requirements]
libc = "2.31"

[tool.pixi.feature.py310.dependencies]
python = "3.10.*"
[tool.pixi.feature.py311.dependencies]
python = "3.11.*"
[tool.pixi.feature.py312.dependencies]
python = "3.12.*"


[tool.pixi.pypi-dependencies]
holobench = { path = ".", editable = true }

[project.optional-dependencies]
test = [
  "pylint>=3.2.5,<=3.3.1",
  "pytest-cov>=4.1,<=6.0.0",
  "pytest>=7.4,<=8.3.3",
<<<<<<< HEAD
  "hypothesis>=6.104.2,<=6.119.1",
  "ruff>=0.5.0,<=0.7.4",
  "coverage>=7.5.4,<=7.6.7",
  "pre-commit<=4.0.1",
=======
  "hypothesis>=6.104.2,<=6.122.0",
  "ruff>=0.5.0,<=0.8.1",
  "coverage>=7.5.4,<=7.6.8",
  "pre-commit<=4.0.1"
>>>>>>> 815f2766
]

#adds support for embedding rerun windows (alpha)
rerun = ["rerun-sdk==0.20.1", "rerun-notebook", "flask", "flask-cors"]

[build-system]
requires = ["hatchling"]
build-backend = "hatchling.build"

[tool.hatch.build]
include = ["bencher"]

# Environments
[tool.pixi.environments]
default = { features = ["test", "rerun"], solve-group = "default" }
py310 = ["py310", "test", "rerun"]
py311 = ["py311", "test", "rerun"]
py312 = ["py312", "test", "rerun"]


[tool.pixi.tasks]
pre-commit = "pre-commit run -a"
pre-commit-update = "pre-commit autoupdate"
format = "ruff format ."
check-clean-workspace = "git diff --exit-code"
ruff-lint = "ruff check . --fix"
pylint = "pylint --version && echo 'running pylint...' && pylint $(git ls-files '*.py')"
lint = { depends_on = ["ruff-lint", "pylint"] }
style = { depends_on = ["format", "lint"] }
commit-format = "git commit -a -m'autoformat code' || true"
test = "pytest"
coverage = "coverage run -m pytest && coverage xml -o coverage.xml"
coverage-report = "coverage report -m"
update-lock = "pixi update && git commit -a -m'update pixi.lock' || true"
push = "git push"
update-lock-push = { depends_on = ["update-lock", "push"] }
fix = { depends_on = ["update-lock", "pre-commit", "format", "ruff-lint"] }
fix-commit-push = { depends_on = ["fix", "commit-format", "update-lock-push"] }
ci-no-cover = { depends_on = ["style", "test"] }
ci = { depends_on = [
  "format",
  "ruff-lint",
  "pylint",
  "coverage",
  "coverage-report",
] }
ci-push = { depends_on = ["format", "ruff-lint", "update-lock", "ci", "push"] }
clear-pixi = "rm -rf .pixi pixi.lock"
setup-git-merge-driver = "git config merge.ours.driver true"
update-from-template-repo = "./scripts/update_from_template.sh"

#demos
demo = "python3 bencher/example/example_image.py"
demo_rerun = "python3 bencher/example/example_rerun.py"

[tool.pylint]
extension-pkg-whitelist = ["numpy", "scipy"]
jobs = 16                                    #detect number of cores

[tool.pylint.'MESSAGES CONTROL']
disable = "C,logging-fstring-interpolation,line-too-long,fixme,missing-module-docstring,too-many-instance-attributes,too-few-public-methods,too-many-arguments,too-many-locals,too-many-branches,too-many-statements,use-dict-literal,duplicate-code,too-many-public-methods,too-many-nested-blocks,cyclic-import, too-many-positional-arguments"
enable = "no-else-return,consider-using-in"

[tool.coverage.run]
omit = ["*/test/*", "__init__.py"]

[tool.coverage.report]
exclude_also = [
  "def __repr__",
  "if False:",
  "if 0:",
  "raise AssertionError",
  "raise NotImplementedError",
  "if __name__ == .__main__.:",
  "pass",
  "(_):",
]<|MERGE_RESOLUTION|>--- conflicted
+++ resolved
@@ -57,17 +57,10 @@
   "pylint>=3.2.5,<=3.3.1",
   "pytest-cov>=4.1,<=6.0.0",
   "pytest>=7.4,<=8.3.3",
-<<<<<<< HEAD
-  "hypothesis>=6.104.2,<=6.119.1",
-  "ruff>=0.5.0,<=0.7.4",
-  "coverage>=7.5.4,<=7.6.7",
-  "pre-commit<=4.0.1",
-=======
   "hypothesis>=6.104.2,<=6.122.0",
   "ruff>=0.5.0,<=0.8.1",
   "coverage>=7.5.4,<=7.6.8",
-  "pre-commit<=4.0.1"
->>>>>>> 815f2766
+  "pre-commit<=4.0.1",
 ]
 
 #adds support for embedding rerun windows (alpha)
