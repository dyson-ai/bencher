{
 "cells": [
  {
   "cell_type": "markdown",
<<<<<<< HEAD
   "id": "a4821d45",
=======
   "id": "e9e98dc1",
>>>>>>> 8846e526
   "metadata": {},
   "source": [
    "# 3_float_1_cat"
   ]
  },
  {
   "cell_type": "code",
   "execution_count": null,
<<<<<<< HEAD
   "id": "17108f4d",
=======
   "id": "8e50d598",
>>>>>>> 8846e526
   "metadata": {},
   "outputs": [],
   "source": [
    "%%capture\n",
    "import bencher as bch\n",
    "from bencher.example.meta.example_meta import BenchableObject\n",
    "\n",
<<<<<<< HEAD
    "bench = BenchableObject().to_bench(bch.BenchRunCfg(over_time=True))\n",
    "res = bench.plot_sweep(input_vars=[\"float1\", \"float2\", \"float3\", \"noisy\"], result_vars=[\"distance\"])"
=======
    "run_cfg = bch.BenchRunCfg()\n",
    "run_cfg.repeats = 20\n",
    "run_cfg.level = 4\n",
    "bench = BenchableObject().to_bench(run_cfg)\n",
    "res = bench.plot_sweep(\n",
    "    input_vars=[\"float1\", \"float2\", \"float3\", \"noisy\"], result_vars=[\"distance\", \"sample_noise\"]\n",
    ")"
>>>>>>> 8846e526
   ]
  },
  {
   "cell_type": "code",
   "execution_count": null,
<<<<<<< HEAD
   "id": "7b5675de",
=======
   "id": "f0ec364e",
>>>>>>> 8846e526
   "metadata": {},
   "outputs": [],
   "source": [
    "from bokeh.io import output_notebook\n",
    "\n",
    "output_notebook()\n",
    "res.to_auto_plots()"
   ]
  }
 ],
 "metadata": {},
 "nbformat": 4,
 "nbformat_minor": 5
}<|MERGE_RESOLUTION|>--- conflicted
+++ resolved
@@ -1,65 +1,43 @@
 {
- "cells": [
-  {
-   "cell_type": "markdown",
-<<<<<<< HEAD
-   "id": "a4821d45",
-=======
-   "id": "e9e98dc1",
->>>>>>> 8846e526
+   "cells": [
+      {
+         "cell_type": "markdown",
+         "id": "a4821d45",
+         "metadata": {},
+         "source": [
+            "# 3_float_1_cat"
+         ]
+      },
+      {
+         "cell_type": "code",
+         "execution_count": null,
+         "id": "17108f4d",
+         "metadata": {},
+         "outputs": [],
+         "source": [
+            "%%capture\n",
+            "import bencher as bch\n",
+            "from bencher.example.meta.example_meta import BenchableObject\n",
+            "\n",
+            "bench = BenchableObject().to_bench(bch.BenchRunCfg(over_time=True))\n",
+            "res = bench.plot_sweep(input_vars=[\"float1\", \"float2\", \"float3\", \"noisy\"], result_vars=[\"distance\"])"
+         ]
+      },
+      {
+         "cell_type": "code",
+         "execution_count": null,
+         "id": "7b5675de",
+         "metadata": {},
+         "outputs": [],
+         "source": [
+            "from bokeh.io import output_notebook\n",
+            "\n",
+            "output_notebook()\n",
+            "res.to_auto_plots()"
+         ]
+      }
+   ],
    "metadata": {},
-   "source": [
-    "# 3_float_1_cat"
-   ]
-  },
-  {
-   "cell_type": "code",
-   "execution_count": null,
-<<<<<<< HEAD
-   "id": "17108f4d",
-=======
-   "id": "8e50d598",
->>>>>>> 8846e526
-   "metadata": {},
-   "outputs": [],
-   "source": [
-    "%%capture\n",
-    "import bencher as bch\n",
-    "from bencher.example.meta.example_meta import BenchableObject\n",
-    "\n",
-<<<<<<< HEAD
-    "bench = BenchableObject().to_bench(bch.BenchRunCfg(over_time=True))\n",
-    "res = bench.plot_sweep(input_vars=[\"float1\", \"float2\", \"float3\", \"noisy\"], result_vars=[\"distance\"])"
-=======
-    "run_cfg = bch.BenchRunCfg()\n",
-    "run_cfg.repeats = 20\n",
-    "run_cfg.level = 4\n",
-    "bench = BenchableObject().to_bench(run_cfg)\n",
-    "res = bench.plot_sweep(\n",
-    "    input_vars=[\"float1\", \"float2\", \"float3\", \"noisy\"], result_vars=[\"distance\", \"sample_noise\"]\n",
-    ")"
->>>>>>> 8846e526
-   ]
-  },
-  {
-   "cell_type": "code",
-   "execution_count": null,
-<<<<<<< HEAD
-   "id": "7b5675de",
-=======
-   "id": "f0ec364e",
->>>>>>> 8846e526
-   "metadata": {},
-   "outputs": [],
-   "source": [
-    "from bokeh.io import output_notebook\n",
-    "\n",
-    "output_notebook()\n",
-    "res.to_auto_plots()"
-   ]
-  }
- ],
- "metadata": {},
- "nbformat": 4,
- "nbformat_minor": 5
+   "nbformat": 4,
+   "nbformat_minor": 5
 }