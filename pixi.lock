--- conflicted
+++ resolved
@@ -1102,11 +1102,7 @@
 - pypi: .
   name: holobench
   version: 1.40.1
-<<<<<<< HEAD
   sha256: 077913959fcc2ff89c9863a874f2596d3b58a64c5a6d0541bb7017025a6cf0e6
-=======
-  sha256: a1cbac668d670c14fa7c9fbee0102e5da87182b9ea23a8b939de9321975bb33a
->>>>>>> 5ac3d87a
   requires_dist:
   - holoviews>=1.15,<=1.20.0
   - numpy>=1.0,<=2.2.2
@@ -1122,12 +1118,8 @@
   - strenum>=0.4.0,<=0.4.15
   - scikit-learn>=1.2,<=1.6.1
   - str2bool>=1.1,<=1.1
-<<<<<<< HEAD
   - scoop>=0.7.0,<=0.7.2.0
   - moviepy>=2.1.2,<=2.1.2
-=======
-  - moviepy-fix-codec
->>>>>>> 5ac3d87a
   - pylint>=3.2.5,<=3.3.4 ; extra == 'test'
   - pytest-cov>=4.1,<=6.0.0 ; extra == 'test'
   - pytest>=7.4,<=8.3.4 ; extra == 'test'
