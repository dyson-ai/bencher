{
 "cells": [
  {
   "cell_type": "markdown",
<<<<<<< HEAD
   "id": "82674b8d",
=======
   "id": "53b6e8b6",
>>>>>>> 8846e526
   "metadata": {},
   "source": [
    "# 0_float_2_cat"
   ]
  },
  {
   "cell_type": "code",
   "execution_count": null,
<<<<<<< HEAD
   "id": "d7377a9c",
=======
   "id": "b0af1a22",
>>>>>>> 8846e526
   "metadata": {},
   "outputs": [],
   "source": [
    "%%capture\n",
    "import bencher as bch\n",
    "from bencher.example.meta.example_meta import BenchableObject\n",
    "\n",
<<<<<<< HEAD
    "bench = BenchableObject().to_bench(bch.BenchRunCfg(over_time=True))\n",
    "res = bench.plot_sweep(input_vars=[\"noisy\", \"noise_distribution\"], result_vars=[\"distance\"])"
=======
    "run_cfg = bch.BenchRunCfg()\n",
    "run_cfg.repeats = 20\n",
    "run_cfg.level = 4\n",
    "bench = BenchableObject().to_bench(run_cfg)\n",
    "res = bench.plot_sweep(\n",
    "    input_vars=[\"noisy\", \"noise_distribution\"], result_vars=[\"distance\", \"sample_noise\"]\n",
    ")"
>>>>>>> 8846e526
   ]
  },
  {
   "cell_type": "code",
   "execution_count": null,
<<<<<<< HEAD
   "id": "6db13a2a",
=======
   "id": "545c230b",
>>>>>>> 8846e526
   "metadata": {},
   "outputs": [],
   "source": [
    "from bokeh.io import output_notebook\n",
    "\n",
    "output_notebook()\n",
    "res.to_auto_plots()"
   ]
  }
 ],
 "metadata": {},
 "nbformat": 4,
 "nbformat_minor": 5
}<|MERGE_RESOLUTION|>--- conflicted
+++ resolved
@@ -1,65 +1,43 @@
 {
- "cells": [
-  {
-   "cell_type": "markdown",
-<<<<<<< HEAD
-   "id": "82674b8d",
-=======
-   "id": "53b6e8b6",
->>>>>>> 8846e526
+   "cells": [
+      {
+         "cell_type": "markdown",
+         "id": "82674b8d",
+         "metadata": {},
+         "source": [
+            "# 0_float_2_cat"
+         ]
+      },
+      {
+         "cell_type": "code",
+         "execution_count": null,
+         "id": "d7377a9c",
+         "metadata": {},
+         "outputs": [],
+         "source": [
+            "%%capture\n",
+            "import bencher as bch\n",
+            "from bencher.example.meta.example_meta import BenchableObject\n",
+            "\n",
+            "bench = BenchableObject().to_bench(bch.BenchRunCfg(over_time=True))\n",
+            "res = bench.plot_sweep(input_vars=[\"noisy\", \"noise_distribution\"], result_vars=[\"distance\"])"
+         ]
+      },
+      {
+         "cell_type": "code",
+         "execution_count": null,
+         "id": "6db13a2a",
+         "metadata": {},
+         "outputs": [],
+         "source": [
+            "from bokeh.io import output_notebook\n",
+            "\n",
+            "output_notebook()\n",
+            "res.to_auto_plots()"
+         ]
+      }
+   ],
    "metadata": {},
-   "source": [
-    "# 0_float_2_cat"
-   ]
-  },
-  {
-   "cell_type": "code",
-   "execution_count": null,
-<<<<<<< HEAD
-   "id": "d7377a9c",
-=======
-   "id": "b0af1a22",
->>>>>>> 8846e526
-   "metadata": {},
-   "outputs": [],
-   "source": [
-    "%%capture\n",
-    "import bencher as bch\n",
-    "from bencher.example.meta.example_meta import BenchableObject\n",
-    "\n",
-<<<<<<< HEAD
-    "bench = BenchableObject().to_bench(bch.BenchRunCfg(over_time=True))\n",
-    "res = bench.plot_sweep(input_vars=[\"noisy\", \"noise_distribution\"], result_vars=[\"distance\"])"
-=======
-    "run_cfg = bch.BenchRunCfg()\n",
-    "run_cfg.repeats = 20\n",
-    "run_cfg.level = 4\n",
-    "bench = BenchableObject().to_bench(run_cfg)\n",
-    "res = bench.plot_sweep(\n",
-    "    input_vars=[\"noisy\", \"noise_distribution\"], result_vars=[\"distance\", \"sample_noise\"]\n",
-    ")"
->>>>>>> 8846e526
-   ]
-  },
-  {
-   "cell_type": "code",
-   "execution_count": null,
-<<<<<<< HEAD
-   "id": "6db13a2a",
-=======
-   "id": "545c230b",
->>>>>>> 8846e526
-   "metadata": {},
-   "outputs": [],
-   "source": [
-    "from bokeh.io import output_notebook\n",
-    "\n",
-    "output_notebook()\n",
-    "res.to_auto_plots()"
-   ]
-  }
- ],
- "metadata": {},
- "nbformat": 4,
- "nbformat_minor": 5
+   "nbformat": 4,
+   "nbformat_minor": 5
 }